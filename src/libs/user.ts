--- conflicted
+++ resolved
@@ -3,27 +3,19 @@
 import { authClient, client } from "../features/api";
 import {
   GetUserReq,
-<<<<<<< HEAD
   PingReq,
   UpdateProfileReq,
   User,
   NullableStringValue,
   RepeatedStringValue,
-} from "../pb/api_pb";
-import { AuthReq, CompleteTokenLoginReq } from "../pb/auth_pb";
-import { ProfileFormData } from "../features/profile";
-=======
   HostingStatus,
-  PingReq,
-  UpdateProfileReq,
-  User,
 } from "../pb/api_pb";
 import {
   AuthReq,
+  CompleteTokenLoginReq,
   CompleteSignupReq,
-  CompleteTokenLoginReq,
 } from "../pb/auth_pb";
->>>>>>> 3f32ebdd
+import { ProfileFormData } from "../features/profile";
 
 /**
  * Login user using password and returns session token
