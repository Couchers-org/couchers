<<<<<<< HEAD
import { Breadcrumbs, Typography } from "@material-ui/core";
import { TabContext } from "@material-ui/lab";
import Alert from "components/Alert";
import CircularProgress from "components/CircularProgress";
import StyledLink from "components/StyledLink";
import TabBar from "components/TabBar";
import JoinCommunityButton from "features/communities/CommunityPage/JoinCommunityButton";
=======
import Alert from "components/Alert";
import CircularProgress from "components/CircularProgress";
>>>>>>> 6ed2f296
import {
  ERROR_LOADING_COMMUNITY,
  INVALID_COMMUNITY_ID,
} from "features/communities/constants";
import { useCommunity } from "features/communities/hooks";
import { Community } from "proto/communities_pb";
import React from "react";
<<<<<<< HEAD
import { useHistory, useParams } from "react-router-dom";
import { CommunityTab, routeToCommunity } from "routes";
=======
>>>>>>> 6ed2f296
import makeStyles from "utils/makeStyles";

export const useCommunityBaseStyles = makeStyles((theme) => ({
  root: {
    marginBottom: theme.spacing(2),
    "& > section": {
      margin: theme.spacing(3, 0),
    },
  },
  center: {
    display: "block",
    marginLeft: "auto",
    marginRight: "auto",
  },
}));

interface CommunityBaseProps {
  children(communityParams: { community: Community.AsObject }): React.ReactNode;
  communityId?: number;
}

export default function CommunityBase({
  children,
  communityId,
}: CommunityBaseProps) {
  const classes = useCommunityBaseStyles();

  const {
    isLoading: isCommunityLoading,
    error: communityError,
    data: community,
    queryCommunityId,
  } = useCommunity(communityId);

  if (!queryCommunityId)
    return <Alert severity="error">{INVALID_COMMUNITY_ID}</Alert>;

  if (isCommunityLoading)
    return <CircularProgress className={classes.center} />;

  if (!community || communityError)
    return (
      <Alert severity="error">
        {communityError?.message || ERROR_LOADING_COMMUNITY}
      </Alert>
    );

<<<<<<< HEAD
  return (
    <div className={classes.root}>
      <HeaderImage community={community} className={classes.header} />
      <div className={classes.breadcrumbsContainer}>
        <Breadcrumbs aria-label="breadcrumb" className={classes.breadcrumbs}>
          {community.parentsList
            .map((parent) => parent.community)
            .filter(
              (communityParent): communityParent is CommunityParent.AsObject =>
                !!communityParent
            )
            .map((communityParent, index, array) =>
              index === array.length - 1 ? (
                <Typography
                  variant="body1"
                  color="textPrimary"
                  key={`breadcrumb-${communityParent?.communityId}`}
                >
                  {communityParent.name}
                </Typography>
              ) : (
                <StyledLink
                  to={routeToCommunity(
                    communityParent.communityId,
                    communityParent.slug
                  )}
                  key={`breadcrumb-${communityParent?.communityId}`}
                >
                  {communityParent.name}
                </StyledLink>
              )
            )}
        </Breadcrumbs>
        <JoinCommunityButton community={community} />
      </div>
      <TabContext value={tab}>
        <TabBar
          ariaLabel={COMMUNITY_TABS_A11Y_LABEL}
          setValue={(newTab) =>
            history.push(
              `${routeToCommunity(
                community.communityId,
                community.slug,
                newTab === "overview" ? undefined : newTab
              )}`
            )
          }
          labels={communityTabBarLabels}
        />
      </TabContext>
      {children({ community, communitySlug })}
    </div>
  );
=======
  return <div className={classes.root}>{children({ community })}</div>;
>>>>>>> 6ed2f296
}<|MERGE_RESOLUTION|>--- conflicted
+++ resolved
@@ -1,15 +1,5 @@
-<<<<<<< HEAD
-import { Breadcrumbs, Typography } from "@material-ui/core";
-import { TabContext } from "@material-ui/lab";
 import Alert from "components/Alert";
 import CircularProgress from "components/CircularProgress";
-import StyledLink from "components/StyledLink";
-import TabBar from "components/TabBar";
-import JoinCommunityButton from "features/communities/CommunityPage/JoinCommunityButton";
-=======
-import Alert from "components/Alert";
-import CircularProgress from "components/CircularProgress";
->>>>>>> 6ed2f296
 import {
   ERROR_LOADING_COMMUNITY,
   INVALID_COMMUNITY_ID,
@@ -17,11 +7,6 @@
 import { useCommunity } from "features/communities/hooks";
 import { Community } from "proto/communities_pb";
 import React from "react";
-<<<<<<< HEAD
-import { useHistory, useParams } from "react-router-dom";
-import { CommunityTab, routeToCommunity } from "routes";
-=======
->>>>>>> 6ed2f296
 import makeStyles from "utils/makeStyles";
 
 export const useCommunityBaseStyles = makeStyles((theme) => ({
@@ -69,61 +54,5 @@
       </Alert>
     );
 
-<<<<<<< HEAD
-  return (
-    <div className={classes.root}>
-      <HeaderImage community={community} className={classes.header} />
-      <div className={classes.breadcrumbsContainer}>
-        <Breadcrumbs aria-label="breadcrumb" className={classes.breadcrumbs}>
-          {community.parentsList
-            .map((parent) => parent.community)
-            .filter(
-              (communityParent): communityParent is CommunityParent.AsObject =>
-                !!communityParent
-            )
-            .map((communityParent, index, array) =>
-              index === array.length - 1 ? (
-                <Typography
-                  variant="body1"
-                  color="textPrimary"
-                  key={`breadcrumb-${communityParent?.communityId}`}
-                >
-                  {communityParent.name}
-                </Typography>
-              ) : (
-                <StyledLink
-                  to={routeToCommunity(
-                    communityParent.communityId,
-                    communityParent.slug
-                  )}
-                  key={`breadcrumb-${communityParent?.communityId}`}
-                >
-                  {communityParent.name}
-                </StyledLink>
-              )
-            )}
-        </Breadcrumbs>
-        <JoinCommunityButton community={community} />
-      </div>
-      <TabContext value={tab}>
-        <TabBar
-          ariaLabel={COMMUNITY_TABS_A11Y_LABEL}
-          setValue={(newTab) =>
-            history.push(
-              `${routeToCommunity(
-                community.communityId,
-                community.slug,
-                newTab === "overview" ? undefined : newTab
-              )}`
-            )
-          }
-          labels={communityTabBarLabels}
-        />
-      </TabContext>
-      {children({ community, communitySlug })}
-    </div>
-  );
-=======
   return <div className={classes.root}>{children({ community })}</div>;
->>>>>>> 6ed2f296
 }