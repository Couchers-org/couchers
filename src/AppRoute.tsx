import { Container, useTheme } from "@material-ui/core";
import classNames from "classnames";
import CircularProgress from "components/CircularProgress";
import CookieBanner from "components/CookieBanner";
import ErrorBoundary from "components/ErrorBoundary";
<<<<<<< HEAD
import Footer from "components/Footer";
import { useEffect } from "react";
=======
import { Suspense, useEffect } from "react";
>>>>>>> 6ec8c805
import { Redirect, Route, RouteProps } from "react-router-dom";
import makeStyles from "utils/makeStyles";

import Navigation from "./components/Navigation";
import { useAuthContext } from "./features/auth/AuthProvider";
import { jailRoute, loginRoute } from "./routes";

export const useAppRouteStyles = makeStyles((theme) => ({
  fullscreenContainer: {
    margin: "0 auto",
    padding: 0,
  },
  nonFullScreenStyles: {
    height: "100%",
  },
  standardContainer: {
    paddingLeft: theme.spacing(2),
    paddingRight: theme.spacing(2),
    paddingBottom: theme.spacing(2),
  },
  fullWidthContainer: {
    margin: "0 auto",
    paddingLeft: 0,
    paddingRight: 0,
  },
  loader: {
    display: "flex",
    justifyContent: "center",
    alignItems: "center",
    marginBlockStart: theme.spacing(6),
  },
}));

interface AppRouteProps extends RouteProps {
  isPrivate: boolean;
  variant?: "standard" | "full-screen" | "full-width";
}

export default function AppRoute({
  children,
  isPrivate,
  variant = "standard",
  ...otherProps
}: AppRouteProps) {
  const { authState, authActions } = useAuthContext();
  const isAuthenticated = authState.authenticated;
  const isJailed = authState.jailed;
  useEffect(() => {
    if (!isAuthenticated && isPrivate) {
      authActions.authError("Please log in.");
    }
  });

  const classes = useAppRouteStyles();
  const theme = useTheme();

  return (
    <>
      {isPrivate ? (
        <Route
          {...otherProps}
          render={({ location }) => (
            <>
              {isAuthenticated ? (
                <>
                  {variant !== "full-screen" && <Navigation />}
                  <Container
                    className={classNames({
                      [classes.nonFullScreenStyles]: variant !== "full-screen",
                      [classes.fullWidthContainer]: variant === "full-width",
                      [classes.fullscreenContainer]: variant === "full-screen",
                      [classes.standardContainer]: variant === "standard",
                    })}
                    maxWidth={
                      variant === "full-screen" || variant === "full-width"
                        ? false
                        : "lg"
                    }
                  >
                    {isJailed ? (
                      <Redirect to={jailRoute} />
                    ) : (
                      <>
                        <ErrorBoundary>{children}</ErrorBoundary>
                      </>
                    )}
                  </Container>
                </>
              ) : (
                <Redirect
                  to={{
                    pathname: loginRoute,
                    state: { from: location },
                  }}
                />
              )}
            </>
          )}
        />
      ) : (
        <Route
          {...otherProps}
          render={() => (
            <>
              {variant !== "full-screen" && <Navigation />}
              <Container
                className={classNames({
                  [classes.nonFullScreenStyles]: variant !== "full-screen",
                  [classes.fullscreenContainer]: variant === "full-screen",
                  [classes.fullWidthContainer]: variant === "full-width",
                  [classes.standardContainer]: variant === "standard",
                })}
                maxWidth={
                  variant === "full-screen" || variant === "full-width"
                    ? false
                    : "lg"
                }
              >
<<<<<<< HEAD
                <ErrorBoundary>
                  {children}
                  <CookieBanner />
                </ErrorBoundary>
=======
                {isJailed ? (
                  <Redirect to={jailRoute} />
                ) : (
                  <>
                    <ErrorBoundary>
                      <Suspense
                        fallback={
                          <div className={classes.loader}>
                            <CircularProgress />
                          </div>
                        }
                      >
                        {children}
                      </Suspense>
                    </ErrorBoundary>
                  </>
                )}
>>>>>>> 6ec8c805
              </Container>
            </>
          )}
        />
      )}
      {variant !== "full-screen" && (
        <Footer
          maxWidth={
            //1280px is from Container variant lg
            variant === "full-width" ? "100%" : "1280px"
          }
          paddingInline={variant === "full-width" ? "0" : theme.spacing(2)}
        />
      )}
<<<<<<< HEAD
    </>
=======
    />
  ) : (
    <Container
      className={classNames({
        [classes.nonFullScreenStyles]: variant !== "full-screen",
        [classes.fullscreenContainer]: variant === "full-screen",
        [classes.fullWidthContainer]: variant === "full-width",
        [classes.standardContainer]: variant === "standard",
      })}
      maxWidth={variant === "full-screen" ? false : undefined}
    >
      {variant !== "full-screen" && <Navigation />}
      <Route
        {...otherProps}
        render={() => (
          <ErrorBoundary>
            <Suspense
              fallback={
                <div className={classes.loader}>
                  <CircularProgress />
                </div>
              }
            >
              {children}
              <CookieBanner />
            </Suspense>
          </ErrorBoundary>
        )}
      />
    </Container>
>>>>>>> 6ec8c805
  );
}<|MERGE_RESOLUTION|>--- conflicted
+++ resolved
@@ -3,12 +3,8 @@
 import CircularProgress from "components/CircularProgress";
 import CookieBanner from "components/CookieBanner";
 import ErrorBoundary from "components/ErrorBoundary";
-<<<<<<< HEAD
 import Footer from "components/Footer";
-import { useEffect } from "react";
-=======
 import { Suspense, useEffect } from "react";
->>>>>>> 6ec8c805
 import { Redirect, Route, RouteProps } from "react-router-dom";
 import makeStyles from "utils/makeStyles";
 
@@ -127,30 +123,18 @@
                     : "lg"
                 }
               >
-<<<<<<< HEAD
                 <ErrorBoundary>
-                  {children}
+                  <Suspense
+                    fallback={
+                      <div className={classes.loader}>
+                        <CircularProgress />
+                      </div>
+                    }
+                  >
+                    {children}
+                  </Suspense>
                   <CookieBanner />
                 </ErrorBoundary>
-=======
-                {isJailed ? (
-                  <Redirect to={jailRoute} />
-                ) : (
-                  <>
-                    <ErrorBoundary>
-                      <Suspense
-                        fallback={
-                          <div className={classes.loader}>
-                            <CircularProgress />
-                          </div>
-                        }
-                      >
-                        {children}
-                      </Suspense>
-                    </ErrorBoundary>
-                  </>
-                )}
->>>>>>> 6ec8c805
               </Container>
             </>
           )}
@@ -165,39 +149,6 @@
           paddingInline={variant === "full-width" ? "0" : theme.spacing(2)}
         />
       )}
-<<<<<<< HEAD
     </>
-=======
-    />
-  ) : (
-    <Container
-      className={classNames({
-        [classes.nonFullScreenStyles]: variant !== "full-screen",
-        [classes.fullscreenContainer]: variant === "full-screen",
-        [classes.fullWidthContainer]: variant === "full-width",
-        [classes.standardContainer]: variant === "standard",
-      })}
-      maxWidth={variant === "full-screen" ? false : undefined}
-    >
-      {variant !== "full-screen" && <Navigation />}
-      <Route
-        {...otherProps}
-        render={() => (
-          <ErrorBoundary>
-            <Suspense
-              fallback={
-                <div className={classes.loader}>
-                  <CircularProgress />
-                </div>
-              }
-            >
-              {children}
-              <CookieBanner />
-            </Suspense>
-          </ErrorBoundary>
-        )}
-      />
-    </Container>
->>>>>>> 6ec8c805
   );
 }