--- conflicted
+++ resolved
@@ -1,17 +1,13 @@
 import { Typography } from "@material-ui/core";
 import React, { useState } from "react";
 import { Redirect } from "react-router-dom";
-import { useSelector, useDispatch } from "react-redux";
+import { useSelector } from "react-redux";
 import Button from "../components/Button";
 import TextInput from "../components/TextInput";
 import { RootState } from "../reducers";
-<<<<<<< HEAD
-import { passwordLogin } from "../features/auth/authThunks";
 import ErrorAlert from "../components/ErrorAlert";
-=======
 import { passwordLogin } from "../features/auth/authActions";
 import { useAppDispatch } from "../store";
->>>>>>> 675d8eee
 
 export default function Login() {
   const [username, setUsername] = useState("");
@@ -19,17 +15,13 @@
   const authToken = useSelector<RootState, string | null>(
     (state) => state.auth.authToken
   );
-<<<<<<< HEAD
-  const error = useSelector<RootState, string | null>(
+  const error = useSelector<RootState, string | null | undefined>(
     (state) => state.auth.error
   );
   const loading = useSelector<RootState, boolean>(
     (state) => state.auth.loading
   );
-  const dispatch = useDispatch();
-=======
   const dispatch = useAppDispatch();
->>>>>>> 675d8eee
 
   const login = async () => {
     dispatch(passwordLogin({ username, password }));
