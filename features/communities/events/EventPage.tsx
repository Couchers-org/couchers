import {
  Card,
  CircularProgress,
  Link as MuiLink,
  Theme,
  Typography,
} from "@material-ui/core";
import { eventImagePlaceholderUrl } from "appConstants";
import Alert from "components/Alert";
import Button from "components/Button";
import HeaderButton from "components/HeaderButton";
import HtmlMeta from "components/HtmlMeta";
import { BackIcon, CalendarIcon } from "components/Icons";
import Markdown from "components/Markdown";
import NotFoundPage from "features/NotFoundPage";
import { eventAttendeesBaseKey, eventKey } from "features/queryKeys";
import { Timestamp } from "google-protobuf/google/protobuf/timestamp_pb";
import { RpcError } from "grpc-web";
import { useTranslation } from "i18n";
import { COMMUNITIES } from "i18n/namespaces";
import Link from "next/link";
import { useRouter } from "next/router";
import { AttendanceState, Event } from "proto/events_pb";
import { useEffect } from "react";
import { useMutation, useQueryClient } from "react-query";
import { routeToEditEvent, routeToEvent } from "routes";
import { service } from "service";
import { timestamp2Date } from "utils/date";
import dayjs from "utils/dayjs";
import makeStyles from "utils/makeStyles";

<<<<<<< HEAD
import { PREVIOUS_PAGE, TO } from "../constants";
=======
>>>>>>> 87b08224
import CommentTree from "../discussions/CommentTree";
import EventAttendees from "./EventAttendees";
import EventOrganizers from "./EventOrganizers";
import { useEvent } from "./hooks";

export const useEventPageStyles = makeStyles<Theme, { eventImageSrc: string }>(
  (theme) => ({
    eventCoverPhoto: {
      height: 100,
      [theme.breakpoints.up("md")]: {
        height: 200,
      },
      width: "100%",
      objectFit: ({ eventImageSrc }) =>
        eventImageSrc === eventImagePlaceholderUrl ? "contain" : "cover",
      marginBlockStart: theme.spacing(2),
    },
    header: {
      alignItems: "center",
      gap: theme.spacing(2, 2),
      display: "grid",
      gridTemplateAreas: `
      "backButton eventTitle eventTitle"
      "eventTime eventTime eventTime"
      "actionButtons actionButtons ."
    `,
      gridAutoFlow: "column",
      gridTemplateColumns: "3.125rem 1fr auto",
      marginBlockEnd: theme.spacing(4),
      marginBlockStart: theme.spacing(2),
      [theme.breakpoints.up("sm")]: {
        gridTemplateAreas: `
      "backButton eventTitle actionButtons"
      ". eventTime eventTime"
    `,
      },
    },
    backButton: {
      gridArea: "backButton",
      width: "3.125rem",
      height: "3.125rem",
    },
    eventTitle: {
      gridArea: "eventTitle",
    },
    onlineInfoContainer: {
      display: "grid",
      columnGap: theme.spacing(2),
      gridAutoFlow: "column",
      gridTemplateColumns: "max-content max-content",
    },
    actionButtons: {
      display: "grid",
      gridAutoFlow: "column",
      columnGap: theme.spacing(1),
      gridArea: "actionButtons",
      justifySelf: "start",
    },
    eventTypeText: {
      color: theme.palette.grey[600],
    },
    eventTimeContainer: {
      alignItems: "center",
      gridArea: "eventTime",
      display: "grid",
      columnGap: theme.spacing(1),
      gridTemplateColumns: "3.75rem auto",
      [theme.breakpoints.up("md")]: {
        gridTemplateColumns: "3.75rem 30%",
      },
    },
    calendarIcon: {
      marginInlineStart: theme.spacing(-0.5),
      height: "3.75rem",
      width: "3.75rem",
    },
    eventDetailsContainer: {
      display: "grid",
      rowGap: theme.spacing(3),
      marginBlockEnd: theme.spacing(5),
    },
    cardSection: {
      padding: theme.spacing(2),
      "& + &": {
        marginBlockStart: theme.spacing(3),
      },
    },
    discussionContainer: {
      marginBlockEnd: theme.spacing(5),
    },
  })
);

function getEventTimeString(
  startTime: Timestamp.AsObject,
  endTime: Timestamp.AsObject
) {
  const start = dayjs(timestamp2Date(startTime));
  const end = dayjs(timestamp2Date(endTime));

  return `${start.format("LLLL")} ${TO} ${end.format(
    end.isSame(start, "day") ? "LT" : "LLLL"
  )}`;
}

export default function EventPage({
  eventId,
  eventSlug,
}: {
  eventId: number;
  eventSlug: string;
}) {
  const { t } = useTranslation([COMMUNITIES]);
  const router = useRouter();
  const queryClient = useQueryClient();
  const {
    data: event,
    error: eventError,
    isLoading,
    isValidEventId,
  } = useEvent({ eventId });

  const {
    isLoading: isSetEventAttendanceLoading,
    error: setEventAttendanceError,
    mutate: setEventAttendance,
  } = useMutation<Event.AsObject, RpcError, AttendanceState>(
    (currentAttendanceState) => {
      const attendanceStateToSet =
        currentAttendanceState === AttendanceState.ATTENDANCE_STATE_GOING
          ? AttendanceState.ATTENDANCE_STATE_NOT_GOING
          : AttendanceState.ATTENDANCE_STATE_GOING;
      return service.events.setEventAttendance({
        attendanceState: attendanceStateToSet,
        eventId,
      });
    },
    {
      onSuccess(updatedEvent) {
        queryClient.setQueryData<Event.AsObject>(
          eventKey(eventId),
          updatedEvent
        );
        queryClient.invalidateQueries(eventKey(eventId), {
          refetchActive: false,
        });
        queryClient.invalidateQueries([eventAttendeesBaseKey, eventId]);
      },
    }
  );

  useEffect(() => {
    if (event?.slug && event.slug !== eventSlug) {
      router.replace(routeToEvent(event.eventId, event.slug));
    }
  }, [event, eventSlug, router]);

  const classes = useEventPageStyles({
    eventImageSrc: event?.photoUrl || eventImagePlaceholderUrl,
  });

  return !isValidEventId ? (
    <NotFoundPage />
  ) : (
    <>
      <HtmlMeta title={event?.title} />
      {(eventError || setEventAttendanceError) && (
        <Alert severity="error">
          {eventError?.message || setEventAttendanceError?.message || ""}
        </Alert>
      )}
      {isLoading ? (
        <CircularProgress />
      ) : (
        event && (
          <>
            <img
              className={classes.eventCoverPhoto}
              src={event.photoUrl || eventImagePlaceholderUrl}
              alt=""
            />
            <div className={classes.header}>
              <HeaderButton
                className={classes.backButton}
                onClick={() => router.back()}
                aria-label={t("communities:previous_page")}
              >
                <BackIcon />
              </HeaderButton>
              <div className={classes.eventTitle}>
                <Typography variant="h1">{event.title}</Typography>
                {event.onlineInformation ? (
                  <div className={classes.onlineInfoContainer}>
                    <Typography
                      className={classes.eventTypeText}
                      variant="body1"
                    >
                      {t("communities:virtual_event")}
                    </Typography>
                    <MuiLink href={event.onlineInformation.link}>
                      {t("communities:event_link")}
                    </MuiLink>
                  </div>
                ) : (
                  <Typography className={classes.eventTypeText} variant="body1">
                    {event.offlineInformation?.address}
                  </Typography>
                )}
              </div>
              <div className={classes.actionButtons}>
                {event.canEdit || event.canModerate ? (
                  <Link
                    href={routeToEditEvent(event.eventId, event.slug)}
                    passHref
                  >
                    <Button component="a">{t("communities:edit_event")}</Button>
                  </Link>
                ) : null}
                <Button
                  loading={isSetEventAttendanceLoading}
                  onClick={() => setEventAttendance(event.attendanceState)}
                  variant={
                    event.attendanceState ===
                    AttendanceState.ATTENDANCE_STATE_GOING
                      ? "outlined"
                      : "contained"
                  }
                >
                  {event.attendanceState ===
                  AttendanceState.ATTENDANCE_STATE_GOING
                    ? t("communities:leave_event")
                    : t("communities:join_event")}
                </Button>
              </div>

              <div className={classes.eventTimeContainer}>
                <CalendarIcon className={classes.calendarIcon} />
                <Typography variant="body1">
                  {getEventTimeString(event.startTime!, event.endTime!)}
                </Typography>
              </div>
            </div>
            <div className={classes.eventDetailsContainer}>
              <Card className={classes.cardSection}>
                <Typography variant="h2">
                  {t("communities:details_subheading_colon")}
                </Typography>
                <Markdown source={event.content} topHeaderLevel={3} />
              </Card>
              <EventOrganizers eventId={event.eventId} />
              <EventAttendees eventId={event.eventId} />
            </div>
            <div className={classes.discussionContainer}>
              <Typography variant="h2">
                {t("communities:event_discussion")}
              </Typography>
              <CommentTree threadId={event.thread!.threadId} />
            </div>
          </>
        )
      )}
    </>
  );
}<|MERGE_RESOLUTION|>--- conflicted
+++ resolved
@@ -29,10 +29,6 @@
 import dayjs from "utils/dayjs";
 import makeStyles from "utils/makeStyles";
 
-<<<<<<< HEAD
-import { PREVIOUS_PAGE, TO } from "../constants";
-=======
->>>>>>> 87b08224
 import CommentTree from "../discussions/CommentTree";
 import EventAttendees from "./EventAttendees";
 import EventOrganizers from "./EventOrganizers";
@@ -133,7 +129,7 @@
   const start = dayjs(timestamp2Date(startTime));
   const end = dayjs(timestamp2Date(endTime));
 
-  return `${start.format("LLLL")} ${TO} ${end.format(
+  return `${start.format("LLLL")} to ${end.format(
     end.isSame(start, "day") ? "LT" : "LLLL"
   )}`;
 }
