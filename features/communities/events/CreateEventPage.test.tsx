--- conflicted
+++ resolved
@@ -38,27 +38,17 @@
   it("renders and creates an online event successfully", async () => {
     render(<CreateEventPage />, { wrapper });
 
-<<<<<<< HEAD
     userEvent.type(screen.getByLabelText(t("global:title")), "Test event");
-    userEvent.click(screen.getByLabelText(VIRTUAL_EVENT));
-=======
-    userEvent.type(screen.getByLabelText(TITLE), "Test event");
     userEvent.click(screen.getByLabelText(t("communities:virtual_event")));
->>>>>>> a6baa751
     userEvent.type(
       screen.getByLabelText(t("communities:event_link")),
       "https://couchers.org/social"
     );
-<<<<<<< HEAD
-    userEvent.type(screen.getByLabelText(EVENT_DETAILS), "sick social!");
-    userEvent.click(screen.getByRole("button", { name: t("global:create") }));
-=======
     userEvent.type(
       screen.getByLabelText(t("communities:event_details")),
       "sick social!"
     );
-    userEvent.click(screen.getByRole("button", { name: CREATE }));
->>>>>>> a6baa751
+    userEvent.click(screen.getByRole("button", { name: t("global:create") }));
 
     await waitFor(() => {
       expect(createEventMock).toHaveBeenCalledTimes(1);
