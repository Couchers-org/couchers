--- conflicted
+++ resolved
@@ -3,14 +3,8 @@
 import Button from "components/Button";
 import MarkdownInput from "components/MarkdownInput";
 import TextField from "components/TextField";
-<<<<<<< HEAD
 import { useTranslation } from "i18n";
 import { COMMUNITIES, GLOBAL } from "i18n/namespaces";
-=======
-import { CANCEL } from "features/constants";
-import { useTranslation } from "i18n";
-import { COMMUNITIES } from "i18n/namespaces";
->>>>>>> 87b08224
 import { useForm } from "react-hook-form";
 import makeStyles from "utils/makeStyles";
 
@@ -54,11 +48,7 @@
   onCancel,
   onPostSuccess,
 }: CreateDiscussionFormProps) {
-<<<<<<< HEAD
   const { t } = useTranslation([GLOBAL, COMMUNITIES]);
-=======
-  const { t } = useTranslation([COMMUNITIES]);
->>>>>>> 87b08224
   const classes = useStyles();
   const {
     control,
