--- conflicted
+++ resolved
@@ -144,13 +144,8 @@
   rules:
     - if: ($BUILD_WEB == "true") && ($DO_CHECKS == "true") &&($CI_COMMIT_BRANCH == $RELEASE_BRANCH)
       changes:
-<<<<<<< HEAD
-        - app/**/*
-    - if: ($BUILD_WEB == "true") && ($CI_COMMIT_BRANCH != $RELEASE_BRANCH)
-=======
       - app/**/*
     - if: ($BUILD_WEB == "true") && ($DO_CHECKS == "true") &&($CI_COMMIT_BRANCH != $RELEASE_BRANCH)
->>>>>>> 4e26090d
       changes:
         - app/proto/**/*
         - app/web/**/*
