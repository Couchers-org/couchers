stages:
  - protos
  - build
  - test
  - preview
  - wait
  - release

variables:
  # whether to do checks or only build & deploy
  DO_CHECKS: "true"
  # whether to build web since it's very slow
  BUILD_WEB: "true"
  PREVIEW_DOMAIN: preview.couchershq.org
  GIT_DEPTH: 10
  DOCKER_HOST: tcp://docker:2376
  DOCKER_TLS_CERTDIR: "/certs"
  RELEASE_BRANCH: develop
  GRPC_TAG: registry.gitlab.com/couchers/grpc:latest
  PROXY_RELEASE_TAG: $CI_REGISTRY_IMAGE/proxy:latest
  NGINX_RELEASE_TAG: $CI_REGISTRY_IMAGE/nginx:latest
  NGINX_NEXT_RELEASE_TAG: $CI_REGISTRY_IMAGE/nginx-next:latest
  BACKEND_RELEASE_TAG: $CI_REGISTRY_IMAGE/backend:latest
  MEDIA_RELEASE_TAG: $CI_REGISTRY_IMAGE/media:latest
  PROMETHEUS_RELEASE_TAG: $CI_REGISTRY_IMAGE/prometheus:latest
  WEB_DEV_RELEASE_TAG: $CI_REGISTRY_IMAGE/web-dev:latest
  WEB_RELEASE_TAG: $CI_REGISTRY_IMAGE/web:latest
  WEB_NEXT_RELEASE_TAG: $CI_REGISTRY_IMAGE/web-next:latest
  SLUG: $CI_COMMIT_REF_SLUG-$CI_COMMIT_SHORT_SHA
  PROXY_TAG: $CI_REGISTRY_IMAGE/proxy:$CI_COMMIT_REF_SLUG-$CI_COMMIT_SHORT_SHA
  NGINX_TAG: $CI_REGISTRY_IMAGE/nginx:$CI_COMMIT_REF_SLUG-$CI_COMMIT_SHORT_SHA
  NGINX_NEXT_TAG: $CI_REGISTRY_IMAGE/nginx-next:$CI_COMMIT_REF_SLUG-$CI_COMMIT_SHORT_SHA
  BACKEND_TAG: $CI_REGISTRY_IMAGE/backend:$CI_COMMIT_REF_SLUG-$CI_COMMIT_SHORT_SHA
  MEDIA_TAG: $CI_REGISTRY_IMAGE/media:$CI_COMMIT_REF_SLUG-$CI_COMMIT_SHORT_SHA
  WEB_TAG: $CI_REGISTRY_IMAGE/web:$CI_COMMIT_REF_SLUG-$CI_COMMIT_SHORT_SHA
  WEB_DEV_TAG: $CI_REGISTRY_IMAGE/web-dev:$CI_COMMIT_REF_SLUG-$CI_COMMIT_SHORT_SHA
  WEB_NEXT_TAG: $CI_REGISTRY_IMAGE/web-next:$CI_COMMIT_REF_SLUG-$CI_COMMIT_SHORT_SHA
  PROMETHEUS_TAG: $CI_REGISTRY_IMAGE/prometheus:$CI_COMMIT_REF_SLUG-$CI_COMMIT_SHORT_SHA

default:
  image: docker
  services:
    - docker:19.03.12-dind
  before_script:
    - docker login -u $CI_REGISTRY_USER -p $CI_REGISTRY_PASSWORD $CI_REGISTRY

protos:
  needs: []
  stage: protos
  image: $GRPC_TAG
  inherit:
    # the grpc container doesn't have docker, no need to login
    default: false
  script:
    - cd app && ./generate_protos.sh
  rules:
    - changes:
        - app/**/*
  artifacts:
    paths:
      - app/

build:proxy:
  needs: ["protos"]
  stage: build
  script:
    - docker pull $PROXY_RELEASE_TAG || true
    - docker build --build-arg version=$SLUG --cache-from $PROXY_RELEASE_TAG -t $PROXY_TAG app/proxy/
    - docker push $PROXY_TAG
  rules:
    - if: $CI_COMMIT_BRANCH == $RELEASE_BRANCH
      changes:
        - app/**/*
    - if: $CI_COMMIT_BRANCH != $RELEASE_BRANCH
      changes:
        - app/proto/**/*
        - app/proxy/**/*

build:nginx:
  needs: []
  stage: build
  script:
    - docker pull $NGINX_RELEASE_TAG || true
    - docker build --build-arg version=$SLUG --cache-from $NGINX_RELEASE_TAG -t $NGINX_TAG app/nginx/
    - docker push $NGINX_TAG
  rules:
    - if: $CI_COMMIT_BRANCH == $RELEASE_BRANCH
      changes:
        - app/**/*

build:prometheus:
  needs: []
  stage: build
  script:
    - docker pull $PROMETHEUS_RELEASE_TAG || true
    - docker build --build-arg version=$SLUG --cache-from $PROMETHEUS_RELEASE_TAG -t $PROMETHEUS_TAG app/prometheus/
    - docker push $PROMETHEUS_TAG
  rules:
    - if: $CI_COMMIT_BRANCH == $RELEASE_BRANCH
      changes:
        - app/**/*

build:backend:
  needs: ["protos"]
  stage: build
  script:
    - docker pull $BACKEND_RELEASE_TAG || true
    - docker build --build-arg version=$SLUG --cache-from $BACKEND_RELEASE_TAG -t $BACKEND_TAG app/backend/
    - docker push $BACKEND_TAG
  rules:
    - if: $CI_COMMIT_BRANCH == $RELEASE_BRANCH
      changes:
        - app/**/*
    - if: $CI_COMMIT_BRANCH != $RELEASE_BRANCH
      changes:
        - app/proto/**/*
        - app/backend/**/*

build:media:
  needs: ["protos"]
  stage: build
  script:
    - docker pull $MEDIA_RELEASE_TAG || true
    - docker build --build-arg version=$SLUG --cache-from $MEDIA_RELEASE_TAG -t $MEDIA_TAG app/media/
    - docker push $MEDIA_TAG
  rules:
    - if: $CI_COMMIT_BRANCH == $RELEASE_BRANCH
      changes:
        - app/**/*
    - if: $CI_COMMIT_BRANCH != $RELEASE_BRANCH
      changes:
        - app/proto/**/*
        - app/media/**/*

build:web-dev:
  needs: ["protos"]
  stage: build
  script:
    - docker pull $WEB_DEV_RELEASE_TAG || true
    - docker build --build-arg version=$SLUG --build-arg environment=next --cache-from $WEB_DEV_RELEASE_TAG -t $WEB_DEV_TAG -f app/web/Dockerfile app/web/
    - docker push $WEB_DEV_TAG
    # creates a new docker container (docker create returns the container name), and copies the /app folder to the host
    - mkdir -p artifacts && docker cp $(docker create $WEB_DEV_TAG):/app artifacts/web-dev
  rules:
    - if: ($BUILD_WEB == "true") && ($DO_CHECKS == "true") &&($CI_COMMIT_BRANCH == $RELEASE_BRANCH)
      changes:
      - app/**/*
    - if: ($BUILD_WEB == "true") && ($DO_CHECKS == "true") &&($CI_COMMIT_BRANCH != $RELEASE_BRANCH)
      changes:
        - app/proto/**/*
        - app/web/**/*
  artifacts:
    paths:
      - artifacts/web-dev/

build:web:
  needs: ["protos"]
  stage: build
  script:
    - docker pull $WEB_RELEASE_TAG || true
    - docker build --build-arg version=$SLUG --build-arg environment=production --cache-from $WEB_RELEASE_TAG -t $WEB_TAG -f app/web/Dockerfile.prod app/web/
    - docker push $WEB_TAG
    # creates a new docker container (docker create returns the container name), and copies the static folder to the host
    - mkdir -p artifacts && docker cp $(docker create $WEB_TAG):/app/.next/static/ static
    - ./app/web/generate_static_manifest.sh static > static/manifest.txt
    - cp static/manifest.txt static/manifest-$CI_PIPELINE_ID-$CI_COMMIT_SHA.txt
    - mkdir -p artifacts
    - cd static && tar czf ../artifacts/static-$CI_PIPELINE_ID-$CI_COMMIT_SHA.tar.gz .
  rules:
    - if: ($BUILD_WEB == "true") && ($CI_COMMIT_BRANCH == $RELEASE_BRANCH)
      changes:
        - app/**/*
    - if: ($BUILD_WEB == "true") && ($CI_COMMIT_BRANCH != $RELEASE_BRANCH)
      changes:
        - app/proto/**/*
        - app/web/**/*
  artifacts:
    paths:
      - artifacts/

build:web-next:
  needs: ["protos"]
  stage: build
  script:
    - docker pull $WEB_NEXT_RELEASE_TAG || true
    - docker build --build-arg version=$SLUG --build-arg environment=next --cache-from $WEB_NEXT_RELEASE_TAG -t $WEB_NEXT_TAG -f app/web/Dockerfile.prod app/web/
    - docker push $WEB_NEXT_TAG
    # creates a new docker container (docker create returns the container name), and copies the static folder to the host
    - mkdir -p artifacts && docker cp $(docker create $WEB_NEXT_TAG):/app/.next/static/ static
    - ./app/web/generate_static_manifest.sh static > static/manifest.txt
    - cp static/manifest.txt static/manifest-$CI_PIPELINE_ID-$CI_COMMIT_SHA.txt
    - mkdir -p artifacts
    - cd static && tar czf ../artifacts/static-$CI_PIPELINE_ID-$CI_COMMIT_SHA.tar.gz .
  rules:
    - if: ($BUILD_WEB == "true") && ($CI_COMMIT_BRANCH == $RELEASE_BRANCH)
      changes:
        - app/**/*
    - if: ($BUILD_WEB == "true") && ($CI_COMMIT_BRANCH != $RELEASE_BRANCH)
      changes:
        - app/proto/**/*
        - app/web/**/*
  artifacts:
    paths:
      - artifacts/

build:nginx-next:
  needs: []
  stage: build
  script:
    - docker pull $NGINX_RELEASE_TAG || true
    - docker build --build-arg version=$SLUG-next --build-arg environment=preview --cache-from $NGINX_RELEASE_TAG -t $NGINX_NEXT_TAG app/nginx/
    - docker push $NGINX_NEXT_TAG
  rules:
    - if: $CI_COMMIT_BRANCH == $RELEASE_BRANCH
      changes:
        - app/**/*
    - if: $CI_COMMIT_BRANCH != $RELEASE_BRANCH
      changes:
        - app/proto/**/*
        - app/nginx/**/*

test:backend:
  needs: ["build:backend"]
  stage: test
  image: $BACKEND_TAG
  inherit:
    # no docker login
    default: false
  services:
    - name: postgis/postgis:16-3.4
      alias: postgres
      command: ["postgres", "-c", "fsync=off"]
  variables:
    POSTGRES_PASSWORD: c765064a49d18a95
    DATABASE_CONNECTION_STRING: "postgresql://postgres:c765064a49d18a95@postgres/postgres"
  before_script:
    # install latest postgres from their repos to get pg_dump compatible with postgres 13
    - sh -c 'echo "deb http://apt.postgresql.org/pub/repos/apt bullseye-pgdg main" > /etc/apt/sources.list.d/pgdg.list'
    - wget --quiet -O - https://www.postgresql.org/media/keys/ACCC4CF8.asc | apt-key add -
    - apt-get update
    - apt-get -y install postgresql-client
  script:
    - cd /app && pytest --junitxml=junit.xml --cov=src src
  after_script:
    - cd /app && coverage xml && coverage html
    - cp /app/junit.xml $CI_PROJECT_DIR/
    - cp /app/coverage.xml $CI_PROJECT_DIR/
    - mkdir -p $CI_PROJECT_DIR/artifacts/htmlcov && cp -a /app/htmlcov $CI_PROJECT_DIR/artifacts/
  coverage: '/^TOTAL.+?(\d+\%)$/'
  artifacts:
    reports:
      coverage_report:
        coverage_format: cobertura
        path: coverage.xml
      junit: junit.xml
    paths:
      - artifacts/htmlcov
  rules:
    - if: ($DO_CHECKS == "true") && ($CI_COMMIT_BRANCH == $RELEASE_BRANCH)
      changes:
        - app/**/*
    - if: ($DO_CHECKS == "true") && ($CI_COMMIT_BRANCH != $RELEASE_BRANCH)
      changes:
        - app/proto/**/*
        - app/backend/**/*

test:backend-format:
  needs: ["build:backend"]
  stage: test
  image: $BACKEND_TAG
  inherit:
    # no docker login
    default: false
  script:
    - cd app/backend
    - ruff check .
    - ruff check --diff .
    - ruff format --diff .
  rules:
    - if: ($DO_CHECKS == "true") && ($CI_COMMIT_BRANCH == $RELEASE_BRANCH)
      changes:
        - app/**/*
    - if: ($DO_CHECKS == "true") && ($CI_COMMIT_BRANCH != $RELEASE_BRANCH)
      changes:
        - app/proto/**/*
        - app/backend/**/*

test:media:
  needs: ["build:media"]
  stage: test
  image: $MEDIA_TAG
  inherit:
    # no docker login
    default: false
  variables:
    MEDIA_SERVER_FROM_ENV: 0
  script:
    - cd /app && pytest src --junitxml=junit.xml
  after_script:
    - cp /app/junit.xml $CI_PROJECT_DIR/junit.xml
  artifacts:
    reports:
      junit: junit.xml
  rules:
    - if: ($DO_CHECKS == "true") && ($CI_COMMIT_BRANCH == $RELEASE_BRANCH)
      changes:
        - app/**/*
    - if: ($DO_CHECKS == "true") && ($CI_COMMIT_BRANCH != $RELEASE_BRANCH)
      changes:
        - app/proto/**/*
        - app/media/**/*

test:web:
  needs: ["build:web-dev"]
  stage: test
  image: $WEB_DEV_TAG
  inherit:
    # no docker login
    default: false
  script:
    - cd /app && yarn test-ci
  after_script:
    - cp /app/junit.xml $CI_PROJECT_DIR/
    - cp /app/coverage/cobertura-coverage.xml $CI_PROJECT_DIR/
    - mkdir -p $CI_PROJECT_DIR/artifacts/lcov-report && cp -a /app/coverage/lcov-report $CI_PROJECT_DIR/artifacts/
  coverage: '/^All files[^|]*\|[^|]*\s+([\d\.]+)/'
  artifacts:
    reports:
      coverage_report:
        coverage_format: cobertura
        path: cobertura-coverage.xml
      junit: junit.xml
    paths:
      - artifacts/lcov-report
  rules:
    - if: ($BUILD_WEB == "true") && ($DO_CHECKS == "true") && ($CI_COMMIT_BRANCH == $RELEASE_BRANCH)
      changes:
        - app/**/*
    - if: ($BUILD_WEB == "true") && ($DO_CHECKS == "true") && ($CI_COMMIT_BRANCH != $RELEASE_BRANCH)
      changes:
        - app/proto/**/*
        - app/web/**/*

test:web-prettier:
  needs: ["build:web-dev"]
  stage: test
  image: $WEB_DEV_TAG
  inherit:
    # no docker login
    default: false
  script:
    - cd /app
    - yarn prettier --check *
  rules:
    - if: ($BUILD_WEB == "true") && ($DO_CHECKS == "true") && ($CI_COMMIT_BRANCH == $RELEASE_BRANCH)
      changes:
        - app/**/*
    - if: ($BUILD_WEB == "true") && ($DO_CHECKS == "true") && ($CI_COMMIT_BRANCH != $RELEASE_BRANCH)
      changes:
        - app/web/**/*

test:web-linting:
  needs: ["build:web-dev"]
  stage: test
  image: $WEB_DEV_TAG
  inherit:
    # no docker login
    default: false
  script:
    - cd /app
    - yarn lint --max-warnings=0
  rules:
    - if: ($BUILD_WEB == "true") && ($DO_CHECKS == "true") && ($CI_COMMIT_BRANCH == $RELEASE_BRANCH)
      changes:
        - app/**/*
    - if: ($BUILD_WEB == "true") && ($DO_CHECKS == "true") && ($CI_COMMIT_BRANCH != $RELEASE_BRANCH)
      changes:
        - app/web/**/*

test:storybook:
  needs: ["build:web-dev"]
  stage: test
  image: $WEB_DEV_TAG
  inherit:
    # no docker login
    default: false
  script:
    - cd /app && yarn build-storybook
    - mkdir -p $CI_PROJECT_DIR/artifacts/storybook-static && cp -a /app/storybook-static $CI_PROJECT_DIR/artifacts/
  artifacts:
    paths:
      - artifacts/storybook-static
  rules:
    - if: ($BUILD_WEB == "true") && ($DO_CHECKS == "true") && ($CI_COMMIT_BRANCH == $RELEASE_BRANCH)
      changes:
        - app/**/*
    - if: ($BUILD_WEB == "true") && ($DO_CHECKS == "true") && ($CI_COMMIT_BRANCH != $RELEASE_BRANCH)
      changes:
        - app/proto/**/*
        - app/web/**/*

preview:bcov:
  needs: ["test:backend"]
  stage: preview
  image: registry.gitlab.com/gitlab-org/cloud-deploy/aws-base:latest
  inherit:
    # no docker login
    default: false
  script:
    - aws s3 rm s3://$AWS_PREVIEW_BUCKET/bcov/$CI_COMMIT_SHORT_SHA/ --recursive
    - aws s3 cp artifacts/htmlcov s3://$AWS_PREVIEW_BUCKET/bcov/$CI_COMMIT_SHORT_SHA/ --recursive
    - aws s3 rm s3://$AWS_PREVIEW_BUCKET/bcov/$CI_COMMIT_REF_SLUG/ --recursive
    - aws s3 cp artifacts/htmlcov s3://$AWS_PREVIEW_BUCKET/bcov/$CI_COMMIT_REF_SLUG/ --recursive
    - echo "Done, coverage report available at https://$CI_COMMIT_SHORT_SHA--bcov.$PREVIEW_DOMAIN/ and https://$CI_COMMIT_REF_SLUG--bcov.$PREVIEW_DOMAIN/"
  rules:
    - if: ($DO_CHECKS == "true") && ($CI_COMMIT_BRANCH == $RELEASE_BRANCH)
      changes:
        - app/**/*
    - if: ($DO_CHECKS == "true") && ($CI_COMMIT_BRANCH != $RELEASE_BRANCH)
      changes:
        - app/proto/**/*
        - app/backend/**/*

preview:wcov:
  needs: ["test:web"]
  stage: preview
  image: registry.gitlab.com/gitlab-org/cloud-deploy/aws-base:latest
  inherit:
    # no docker login
    default: false
  script:
    - aws s3 rm s3://$AWS_PREVIEW_BUCKET/wcov/$CI_COMMIT_SHORT_SHA/ --recursive
    - aws s3 cp artifacts/lcov-report s3://$AWS_PREVIEW_BUCKET/wcov/$CI_COMMIT_SHORT_SHA/ --recursive
    - aws s3 rm s3://$AWS_PREVIEW_BUCKET/wcov/$CI_COMMIT_REF_SLUG/ --recursive
    - aws s3 cp artifacts/lcov-report s3://$AWS_PREVIEW_BUCKET/wcov/$CI_COMMIT_REF_SLUG/ --recursive
    - echo "Done, coverage report available at https://$CI_COMMIT_SHORT_SHA--wcov.$PREVIEW_DOMAIN/ and https://$CI_COMMIT_REF_SLUG--wcov.$PREVIEW_DOMAIN/"
  rules:
    - if: ($BUILD_WEB == "true") && ($DO_CHECKS == "true") && ($CI_COMMIT_BRANCH == $RELEASE_BRANCH)
      changes:
        - app/**/*
    - if: ($BUILD_WEB == "true") && ($DO_CHECKS == "true") && ($CI_COMMIT_BRANCH != $RELEASE_BRANCH)
      changes:
        - app/proto/**/*
        - app/web/**/*

preview:storybook:
  needs: ["test:storybook"]
  stage: preview
  image: registry.gitlab.com/gitlab-org/cloud-deploy/aws-base:latest
  inherit:
    # no docker login
    default: false
  script:
    - aws s3 rm s3://$AWS_PREVIEW_BUCKET/storybook/$CI_COMMIT_SHORT_SHA/ --recursive
    - aws s3 cp artifacts/storybook-static s3://$AWS_PREVIEW_BUCKET/storybook/$CI_COMMIT_SHORT_SHA/ --recursive
    - aws s3 rm s3://$AWS_PREVIEW_BUCKET/storybook/$CI_COMMIT_REF_SLUG/ --recursive
    - aws s3 cp artifacts/storybook-static s3://$AWS_PREVIEW_BUCKET/storybook/$CI_COMMIT_REF_SLUG/ --recursive
    - echo "Done, storybook available at https://$CI_COMMIT_SHORT_SHA--storybook.$PREVIEW_DOMAIN/ and https://$CI_COMMIT_REF_SLUG--storybook.$PREVIEW_DOMAIN/"
  rules:
    - if: ($BUILD_WEB == "true") && ($DO_CHECKS == "true") && ($CI_COMMIT_BRANCH == $RELEASE_BRANCH)
      changes:
        - app/**/*
    - if: ($BUILD_WEB == "true") && ($DO_CHECKS == "true") && ($CI_COMMIT_BRANCH != $RELEASE_BRANCH)
      changes:
<<<<<<< HEAD
        - app/proto/**/*
        - app/web/**/*
=======
      - app/proto/**/*
      - app/web/**/*

preview:web:
  needs: ["build:web"]
  stage: preview
  image: registry.gitlab.com/gitlab-org/cloud-deploy/aws-base:latest
  inherit:
    # no docker login
    default: false
  script:
    - aws s3 rm s3://$AWS_PREVIEW_BUCKET/web-static/$CI_COMMIT_SHORT_SHA/ --recursive
    - aws s3 cp artifacts s3://$AWS_PREVIEW_BUCKET/web-static/$CI_COMMIT_SHORT_SHA/ --recursive
    - aws s3 rm s3://$AWS_PREVIEW_BUCKET/web-static/$CI_COMMIT_REF_SLUG/ --recursive
    - aws s3 cp artifacts s3://$AWS_PREVIEW_BUCKET/web-static/$CI_COMMIT_REF_SLUG/ --recursive
    - aws s3api put-object --bucket $AWS_PREVIEW_BUCKET --key web-static/$CI_COMMIT_SHORT_SHA/static.tar.gz --website-redirect-location https://$CI_COMMIT_SHORT_SHA--web-static.$PREVIEW_DOMAIN/static-$CI_PIPELINE_ID-$CI_COMMIT_SHA.tar.gz
    - aws s3api put-object --bucket $AWS_PREVIEW_BUCKET --key web-static/$CI_COMMIT_REF_SLUG/static.tar.gz --website-redirect-location https://$CI_COMMIT_REF_SLUG--web-static.$PREVIEW_DOMAIN/static-$CI_PIPELINE_ID-$CI_COMMIT_SHA.tar.gz
    - echo "Done, web-static available at https://$CI_COMMIT_SHORT_SHA--web-static.$PREVIEW_DOMAIN/static.tar.gz and https://$CI_COMMIT_REF_SLUG--web-static.$PREVIEW_DOMAIN/static.tar.gz"
  rules:
    - if: ($BUILD_WEB == "true") && ($CI_COMMIT_BRANCH == $RELEASE_BRANCH)
      changes:
      - app/**/*
    - if: ($BUILD_WEB == "true") && ($CI_COMMIT_BRANCH != $RELEASE_BRANCH)
      changes:
      - app/web/**/*

preview:web-next:
  needs: ["build:web-next"]
  stage: preview
  image: registry.gitlab.com/gitlab-org/cloud-deploy/aws-base:latest
  inherit:
    # no docker login
    default: false
  script:
    - aws s3 rm s3://$AWS_PREVIEW_BUCKET/web-next-static/$CI_COMMIT_SHORT_SHA/ --recursive
    - aws s3 cp artifacts s3://$AWS_PREVIEW_BUCKET/web-next-static/$CI_COMMIT_SHORT_SHA/ --recursive
    - aws s3 rm s3://$AWS_PREVIEW_BUCKET/web-next-static/$CI_COMMIT_REF_SLUG/ --recursive
    - aws s3 cp artifacts s3://$AWS_PREVIEW_BUCKET/web-next-static/$CI_COMMIT_REF_SLUG/ --recursive
    - aws s3api put-object --bucket $AWS_PREVIEW_BUCKET --key web-next-static/$CI_COMMIT_SHORT_SHA/static.tar.gz --website-redirect-location https://$CI_COMMIT_SHORT_SHA--web-next-static.$PREVIEW_DOMAIN/static-$CI_PIPELINE_ID-$CI_COMMIT_SHA.tar.gz
    - aws s3api put-object --bucket $AWS_PREVIEW_BUCKET --key web-next-static/$CI_COMMIT_REF_SLUG/static.tar.gz --website-redirect-location https://$CI_COMMIT_REF_SLUG--web-next-static.$PREVIEW_DOMAIN/static-$CI_PIPELINE_ID-$CI_COMMIT_SHA.tar.gz
    - echo "Done, web-static available at https://$CI_COMMIT_SHORT_SHA--web-next-static.$PREVIEW_DOMAIN/static.tar.gz and https://$CI_COMMIT_REF_SLUG--web-next-static.$PREVIEW_DOMAIN/static.tar.gz"
  rules:
    - if: ($BUILD_WEB == "true") && ($CI_COMMIT_BRANCH == $RELEASE_BRANCH)
      changes:
      - app/**/*
    - if: ($BUILD_WEB == "true") && ($CI_COMMIT_BRANCH != $RELEASE_BRANCH)
      changes:
      - app/web/**/*

>>>>>>> fef052b8

preview:protos:
  needs: ["protos"]
  stage: preview
  image: registry.gitlab.com/gitlab-org/cloud-deploy/aws-base:latest
  inherit:
    # no docker login
    default: false
  script:
    - python_sum=$(sha256sum app/proto/gen/python.tar.gz | head -c 64)
    - ts_sum=$(sha256sum app/proto/gen/ts.tar.gz | head -c 64)
    - pb_sum=$(sha256sum app/proto/gen/descriptors.pb | head -c 64)
    - aws s3 cp app/proto/gen/python.tar.gz s3://$AWS_PREVIEW_BUCKET/by-sha/protos/$python_sum/python.tar.gz
    - aws s3 cp app/proto/gen/ts.tar.gz s3://$AWS_PREVIEW_BUCKET/by-sha/protos/$ts_sum/ts.tar.gz
    - aws s3 cp app/proto/gen/descriptors.pb s3://$AWS_PREVIEW_BUCKET/by-sha/protos/$pb_sum/descriptors.pb
    - aws s3api put-object --bucket $AWS_PREVIEW_BUCKET --key protos/$CI_COMMIT_REF_SLUG/ts.tar.gz --website-redirect-location https://protos--by-sha.$PREVIEW_DOMAIN/$ts_sum/ts.tar.gz
    - aws s3api put-object --bucket $AWS_PREVIEW_BUCKET --key protos/$CI_COMMIT_REF_SLUG/python.tar.gz --website-redirect-location https://protos--by-sha.$PREVIEW_DOMAIN/$python_sum/python.tar.gz
    - aws s3api put-object --bucket $AWS_PREVIEW_BUCKET --key protos/$CI_COMMIT_REF_SLUG/descriptors.pb --website-redirect-location https://protos--by-sha.$PREVIEW_DOMAIN/$pb_sum/descriptors.pb
    - >
      echo '<!DOCTYPE html><html><head><meta charset="utf-8"><style>body{font-family:monospace}</style></head><body>'
      '<h1>Couchers generated protos @ <a href="https://github.com/Couchers-org/couchers/commit/'$CI_COMMIT_SHA'">'$CI_COMMIT_SHORT_SHA'</a>.</h1>'
      '<p>Generated at '$(TZ=UTC date)'.</p>'
      '<ul>'
      '<li><a href="https://protos--by-sha.'$PREVIEW_DOMAIN'/'$python_sum'/python.tar.gz">Python (sha256: '$python_sum')</a></li>'
      '<li><a href="https://protos--by-sha.'$PREVIEW_DOMAIN'/'$ts_sum'/ts.tar.gz">TypeScript (sha256: '$ts_sum')</a></li>'
      '<li><a href="https://protos--by-sha.'$PREVIEW_DOMAIN'/'$pb_sum'/descriptors.pb">Descriptors (sha256: '$pb_sum')</a></li>'
      '</ul>'
      '<p>Redirects to latest protos on slug '$CI_COMMIT_REF_SLUG':</p>'
      '<ul>'
      '<li><a href="https://'$CI_COMMIT_REF_SLUG'--protos.'$PREVIEW_DOMAIN'/python.tar.gz">Python</a></li>'
      '<li><a href="https://'$CI_COMMIT_REF_SLUG'--protos.'$PREVIEW_DOMAIN'/ts.tar.gz">TypeScript</a></li>'
      '<li><a href="https://'$CI_COMMIT_REF_SLUG'--protos.'$PREVIEW_DOMAIN'/descriptors.pb">Descriptors</a></li>'
      '</ul>'
      '</body></html>' > app/proto/gen/index.html
    - aws s3 cp app/proto/gen/index.html s3://$AWS_PREVIEW_BUCKET/protos/$CI_COMMIT_SHORT_SHA/
    - aws s3 cp app/proto/gen/index.html s3://$AWS_PREVIEW_BUCKET/protos/$CI_COMMIT_REF_SLUG/
    - echo "Done, protos available at https://$CI_COMMIT_SHORT_SHA--protos.$PREVIEW_DOMAIN/ and https://$CI_COMMIT_REF_SLUG--protos.$PREVIEW_DOMAIN/"

# having this here stops us from having to list out all the needs in each release below. list out all that need to be waited for until releasing a new version
wait:before-release:
  stage: wait
  inherit:
    # no docker login
    default: false
  script:
    - echo "Done waiting."
  rules:
    - if: $CI_COMMIT_BRANCH == $RELEASE_BRANCH
      changes:
        - app/**/*
  needs:
    - job: protos
      artifacts: false
    - job: build:proxy
      artifacts: false
    - job: build:nginx
      artifacts: false
    - job: build:prometheus
      artifacts: false
    - job: build:backend
      artifacts: false
    - job: build:media
      artifacts: false
    - job: build:web-dev
      artifacts: false
      optional: true
    - job: build:web
      artifacts: false
      optional: true
    - job: build:web-next
      artifacts: false
      optional: true
    - job: build:nginx-next
      artifacts: false
    - job: test:backend
      artifacts: false
      optional: true
    - job: test:backend-format
      artifacts: false
      optional: true
    - job: test:media
      artifacts: false
      optional: true
    - job: test:web
      artifacts: false
      optional: true
    - job: test:web-prettier
      artifacts: false
      optional: true
    - job: test:web-linting
      artifacts: false
      optional: true
    - job: test:storybook
      artifacts: false
      optional: true

release:proxy:
  needs: ["wait:before-release"]
  stage: release
  script:
    - docker pull $PROXY_TAG
    - docker tag $PROXY_TAG $PROXY_RELEASE_TAG
    - docker push $PROXY_RELEASE_TAG
  rules:
    - if: $CI_COMMIT_BRANCH == $RELEASE_BRANCH
      changes:
        - app/**/*

release:nginx:
  needs: ["wait:before-release"]
  stage: release
  script:
    - docker pull $NGINX_TAG
    - docker tag $NGINX_TAG $NGINX_RELEASE_TAG
    - docker push $NGINX_RELEASE_TAG
  rules:
    - if: $CI_COMMIT_BRANCH == $RELEASE_BRANCH
      changes:
        - app/**/*

release:prometheus:
  needs: ["wait:before-release"]
  stage: release
  script:
    - docker pull $PROMETHEUS_TAG
    - docker tag $PROMETHEUS_TAG $PROMETHEUS_RELEASE_TAG
    - docker push $PROMETHEUS_RELEASE_TAG
  rules:
    - if: $CI_COMMIT_BRANCH == $RELEASE_BRANCH
      changes:
        - app/**/*

release:backend:
  needs: ["wait:before-release"]
  stage: release
  script:
    - docker pull $BACKEND_TAG
    - docker tag $BACKEND_TAG $BACKEND_RELEASE_TAG
    - docker push $BACKEND_RELEASE_TAG
  rules:
    - if: $CI_COMMIT_BRANCH == $RELEASE_BRANCH
      changes:
        - app/**/*

release:media:
  needs: ["wait:before-release"]
  stage: release
  script:
    - docker pull $MEDIA_TAG
    - docker tag $MEDIA_TAG $MEDIA_RELEASE_TAG
    - docker push $MEDIA_RELEASE_TAG
  rules:
    - if: $CI_COMMIT_BRANCH == $RELEASE_BRANCH
      changes:
        - app/**/*

release:web-dev:
  needs: ["wait:before-release"]
  stage: release
  script:
    - docker pull $WEB_DEV_TAG
    - docker tag $WEB_DEV_TAG $WEB_DEV_RELEASE_TAG
    - docker push $WEB_DEV_RELEASE_TAG
  rules:
    - if: ($BUILD_WEB == "true") && ($DO_CHECKS == "true") && ($CI_COMMIT_BRANCH == $RELEASE_BRANCH)
      changes:
        - app/**/*

release:web:
  needs: ["wait:before-release"]
  stage: release
  script:
    - docker pull $WEB_TAG
    - docker tag $WEB_TAG $WEB_RELEASE_TAG
    - docker push $WEB_RELEASE_TAG
  rules:
    - if: ($BUILD_WEB == "true") && ($CI_COMMIT_BRANCH == $RELEASE_BRANCH)
      changes:
        - app/**/*

release:web-next:
  needs: ["wait:before-release"]
  stage: release
  script:
    - docker pull $WEB_NEXT_TAG
    - docker tag $WEB_NEXT_TAG $WEB_NEXT_RELEASE_TAG
    - docker push $WEB_NEXT_RELEASE_TAG
    # some command to get our preview server to redeploy?
  rules:
    - if: ($BUILD_WEB == "true") && ($CI_COMMIT_BRANCH == $RELEASE_BRANCH)
      changes:
        - app/**/*

release:nginx-next:
  needs: ["wait:before-release"]
  stage: release
  script:
    - docker pull $NGINX_NEXT_TAG
    - docker tag $NGINX_NEXT_TAG $NGINX_NEXT_RELEASE_TAG
    - docker push $NGINX_NEXT_RELEASE_TAG
  rules:
    - if: $CI_COMMIT_BRANCH == $RELEASE_BRANCH
      changes:
        - app/**/*<|MERGE_RESOLUTION|>--- conflicted
+++ resolved
@@ -462,12 +462,8 @@
         - app/**/*
     - if: ($BUILD_WEB == "true") && ($DO_CHECKS == "true") && ($CI_COMMIT_BRANCH != $RELEASE_BRANCH)
       changes:
-<<<<<<< HEAD
-        - app/proto/**/*
-        - app/web/**/*
-=======
-      - app/proto/**/*
-      - app/web/**/*
+        - app/proto/**/*
+        - app/web/**/*
 
 preview:web:
   needs: ["build:web"]
@@ -514,8 +510,6 @@
     - if: ($BUILD_WEB == "true") && ($CI_COMMIT_BRANCH != $RELEASE_BRANCH)
       changes:
       - app/web/**/*
-
->>>>>>> fef052b8
 
 preview:protos:
   needs: ["protos"]
