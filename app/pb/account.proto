syntax = "proto3";

package org.couchers.api.account;

import "google/protobuf/wrappers.proto";
import "google/protobuf/empty.proto";
import "google/protobuf/timestamp.proto";

import "pb/annotations.proto";

service Account {
  // This is a secure service: a user needs to be authenticated and not jailed to call functions here, refer to auth.proto and jail.proto

  // account management APIs
  rpc GetAccountInfo(google.protobuf.Empty) returns (GetAccountInfoRes) {
    // Get information about the user's account
  }

  rpc ChangePassword(ChangePasswordReq) returns (google.protobuf.Empty) {
    // Change, set, or unset the user's password
    // we will send and an email to the user saying their password was changed
  }

  rpc ChangeEmail(ChangeEmailReq) returns (google.protobuf.Empty) {
    // Change the user's email address
    // we will send and email saying the email changed to the old email, and confirmation email to the new email
    // Raises INVALID_ARGUMENT if password is too small or too large or insecure or wrong or not supplied.
  }

  rpc GetContributorFormInfo(google.protobuf.Empty) returns (GetContributorFormInfoRes) {
    // Returns info related to filling out the contributor form
  }

  rpc MarkContributorFormFilled(MarkContributorFormFilledReq) returns (google.protobuf.Empty) {
    // Marks the contributor form as filled
  }

  rpc ChangePhone(ChangePhoneReq) returns (google.protobuf.Empty) {
    // Set/Change/Remove phone number. An verification sms with a 6-digit code will be sent out,
    // And returned in a call to in VerifyPhone() to complete the phone number change.
    // An INVALID_ARGUMENT is returned if the phone number is not formatted according to E.164.
    // A RESOURCE_EXHAUSTED error code indicates that you have done too many changes lately.
    // An UNIMPLEMENTED error code indicates that sms to your operator is not supported.
  }

  rpc VerifyPhone(VerifyPhoneReq) returns (google.protobuf.Empty) {
    // Enter the code you got in the sms. Other accounts using the same phone number will
    // lose their verification status.

    // A RESOURCE_EXHAUSTED error code indicates too many tries has been performed,
    // and FAILED_PRECONDITION means ChangePhone was not called before this method.
    // An incorrect code generates NOT_FOUND.
  }
}

message GetAccountInfoRes {
  enum LoginMethod {
    MAGIC_LINK = 0;
    PASSWORD = 1;
  }

  LoginMethod login_method = 1;
  bool has_password = 2;

  // user's current email address
  string email = 3;

<<<<<<< HEAD
  // User's verified phone number, or empty string if no successful verification happened yet.
  // in E.164 format (including country code without the + sign)
  string phone = 4;

  // The time the mobile phone verification needs to be renewed or it will lose the verified status.
  // If not verified yet, this will be an arbitrary date in the past.
  // An email reminder will be sent in due time to refresh the verification.
  google.protobuf.Timestamp phone_verification_expiry = 5;
=======
  // whether the user has completed their profile; otherwise needs to display a banner on dashboard
  bool profile_complete = 4;

  // e.g. bool account_public = 3;
>>>>>>> 065094bd
}

message ChangePasswordReq {
  // a null value indicates that the password wasn't set before
  google.protobuf.StringValue old_password = 1 [(sensitive) = true];
  // a null value indicates that the password should be unset (removed)
  // the frontend should ask for the password twice and whatnot
  google.protobuf.StringValue new_password = 2 [(sensitive) = true];
}

message ChangeEmailReq {
  google.protobuf.StringValue password = 1 [(sensitive) = true];
  string new_email = 2;
}

message GetContributorFormInfoRes {
  bool filled_contributor_form = 1;

  string username = 2;
  string name = 3;
  string email = 4;
  uint32 age = 5;
  string gender = 6;
  string location = 7;
}

message MarkContributorFormFilledReq {
  bool filled_contributor_form = 1;
}

message ChangePhoneReq {
  // New phone number in international format without spaces and punctuation,
  // for example "+46701740605". Pass empty string to remove a verified phone number.
  // The phone number will only be visible, once verified, to accepted guests and accepted hosts.
  string phone = 1;
}

message VerifyPhoneReq {
  // Should be a 6-digit string with Luhn algorithm mod 10 checksum equals 0.
  // Frontends could do that pre-check.
  string token = 1 [(sensitive) = true];
}<|MERGE_RESOLUTION|>--- conflicted
+++ resolved
@@ -65,21 +65,12 @@
   // user's current email address
   string email = 3;
 
-<<<<<<< HEAD
-  // User's verified phone number, or empty string if no successful verification happened yet.
-  // in E.164 format (including country code without the + sign)
-  string phone = 4;
-
-  // The time the mobile phone verification needs to be renewed or it will lose the verified status.
-  // If not verified yet, this will be an arbitrary date in the past.
-  // An email reminder will be sent in due time to refresh the verification.
-  google.protobuf.Timestamp phone_verification_expiry = 5;
-=======
   // whether the user has completed their profile; otherwise needs to display a banner on dashboard
   bool profile_complete = 4;
 
-  // e.g. bool account_public = 3;
->>>>>>> 065094bd
+  // User's verified phone number, or empty string if no successful verification happened yet.
+  // in E.164 format (including country code without the + sign)
+  string phone = 5;
 }
 
 message ChangePasswordReq {
