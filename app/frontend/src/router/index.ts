import Vue from 'vue'
import VueRouter, { RouteConfig } from 'vue-router'
import Store from '../store'
import Home from '../views/Home.vue'
import User from '../views/User.vue'
import Login from '../views/Login.vue'
import Profile from '../views/Profile.vue'
import Logout from '../views/Logout.vue'
import SSO from '../views/SSO.vue'
<<<<<<< HEAD
import Friends from '../views/Friends.vue'
=======
import Search from '../views/Search.vue'
>>>>>>> b5d94897
import Signup from '../views/Signup.vue'
import CompleteLogin from '../views/CompleteLogin.vue'
import CompleteSignup from '../views/CompleteSignup.vue'

import ErrorPage from '../views/Error.vue'

Vue.use(VueRouter)

const routes: Array<RouteConfig> = [
  {
    path: '/signup/',
    name: 'Signup',
    component: Signup,
    meta: { noAuth: true }
  },
  {
    path: '/signup/:token',
    name: 'CompleteSignup',
    component: CompleteSignup,
    meta: { noAuth: true }
  },
  {
    path: '/login',
    name: 'Login',
    component: Login,
    meta: { noAuth: true }
  },
  {
    path: '/login/:token',
    name: 'CompleteLogin',
    component: CompleteLogin,
    meta: { noAuth: true }
  },

  {
    path: '/',
    name: 'Home',
    component: Home
  },
  {
    path: '/sso',
    name: 'SSO',
    component: SSO
  },
  {
<<<<<<< HEAD
    path: '/friends',
    name: 'Friends',
    component: Friends
=======
    path: '/search',
    name: 'Search',
    component: Search
>>>>>>> b5d94897
  },
  {
    path: '/logout',
    name: 'Logout',
    component: Logout
  },
  {
    path: '/user/:user',
    name: 'User',
    component: User
  },
  {
    path: '/profile',
    name: 'Profile',
    component: Profile
  },

  {
    path: '*',
    name: 'Not found',
    component: ErrorPage,
    props: {
      title: 'Page Not Found',
      message: 'That page wasn\'t found! Sorry.'
    }
  }
]

const router = new VueRouter({
  mode: 'history',
  base: process.env.BASE_URL,
  routes
})

router.beforeEach((to, from, next) => {
  if (!to.matched.some(record => record.meta.noAuth) && !Store.getters.authenticated) {
    next({ name: 'Login', params: { reason: 'Please log in to continue' } })
  } else {
    next()
  }
})

export default router<|MERGE_RESOLUTION|>--- conflicted
+++ resolved
@@ -7,11 +7,8 @@
 import Profile from '../views/Profile.vue'
 import Logout from '../views/Logout.vue'
 import SSO from '../views/SSO.vue'
-<<<<<<< HEAD
 import Friends from '../views/Friends.vue'
-=======
 import Search from '../views/Search.vue'
->>>>>>> b5d94897
 import Signup from '../views/Signup.vue'
 import CompleteLogin from '../views/CompleteLogin.vue'
 import CompleteSignup from '../views/CompleteSignup.vue'
@@ -57,15 +54,14 @@
     component: SSO
   },
   {
-<<<<<<< HEAD
     path: '/friends',
     name: 'Friends',
     component: Friends
-=======
+  },
+  {
     path: '/search',
     name: 'Search',
     component: Search
->>>>>>> b5d94897
   },
   {
     path: '/logout',
