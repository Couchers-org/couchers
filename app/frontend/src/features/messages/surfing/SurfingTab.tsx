import { Box, BoxProps, List } from "@material-ui/core";
import { Error as GrpcError } from "grpc-web";
import * as React from "react";
import { useInfiniteQuery } from "react-query";
import { Link } from "react-router-dom";

import Alert from "../../../components/Alert";
import Button from "../../../components/Button";
import CircularProgress from "../../../components/CircularProgress";
import TextBody from "../../../components/TextBody";
import { GroupChat } from "../../../pb/conversations_pb";
<<<<<<< HEAD
import { ListHostRequestsRes } from "../../../pb/requests_pb";
=======
import { HostRequest } from "../../../pb/requests_pb";
import { routeToHostRequest } from "../../../routes";
>>>>>>> 57ef94be
import { service } from "../../../service";
import useMessageListStyles from "../useMessageListStyles";
import HostRequestListItem from "./HostRequestListItem";

export interface GroupChatListProps extends BoxProps {
  groupChats: Array<GroupChat.AsObject>;
}

export default function SurfingTab({
  type,
  onlyActive = false,
}: {
  type: "all" | "hosting" | "surfing";
  onlyActive?: boolean;
}) {
  const {
    data,
    isLoading,
    error,
    fetchNextPage,
    hasNextPage,
    isFetchingNextPage,
  } = useInfiniteQuery<ListHostRequestsRes.AsObject, GrpcError>(
    ["hostRequests", { type, onlyActive }],
    ({ pageParam: lastRequestId }) =>
      service.requests.listHostRequests({ lastRequestId, type, onlyActive }),
    {
      getNextPageParam: (lastPage) =>
        lastPage.noMore ? undefined : lastPage.lastRequestId,
    }
  );

  const loadMoreRequests = () => fetchNextPage();

  const classes = useMessageListStyles();
  return (
    <Box className={classes.root}>
      {error && <Alert severity="error">{error.message}</Alert>}
      {isLoading ? (
        <CircularProgress />
      ) : (
<<<<<<< HEAD
        <List className={classes.list}>
          {data &&
            data.pages.map((hostRequestsRes, pageNumber) =>
              pageNumber === 0 &&
              hostRequestsRes.hostRequestsList.length === 0 ? (
                <TextBody key="no-requests-text">No requests yet.</TextBody>
              ) : (
                <React.Fragment key={`host-requests-page-${pageNumber}`}>
                  {hostRequestsRes.hostRequestsList.map((hostRequest) => (
                    <Link
                      to={`${messagesRoute}/request/${hostRequest.hostRequestId}`}
                      key={hostRequest.hostRequestId}
                      className={classes.link}
                    >
                      <HostRequestListItem
                        hostRequest={hostRequest}
                        className={classes.listItem}
                      />
                    </Link>
                  ))}
                </React.Fragment>
              )
            )}
          {hasNextPage && (
            <Button onClick={loadMoreRequests} loading={isFetchingNextPage}>
              Load more
            </Button>
          )}
        </List>
=======
        hostRequests &&
        (!hostRequests.length ? (
          <TextBody>No requests yet.</TextBody>
        ) : (
          <List className={classes.list}>
            {hostRequests.map((hostRequest) => (
              <Link
                to={routeToHostRequest(hostRequest.hostRequestId)}
                key={hostRequest.hostRequestId}
                className={classes.link}
              >
                <HostRequestListItem
                  hostRequest={hostRequest}
                  className={classes.listItem}
                />
              </Link>
            ))}
          </List>
        ))
>>>>>>> 57ef94be
      )}
    </Box>
  );
}<|MERGE_RESOLUTION|>--- conflicted
+++ resolved
@@ -9,12 +9,8 @@
 import CircularProgress from "../../../components/CircularProgress";
 import TextBody from "../../../components/TextBody";
 import { GroupChat } from "../../../pb/conversations_pb";
-<<<<<<< HEAD
 import { ListHostRequestsRes } from "../../../pb/requests_pb";
-=======
-import { HostRequest } from "../../../pb/requests_pb";
 import { routeToHostRequest } from "../../../routes";
->>>>>>> 57ef94be
 import { service } from "../../../service";
 import useMessageListStyles from "../useMessageListStyles";
 import HostRequestListItem from "./HostRequestListItem";
@@ -56,7 +52,6 @@
       {isLoading ? (
         <CircularProgress />
       ) : (
-<<<<<<< HEAD
         <List className={classes.list}>
           {data &&
             data.pages.map((hostRequestsRes, pageNumber) =>
@@ -67,7 +62,7 @@
                 <React.Fragment key={`host-requests-page-${pageNumber}`}>
                   {hostRequestsRes.hostRequestsList.map((hostRequest) => (
                     <Link
-                      to={`${messagesRoute}/request/${hostRequest.hostRequestId}`}
+                      to={routeToHostRequest(hostRequest.hostRequestId)}
                       key={hostRequest.hostRequestId}
                       className={classes.link}
                     >
@@ -86,27 +81,6 @@
             </Button>
           )}
         </List>
-=======
-        hostRequests &&
-        (!hostRequests.length ? (
-          <TextBody>No requests yet.</TextBody>
-        ) : (
-          <List className={classes.list}>
-            {hostRequests.map((hostRequest) => (
-              <Link
-                to={routeToHostRequest(hostRequest.hostRequestId)}
-                key={hostRequest.hostRequestId}
-                className={classes.link}
-              >
-                <HostRequestListItem
-                  hostRequest={hostRequest}
-                  className={classes.listItem}
-                />
-              </Link>
-            ))}
-          </List>
-        ))
->>>>>>> 57ef94be
       )}
     </Box>
   );
