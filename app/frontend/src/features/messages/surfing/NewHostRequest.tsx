--- conflicted
+++ resolved
@@ -11,13 +11,8 @@
 import { Skeleton } from "@material-ui/lab";
 import Alert from "components/Alert";
 import Button from "components/Button";
-<<<<<<< HEAD
-import Datepicker from "components/Date/Datepicker";
-=======
 import Datepicker from "components/Datepicker";
->>>>>>> 09db0810
 import TextField from "components/TextField";
-import { useAuthContext } from "features/auth/AuthProvider";
 import {
   ARRIVAL_DATE,
   CANCEL,
@@ -27,23 +22,18 @@
   REQUEST,
   REQUEST_DESCRIPTION,
   SEND,
+  SEND_REQUEST_SUCCESS,
   sendRequest,
-  SEND_REQUEST_SUCCESS,
 } from "features/constants";
 import { useUser } from "features/userQueries/useUsers";
 import { Error as GrpcError } from "grpc-web";
 import { User } from "pb/api_pb";
 import { CreateHostRequestReq } from "pb/requests_pb";
-import { send } from "process";
 import React, { Dispatch, SetStateAction, useEffect, useState } from "react";
 import { Controller, useForm } from "react-hook-form";
 import { useMutation } from "react-query";
-import { useHistory, useParams } from "react-router-dom";
-import { routeToHostRequest } from "routes";
 import { service } from "service/index";
-import { firstName } from "utils/names";
-
-import { DATE_FROM, DATE_TO } from "../constants";
+import { validateFutureDate } from "utils/validation";
 
 const useStyles = makeStyles((theme) => ({
   buttonContainer: {
@@ -87,19 +77,14 @@
   user,
 }: NewHostRequestProps) {
   const classes = useStyles();
-  const today = new Date();
   const isPostBetaEnabled = process.env.REACT_APP_IS_POST_BETA_ENABLED;
   const [numVisitors, setNumVisitors] = useState(1);
-  const [selectedArrivalDate, setSelectedArrivalDate] = useState(today);
-  const [selectedDepartureDate, setSelectedDepartureDate] = useState(today);
-
-<<<<<<< HEAD
-  const { control, register, handleSubmit } = useForm<
-=======
-  const { register, control, handleSubmit, errors: formErrors } = useForm<
->>>>>>> 09db0810
+
+  const { errors, control, register, handleSubmit } = useForm<
     Required<CreateHostRequestReq.AsObject>
   >({ defaultValues: { toUserId: user.userId } });
+
+  useEffect(() => register("toUserId"));
 
   const { error, isSuccess, mutate } = useMutation<
     number,
@@ -111,10 +96,7 @@
 
   const { isLoading: hostLoading, error: hostError } = useUser(user.userId);
 
-  const onSubmit = handleSubmit((data) => {
-    console.log(data);
-    return mutate(data);
-  });
+  const onSubmit = handleSubmit((data) => mutate(data));
 
   const guests = Array.from({ length: 8 }, (_, i) => {
     const num = i + 1;
@@ -139,7 +121,6 @@
       {hostError ? (
         <Alert severity={"error"}>{hostError}</Alert>
       ) : (
-<<<<<<< HEAD
         <div>
           <form onSubmit={onSubmit}>
             <div className={classes.request}>
@@ -170,19 +151,30 @@
                 />
               )}
               <Datepicker
+                control={control}
                 name="fromDate"
                 label={ARRIVAL_DATE}
-                minDate={today}
-                selectedDate={selectedArrivalDate}
-                setSelectedDate={setSelectedArrivalDate}
+                helperText={errors?.fromDate?.message}
+                id="from-date"
+                error={!!errors.fromDate}
+                inputRef={register({
+                  required: "Enter a from date",
+                })}
               />
               <Datepicker
+                className={classes.date}
+                control={control}
                 name="toDate"
-                className={classes.date}
                 label={DEPARTURE_DATE}
-                minDate={selectedArrivalDate}
-                selectedDate={selectedDepartureDate}
-                setSelectedDate={setSelectedDepartureDate}
+                helperText={errors?.toDate?.message}
+                id="to-date"
+                error={!!errors.toDate}
+                inputRef={register({
+                  required: "Enter a to date",
+                  validate: (stringDate) =>
+                    stringDate > control.getValues().fromDate ||
+                    "Departure date must be after arrival date",
+                })}
               />
               {isPostBetaEnabled && (
                 <Select
@@ -202,6 +194,7 @@
               label={REQUEST}
               name="text"
               rows={6}
+              inputRef={register({ required: "Enter a request message" })}
               multiline
               fullWidth
               placeholder={REQUEST_DESCRIPTION}
@@ -214,55 +207,6 @@
             </CardActions>
           </form>
         </div>
-=======
-        <form onSubmit={onSubmit} className={classes.form}>
-          <Datepicker
-            control={control}
-            error={!!formErrors.fromDate}
-            helperText={formErrors?.fromDate?.message}
-            id="from-date"
-            inputRef={register({
-              required: "Enter a from date",
-              validate: dateValidate,
-            })}
-            label={DATE_FROM}
-            name="fromDate"
-          />
-          <Datepicker
-            control={control}
-            error={!!formErrors.toDate}
-            helperText={formErrors?.toDate?.message}
-            id="to-date"
-            inputRef={register({
-              required: "Enter a to date",
-              validate: dateValidate,
-            })}
-            label={DATE_TO}
-            name="toDate"
-          />
-          <TextField
-            id="host-request-message"
-            label="Message"
-            name="text"
-            defaultValue={""}
-            inputRef={register({ required: "Enter a request message" })}
-            rows={4}
-            rowsMax={6}
-            multiline
-            fullWidth
-          />
-          <Box className={classes.buttonContainer}>
-            <Button
-              type="submit"
-              color="primary"
-              onClick={onSubmit}
-              loading={mutation.isLoading}
-            >
-              Send
-            </Button>
-          </Box>
-        </form>
->>>>>>> 09db0810
       )}
     </>
   );
