--- conflicted
+++ resolved
@@ -20,11 +20,8 @@
 export const NEW_GROUP_CHAT = "Create group chat";
 export const NO_GROUP_CHAT = "No group chats yet";
 export const NO_MESSAGES = "No messages";
-<<<<<<< HEAD
 export const REQUEST_CLOSED_MESSAGE =
   "This host request is closed or in the past. To continue chatting, add the other person as a friend and send them a normal message.";
-export const TITLE = "Title";
-=======
 export const TITLE = "Title";
 
 export const hostingStatusText = (
@@ -37,5 +34,4 @@
     return isHost
       ? `You have ${hostRequestStatusLabels[status].toLowerCase()} this request`
       : `Your request was ${hostRequestStatusLabels[status].toLowerCase()}`;
-};
->>>>>>> 579a9506
+};