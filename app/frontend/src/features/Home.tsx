--- conflicted
+++ resolved
@@ -1,17 +1,11 @@
 import React from "react";
-<<<<<<< HEAD
-import { useSelector } from "react-redux";
-import TextBody from '../components/TextBody';
-import { RootState } from "../reducers";
 import Button from "../components/Button";
 import { Link } from "react-router-dom";
 import {
   newPageRoute,
 } from "../AppRoutes";
-=======
 import TextBody from "../components/TextBody";
 import useCurrentUser from "./userQueries/useCurrentUser";
->>>>>>> 548445a4
 
 export default function Home() {
   const name = useCurrentUser().data?.name.split(" ")[0];
