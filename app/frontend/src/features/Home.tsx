import React from "react";
import { Link } from "react-router-dom";
<<<<<<< HEAD

import { newPageRoute } from "../AppRoutes";
import Button from "../components/Button";
=======
import {
  newPlaceRoute,
} from "../AppRoutes";
>>>>>>> d9fe0681
import TextBody from "../components/TextBody";
import useCurrentUser from "./userQueries/useCurrentUser";

export default function Home() {
  const name = useCurrentUser().data?.name.split(" ")[0];

<<<<<<< HEAD
  return (
    <>
      {name ? <TextBody>Hello, {name}.</TextBody> : null}
      <Button component={Link} to={newPageRoute}>
        Create a new page
      </Button>
    </>
  );
=======
  return <>
    {name ? <TextBody>Hello, {name}.</TextBody> : null}
    <Button
      component={Link}
      to={newPlaceRoute}
    >
      Create a new place
    </Button>
  </>;
>>>>>>> d9fe0681
}<|MERGE_RESOLUTION|>--- conflicted
+++ resolved
@@ -1,38 +1,20 @@
 import React from "react";
 import { Link } from "react-router-dom";
-<<<<<<< HEAD
 
-import { newPageRoute } from "../AppRoutes";
+import { newPlaceRoute } from "../AppRoutes";
 import Button from "../components/Button";
-=======
-import {
-  newPlaceRoute,
-} from "../AppRoutes";
->>>>>>> d9fe0681
 import TextBody from "../components/TextBody";
 import useCurrentUser from "./userQueries/useCurrentUser";
 
 export default function Home() {
   const name = useCurrentUser().data?.name.split(" ")[0];
 
-<<<<<<< HEAD
   return (
     <>
       {name ? <TextBody>Hello, {name}.</TextBody> : null}
-      <Button component={Link} to={newPageRoute}>
-        Create a new page
+      <Button component={Link} to={newPlaceRoute}>
+        Create a new place
       </Button>
     </>
   );
-=======
-  return <>
-    {name ? <TextBody>Hello, {name}.</TextBody> : null}
-    <Button
-      component={Link}
-      to={newPlaceRoute}
-    >
-      Create a new place
-    </Button>
-  </>;
->>>>>>> d9fe0681
 }