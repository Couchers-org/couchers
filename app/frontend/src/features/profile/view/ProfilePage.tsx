--- conflicted
+++ resolved
@@ -91,18 +91,6 @@
           </Card>
         </div>
       ) : null}
-<<<<<<< HEAD
-      <List>
-        <ListItem
-          className={classes.linkStyle}
-          component={Link}
-          to={editHostingPreferenceRoute}
-        >
-          Edit my place
-        </ListItem>
-      </List>
-=======
->>>>>>> cfb7a3c3
     </>
   );
 }