--- conflicted
+++ resolved
@@ -112,15 +112,12 @@
                 <TabPanel value="home">
                   <Home user={user}></Home>
                 </TabPanel>
-<<<<<<< HEAD
                 <TabPanel
                   classes={{ root: classes.tabPanel }}
                   value="references"
                 >
                   <References user={user} />
                 </TabPanel>
-=======
->>>>>>> ace27a8d
               </TabContext>
             </Card>
           </div>
