<<<<<<< HEAD
import { makeStyles } from "@material-ui/core";
import classNames from "classnames";
=======
import { Box, makeStyles } from "@material-ui/core";
import Map from "components/Map";
>>>>>>> 404cf882
import { LngLat } from "maplibre-gl";
import { Community } from "pb/communities_pb";
import React from "react";

const useStyles = makeStyles((theme) => ({
  root: {
    backgroundSize: "cover",
    height: "8rem",
    left: "50%",
    marginLeft: "-50vw",
    marginRight: "-50vw",
    position: "relative",
    right: "50%",
    width: "100vw",
    [theme.breakpoints.up("md")]: {
      height: "16rem",
      marginTop: theme.spacing(-2),
    },
  },
}));

export default function HeaderImage({
  community,
  className,
}: {
  community: Community.AsObject;
  className?: string;
}) {
  const classes = useStyles();

  if (community.mainPage?.photoUrl) {
    return (
      <div
        className={classNames(classes.root, className)}
        style={{ backgroundImage: `url(${community.mainPage?.photoUrl})` }}
      />
    );
  }

  //display a map if there's no image
  //if no location, just display a zoomed out map of the world
  const zoom = community.mainPage?.location ? 13 : 1;
  const lngLat = new LngLat(
    community.mainPage?.location?.lng ?? 0,
    community.mainPage?.location?.lat ?? 0
  );

  return (
    <div className={classNames(classes.root, className)}>
      <Map grow interactive={false} initialCenter={lngLat} initialZoom={zoom} />
    </div>
  );
}<|MERGE_RESOLUTION|>--- conflicted
+++ resolved
@@ -1,10 +1,6 @@
-<<<<<<< HEAD
 import { makeStyles } from "@material-ui/core";
 import classNames from "classnames";
-=======
-import { Box, makeStyles } from "@material-ui/core";
 import Map from "components/Map";
->>>>>>> 404cf882
 import { LngLat } from "maplibre-gl";
 import { Community } from "pb/communities_pb";
 import React from "react";
