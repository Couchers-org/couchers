import {
  Card,
  CardActionArea,
  CardContent,
  makeStyles,
  Typography,
} from "@material-ui/core";
import { Skeleton } from "@material-ui/lab";
import classNames from "classnames";
import CircularProgress from "components/CircularProgress";
import useUsers, { useUser } from "features/userQueries/useUsers";
import { Error as GrpcError } from "grpc-web";
import { Discussion } from "pb/discussions_pb";
import { GetThreadRes } from "pb/threads_pb";
import { threadKey } from "queryKeys";
import React, { useMemo } from "react";
import { useInfiniteQuery } from "react-query";
<<<<<<< HEAD
import { Link } from "react-router-dom";

import CircularProgress from "../../../components/CircularProgress";
import { Discussion } from "../../../pb/discussions_pb";
import { GetThreadRes } from "../../../pb/threads_pb";
import { threadKey } from "../../../queryKeys";
import { routeToDiscussion } from "../../../routes";
import { service } from "../../../service";
import { timestamp2Date } from "../../../utils/date";
import { firstName } from "../../../utils/names";
import stripMarkdown from "../../../utils/stripMarkdown";
import { timeAgo } from "../../../utils/timeAgo";
import { MORE_REPLIES } from "../../constants";
import useUsers, { useUser } from "../../userQueries/useUsers";
=======
import { service } from "service/index";
import { timestamp2Date } from "utils/date";
import { firstName } from "utils/names";
import stripMarkdown from "utils/stripMarkdown";
import { timeAgo } from "utils/timeAgo";
>>>>>>> 404cf882

const useStyles = makeStyles((theme) => ({
  root: {
    width: "100%",
  },
  cardContent: { height: "100%" },
  link: { height: "100%", textDecoration: "none" },
  userLoading: { display: "inline-block", width: 80 },
  surtitle: { marginBottom: theme.spacing(0.5) },
  replies: {
    "&:first-child": { marginTop: theme.spacing(1) },
  },
}));

export default function DiscussionCard({
  discussion,
  className,
}: {
  discussion: Discussion.AsObject;
  className?: string;
}) {
  const classes = useStyles();
  const { data: creator } = useUser(discussion.creatorUserId);
  //although we are only using 1 page of query, still use infinite as that
  //is how data is stored under that query key
  const { data: thread } = useInfiniteQuery<GetThreadRes.AsObject, GrpcError>(
    threadKey(discussion.threadId),
    () => service.threads.getThread(discussion.threadId),
    {
      enabled: !!creator,
    }
  );
  const replyUserIds =
    (thread?.pages.length ?? 0) > 0
      ? thread!.pages[0].repliesList.map((reply) => reply.authorUserId)
      : [];
  const { data: replyUsers } = useUsers(replyUserIds);

  const date = discussion.created
    ? timestamp2Date(discussion.created)
    : undefined;
  const posted = date ? timeAgo(date, false) : "sometime";
  const strippedText = useMemo(
    () => stripMarkdown(discussion.content.replace("\n", " ")),
    [discussion.content]
  );
  const textTruncated =
    strippedText.length > 300
      ? strippedText.substring(0, 298) + "..."
      : strippedText;

  return (
    <Card className={classNames(classes.root, className)}>
      <Link
        to={routeToDiscussion(discussion.discussionId, discussion.slug)}
        className={classes.link}
      >
        <CardActionArea>
          <CardContent className={classes.cardContent}>
            <Typography
              variant="caption"
              component="p"
              className={classes.surtitle}
              noWrap
            >
              By{" "}
              {creator ? (
                creator.name
              ) : (
                <Skeleton className={classes.userLoading} />
              )}{" "}
              • {posted}
            </Typography>
            <Typography variant="h2" component="h3">
              {discussion.title}
            </Typography>
            <Typography variant="body1">{textTruncated}</Typography>
            <div className={classes.replies}>
              {(thread?.pages.length ?? 0) > 0 ? (
                (thread?.pages[0]?.repliesList.length ?? 0) > 0 && (
                  <>
                    {thread?.pages[0].repliesList.slice(0, 3).map((reply) => (
                      <Typography
                        variant="body2"
                        className={classes.replies}
                        key={reply.threadId}
                        noWrap
                      >
                        {replyUsers?.get(reply.authorUserId) ? (
                          firstName(replyUsers.get(reply.authorUserId)?.name)
                        ) : (
                          <Skeleton className={classes.userLoading} />
                        )}
                        : {stripMarkdown(reply.content)}
                      </Typography>
                    ))}
                    {(thread?.pages[0].repliesList.length ?? 0) > 3 && (
                      <Typography variant="body2">{MORE_REPLIES}</Typography>
                    )}
                  </>
                )
              ) : (
                <CircularProgress />
              )}
            </div>
          </CardContent>
        </CardActionArea>
      </Link>
    </Card>
  );
}<|MERGE_RESOLUTION|>--- conflicted
+++ resolved
@@ -8,6 +8,7 @@
 import { Skeleton } from "@material-ui/lab";
 import classNames from "classnames";
 import CircularProgress from "components/CircularProgress";
+import { MORE_REPLIES } from "features/constants";
 import useUsers, { useUser } from "features/userQueries/useUsers";
 import { Error as GrpcError } from "grpc-web";
 import { Discussion } from "pb/discussions_pb";
@@ -15,28 +16,13 @@
 import { threadKey } from "queryKeys";
 import React, { useMemo } from "react";
 import { useInfiniteQuery } from "react-query";
-<<<<<<< HEAD
 import { Link } from "react-router-dom";
-
-import CircularProgress from "../../../components/CircularProgress";
-import { Discussion } from "../../../pb/discussions_pb";
-import { GetThreadRes } from "../../../pb/threads_pb";
-import { threadKey } from "../../../queryKeys";
-import { routeToDiscussion } from "../../../routes";
-import { service } from "../../../service";
-import { timestamp2Date } from "../../../utils/date";
-import { firstName } from "../../../utils/names";
-import stripMarkdown from "../../../utils/stripMarkdown";
-import { timeAgo } from "../../../utils/timeAgo";
-import { MORE_REPLIES } from "../../constants";
-import useUsers, { useUser } from "../../userQueries/useUsers";
-=======
+import { routeToDiscussion } from "routes";
 import { service } from "service/index";
 import { timestamp2Date } from "utils/date";
 import { firstName } from "utils/names";
 import stripMarkdown from "utils/stripMarkdown";
 import { timeAgo } from "utils/timeAgo";
->>>>>>> 404cf882
 
 const useStyles = makeStyles((theme) => ({
   root: {
