--- conflicted
+++ resolved
@@ -1,14 +1,4 @@
 import { Error as GrpcError } from "grpc-web";
-<<<<<<< HEAD
-import {
-  QueryClient,
-  useInfiniteQuery,
-  useMutation,
-  useQuery,
-} from "react-query";
-
-=======
->>>>>>> 404cf882
 import {
   Community,
   ListAdminsRes,
@@ -19,12 +9,8 @@
   ListMembersRes,
   ListNearbyUsersRes,
   ListPlacesRes,
-<<<<<<< HEAD
-} from "../../pb/communities_pb";
-import { Discussion } from "../../pb/discussions_pb";
-=======
 } from "pb/communities_pb";
->>>>>>> 404cf882
+import { Discussion } from "pb/discussions_pb";
 import {
   communityAdminsKey,
   communityDiscussionsKey,
@@ -36,7 +22,12 @@
   communityPlacesKey,
   subCommunitiesKey,
 } from "queryKeys";
-import { useInfiniteQuery, useQuery } from "react-query";
+import {
+  QueryClient,
+  useInfiniteQuery,
+  useMutation,
+  useQuery,
+} from "react-query";
 import { service } from "service/index";
 
 export const useCommunity = (id: number) =>
