--- conflicted
+++ resolved
@@ -33,7 +33,6 @@
 } from "utils/validation";
 
 import {
-<<<<<<< HEAD
   ACCEPT,
   BIRTHDATE_LABEL,
   BIRTHDAY_PAST_ERROR,
@@ -54,15 +53,6 @@
   USERNAME_REQUIRED,
   USERNAME_TAKEN,
   WOMAN,
-=======
-  BIRTHDATE_LABEL,
-  FULL_NAME,
-  GENDER_LABEL,
-  LOCATION_LABEL,
-  SELECT_LOCATION,
-  SIGN_UP,
-  USERNAME,
->>>>>>> 579a9506
 } from "../constants";
 
 type SignupInputs = {
@@ -161,7 +151,6 @@
       {loading ? (
         <CircularProgress />
       ) : (
-<<<<<<< HEAD
         <>
           <form
             className={`${authClasses.form} ${classes.firstForm}`}
@@ -230,73 +219,6 @@
               {LOCATION_LABEL}
             </InputLabel>
           </form>
-=======
-        <form className={authClasses.form} onSubmit={completeSignup}>
-          <InputLabel className={authClasses.formLabel} htmlFor="username">
-            {USERNAME}
-          </InputLabel>
-          <TextField
-            className={authClasses.formField}
-            variant="standard"
-            id="username"
-            name="username"
-            fullWidth
-            inputRef={register({
-              pattern: {
-                //copied from backend, added ^ at the start
-                message:
-                  "Username can only have lowercase letters, numbers or _, starting with a letter.",
-                value: usernameValidationPattern,
-              },
-              required: "Enter your username",
-              validate: async (username) => {
-                const valid = await service.auth.validateUsername(username);
-                return valid || "This username is taken.";
-              },
-            })}
-            helperText={errors?.username?.message}
-          />
-          <InputLabel className={authClasses.formLabel} htmlFor="full-name">
-            {FULL_NAME}
-          </InputLabel>
-          <TextField
-            className={authClasses.formField}
-            id="full-name"
-            variant="standard"
-            name="name"
-            fullWidth
-            inputRef={register({
-              pattern: {
-                message: "Name can't be just white space.",
-                value: nameValidationPattern,
-              },
-              required: "Enter your name",
-            })}
-            helperText={errors?.name?.message}
-          />
-          <InputLabel className={authClasses.formLabel} htmlFor="birthdate">
-            {BIRTHDATE_LABEL}
-          </InputLabel>
-          <Datepicker
-            className={authClasses.formField}
-            control={control}
-            error={!!errors.birthdate}
-            helperText={errors?.birthdate?.message}
-            id="birthdate"
-            inputRef={register({
-              required: "Enter your birthdate",
-              validate: (stringDate) =>
-                validatePastDate(stringDate) ||
-                "Must be a valid date in the past.",
-            })}
-            label={BIRTHDATE_LABEL}
-            minDate={new Date(1899, 12, 1)}
-            name="birthdate"
-          />
-          <InputLabel className={authClasses.formLabel} htmlFor="location">
-            {LOCATION_LABEL}
-          </InputLabel>
->>>>>>> 579a9506
           <Controller
             name="location"
             control={control}
@@ -319,7 +241,6 @@
               />
             )}
           />
-<<<<<<< HEAD
           {isLocationEmpty && <TextBody>{SIGN_UP_LOCATION_MISSING}</TextBody>}
           <form className={authClasses.form} onSubmit={completeSignup}>
             <InputLabel
@@ -348,63 +269,6 @@
                   // below required for type inference
                   multiple={false}
                   freeSolo={false}
-=======
-          {isLocationEmpty && <TextBody>{SELECT_LOCATION}</TextBody>}
-          <InputLabel
-            className={authClasses.formLabel}
-            htmlFor="hosting-status"
-          >
-            {HOSTING_STATUS}
-          </InputLabel>
-          <Controller
-            control={control}
-            name="hostingStatus"
-            defaultValue={null}
-            render={({ onChange }) => (
-              <Autocomplete
-                className={authClasses.formField}
-                id="hosting-status"
-                label=""
-                onChange={(_, option) => onChange(option)}
-                options={[
-                  HostingStatus.HOSTING_STATUS_CAN_HOST,
-                  HostingStatus.HOSTING_STATUS_MAYBE,
-                  HostingStatus.HOSTING_STATUS_CANT_HOST,
-                ]}
-                getOptionLabel={(option) => hostingStatusLabels[option]}
-                disableClearable
-                // below required for type inference
-                multiple={false}
-                freeSolo={false}
-              />
-            )}
-          />
-          <InputLabel className={authClasses.formLabel} htmlFor="gender">
-            {GENDER_LABEL}
-          </InputLabel>
-          <Controller
-            id="gender"
-            control={control}
-            name="gender"
-            defaultValue=""
-            render={({ onChange }) => (
-              <RadioGroup
-                className={classes.genderRadio}
-                aria-label="gender"
-                name="gender-radio"
-                onChange={onChange}
-              >
-                <FormControlLabel
-                  value="Woman"
-                  control={<Radio />}
-                  label="Woman"
-                />
-                <FormControlLabel value="Man" control={<Radio />} label="Man" />
-                <FormControlLabel
-                  value="Non-binary"
-                  control={<Radio />}
-                  label="Non-binary"
->>>>>>> 579a9506
                 />
               )}
             />
@@ -467,25 +331,8 @@
             >
               {SIGN_UP}
             </Button>
-<<<<<<< HEAD
           </form>
         </>
-=======
-          </div>
-          <Button
-            classes={{
-              label: authClasses.buttonText,
-              root: authClasses.button,
-            }}
-            onClick={completeSignup}
-            type="submit"
-            loading={authLoading || loading}
-            disabled={!acceptedTOS}
-          >
-            {SIGN_UP}
-          </Button>
-        </form>
->>>>>>> 579a9506
       )}
     </>
   );
