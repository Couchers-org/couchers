export const ABOUT_US = "About us";
export const ACCEPT = "Accept";
export const ACCOUNT_ALREADY_CREATED = "Already have an account?";
export const BIRTHDATE_LABEL = "Birthdate";
export const BIRTHDAY_REQUIRED = "Enter your birthdate";
export const BIRTHDAY_PAST_ERROR = "Must be a valid date in the past.";

export const TIMEZONE = "Timezone and localisation";
export const YOUR_TIMEZONE = "Your timezone is";
export const YOUR_LOCAL_TIME_IS =
  ", based on this, your local time is approximately";
export const TIMEZONE_HELPER =
  "This time and timezone is determined based on your home location. Please report a bug if it is incorrect.";

export const CHANGE_EMAIL = "Change Email";
export const YOUR_EMAIL_IS = "Your email address is currently";
export const CHANGE_EMAIL_ERROR = "Error changing email: ";
export const CHANGE_EMAIL_PROGRESS = "Email change in progress...";
export const CHANGE_EMAIL_SUCCESS = "Your email has been changed successfully!";
export const CHANGE_EMAIL_NEED_NEW =
  "Thank you for confirming your old email address. To complete the change, you still need to confirm your new email address.";
export const CHANGE_EMAIL_NEED_OLD =
  "Thank you for confirming your new email address. To complete the change, you still need to confirm your old email address.";
<<<<<<< HEAD
export const CHANGE_NAME_GENDER = "Change Gender";
=======
export const ACCOUNT_SETTINGS = "Account Settings";
export const CHANGE_NAME_GENDER = "Change Name / Gender";
>>>>>>> 8e1284d3
export const CHANGE_PASSWORD = "Change password";
export const CHECK_EMAIL =
  "Your email change has been received. Check your new email to complete the change.";
export const CLICK_LOGIN = "Click here to log in";

export const CONFIRM_PASSWORD = "Confirm password";
export const CONTACT =
  "Admins will be happy to change your gender label. Please contact support@couchers.org!";
export const CURRENT_PASSWORD = "Current password";
export const ENTER_EMAIL = "Enter your username/email";
export const FEMALE = "Female";
export const FULL_NAME = "Full name";
export const GENDER_LABEL = "I identify as ...";
export const GENDER_REQUIRED = "Please select your gender identity";
export const HOSTING_STATUS = "Hosting status";
export const INTRODUCTION_SUBTITLE =
  "Free forever. Community-led. Non-profit. Modern.";
export const INTRODUCTION_TITLE =
  "Join and help grow the new alternative to Couchsurfing™";
export const LOCATION_LABEL = "Your location";
export const LOGIN = "Log in";
export const LOGIN_HEADER = "Welcome back!";
export const LOGIN_PAGE = "Log in page";
export const MALE = "Male";
export const NAME_REQUIRED = "Enter your name";
export const NAME_EMPTY = "Name can't be just white space.";
export const NEW_EMAIL = "New email";
export const NEW_PASSWORD = "New password";
export const NO_ACCOUNT_YET = "No account yet?";
export const NON_BINARY = "Non-binary";
export const OLD_PASSWORD = "Old password";
export const PASSWORD_CHANGED =
  "Your new password has been set and a notification was sent to your email.";
export const RESET_PASSWORD = "Reset password";
export const RESET_PASSWORD_ERROR = "Error resetting password: ";
export const RESET_PASSWORD_LINK =
  "Check your email for a reset password link!";
export const RESET_PASSWORD_SUCCESS =
  "Your password has been reset successfully! You will now be emailed a magic link when you log in with your username or email.";
export const SIGN_UP = "Sign up";
export const SIGN_UP_AGREEMENT =
  "By signing up, you agree with the T&Cs of using the platform and confirm to adhere to our Code of Conduct.";
export const SIGN_UP_BIRTHDAY = "Birthday";
export const SIGN_UP_COMPLETE_HEADER = "Your basic details";
export const SIGN_UP_FULL_NAME = "Full name";
export const SIGN_UP_HEADER = "Let's get started!";
export const SIGN_UP_LOCATION_MISSING = "Please select a valid location.";
export const SIGN_UP_TOS_ACCEPT = "I Accept the Terms of Service.";
export const SIGN_UP_TOS_TEXT = "To continue, please read and accept the ";
export const SIGN_UP_USERNAME_ERROR =
  "Username can only have lowercase letters, numbers or _, starting with a letter.";
export const SUBMIT = "Submit";
export const TERMS_OF_SERVICE = "Terms of Service";
export const THANKS = "Thanks!";
export const USERNAME = "Username";
export const USERNAME_REQUIRED = "Enter your username";
export const USERNAME_TAKEN = "This username is taken.";

export const YOU_WERE_LOGGED_OUT = "You were logged out.";

// don't change these, these are set in the backend
// error message when jailed
export const JAILED_ERROR_MESSAGE = "Permission denied";
// error message when not jailed (invalid token, logged out, etc)
export const LOGGED_OUT_ERROR_MESSAGE = "Unauthorized";<|MERGE_RESOLUTION|>--- conflicted
+++ resolved
@@ -21,12 +21,8 @@
   "Thank you for confirming your old email address. To complete the change, you still need to confirm your new email address.";
 export const CHANGE_EMAIL_NEED_OLD =
   "Thank you for confirming your new email address. To complete the change, you still need to confirm your old email address.";
-<<<<<<< HEAD
+export const ACCOUNT_SETTINGS = "Account Settings";
 export const CHANGE_NAME_GENDER = "Change Gender";
-=======
-export const ACCOUNT_SETTINGS = "Account Settings";
-export const CHANGE_NAME_GENDER = "Change Name / Gender";
->>>>>>> 8e1284d3
 export const CHANGE_PASSWORD = "Change password";
 export const CHECK_EMAIL =
   "Your email change has been received. Check your new email to complete the change.";
