<<<<<<< HEAD
import { useEffect } from "react";
import { useAppDispatch, useTypedSelector } from "../../store";
import { logout } from "./authActions";
=======
import React, { useEffect } from "react";
import { logout } from "./authSlice";
import { useAppDispatch } from "../../store";
import { Redirect } from "react-router-dom";
import { loginRoute } from "../../AppRoutes";
>>>>>>> ff13dcc9

export default function Logout() {
  const dispatch = useAppDispatch();
  const authToken = useTypedSelector((state) => state.auth.authToken);

  useEffect(() => {
    if (authToken) {
      dispatch(logout(authToken));
    }
  });

  return <Redirect to={loginRoute} />;
}<|MERGE_RESOLUTION|>--- conflicted
+++ resolved
@@ -1,14 +1,8 @@
-<<<<<<< HEAD
-import { useEffect } from "react";
-import { useAppDispatch, useTypedSelector } from "../../store";
+import React, { useEffect } from "react";
 import { logout } from "./authActions";
-=======
-import React, { useEffect } from "react";
-import { logout } from "./authSlice";
-import { useAppDispatch } from "../../store";
+import { useAppDispatch, useTypedSelector  } from "../../store";
 import { Redirect } from "react-router-dom";
 import { loginRoute } from "../../AppRoutes";
->>>>>>> ff13dcc9
 
 export default function Logout() {
   const dispatch = useAppDispatch();
