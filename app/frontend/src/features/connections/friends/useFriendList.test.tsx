--- conflicted
+++ resolved
@@ -1,11 +1,7 @@
 import { renderHook } from "@testing-library/react-hooks";
 import React from "react";
 import { QueryClient, QueryClientProvider } from "react-query";
-<<<<<<< HEAD
-import { service } from "service/index";
-=======
 import { service } from "service";
->>>>>>> 8a66409c
 import users from "test/fixtures/users.json";
 import wrapper from "test/hookWrapper";
 import { getUser, listFriends } from "test/serviceMockDefaults";
