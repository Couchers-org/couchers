import { ReferenceType } from "pb/api_pb";

// Profile Overview
export const COMMUNITY_STANDING = "Community Standing";
export const COMMUNITY_STANDING_DESCRIPTION =
  "Community Standing description text";
export const EDIT_PROFILE = "Edit profile";
export const LAST_ACTIVE = "Last active";
export const REFERENCES = "References";
export const VERIFICATION_SCORE = "Verification Score";
export const VERIFICATION_SCORE_DESCRIPTION =
  "Verification Score description text";

// About Me
export const ABOUT_ME = "About";
export const ADDITIONAL = "Additional information";
export const AGE_GENDER = "Age / Gender";
export const EDUCATION = "Education";
export const FAVORITES = "Favorites";
export const HOBBIES = "What I do in my free time";
export const HOME = "Home";
export const HOMETOWN = "Grew up in";
export const JOINED = "Coucher since";
export const LANGUAGES_CONVERSATIONAL = "Conversational in";
export const LANGUAGES_FLUENT = "Fluent languages";
export const MEDIA = "Art, Books, Movies, and Music I like";
export const MISSION = "Current mission";
export const OCCUPATION = "Occupation";
export const OVERVIEW = "Overview";
export const PHOTOS = "Photos";
export const STORY = "My favorite hosting or travel story";
export const TRAVELS = "My travels";
export const WHO = "Who I am";
export const WHY = "Why I use Couchers";

export const SECTIONS = [ABOUT_ME, HOME, REFERENCES, FAVORITES, PHOTOS];

export const SECTION_LABELS = {
  about: ABOUT_ME,
  home: HOME,
  references: REFERENCES,
  favorites: FAVORITES,
  photos: PHOTOS,
};

// Edit Profile
export const COUNTRIES_VISITED = "Countries I've Visited";
export const COUNTRIES_LIVED = "Countries I've Lived In";
<<<<<<< HEAD
export const HOSTING_STATUS = "Hosting status";
export const LANGUAGES_SPOKEN = "Languages I speak";
=======
export const FEMALE = "Female";
export const FEMALE_PRONOUNS = "she / her";
export const GENDER = "Gender";
export const HOSTING_STATUS = "Hosting status";
export const LANGUAGES_SPOKEN = "Languages I speak";
export const MALE = "Male";
export const MALE_PRONOUNS = "he / him";
export const PRONOUNS = "Pronouns";
>>>>>>> 0f9e5009
export const SAVE = "save";

// Home
export const ABOUT_HOME = "About my home";
export const ACCEPT_DRINKING = "Drinking";
export const ACCEPT_PETS = "Pets";
export const ACCEPT_SMOKING = "Smoking";
export const ACCEPT_KIDS = "Kids";
export const CAMPING = "Camping";
export const HAS_HOUSEMATES = "Has housemates";
export const HOST_DRINKING = "Drinks at home";
export const HOST_KIDS = "Has children";
export const HOST_PETS = "Has pets";
export const HOST_SMOKING = "Smokes at home";
export const HOSTING_PREFERENCES = "Hosting Preferences";
export const HOUSE_RULES = "House Rules";
export const HOUSEMATES = "Housemates";
export const LAST_MINUTE = "Last-minute requests";
export const LOCAL_AREA = "Local area information";
export const MAX_GUESTS = "Max # of guests";
export const PARKING = "Parking available";
export const PARKING_DETAILS = "Parking details";
export const SLEEPING_ARRANGEMENT = "Sleeping arrangement";
export const SPACE = "Private / shared space";
export const TRANSPORTATION = "Transportation, Parking, Accessibility";
export const WHEELCHAIR = "Wheelchair accessible";

// Edit home
export const EDIT_HOME = "Edit my place";

// Community
export const COMMUNITY_HEADING = (name: string) => `Welcome to ${name}!`;
export const DISCUSSIONS_EMPTY_STATE = "No discussions at the moment.";
export const DISCUSSIONS_LABEL = "Discussions";
export const DISCUSSIONS_TITLE = (name: string) => `${name} discussions`;
export const ERROR_LOADING_COMMUNITY = "Error loading the community.";
export const EVENTS_EMPTY_STATE = "No events at the moment.";
export const EVENTS_LABEL = "Events";
export const FIND_HOST = "Find host";
export const HANGOUTS_LABEL = "Hangouts";
export const INVALID_COMMUNITY_ID = "Invalid community id.";
export const LOCAL_POINTS_LABEL = "Local points";
export const MORE_REPLIES = "More replies...";
export const MORE_TIPS = "More tips and information";
export const NEW_POST_LABEL = "New post";
export const PLACES_EMPTY_STATE = "No places to show yet.";
export const SEE_MORE_DISCUSSIONS_LABEL = "See more discussions";
export const SEE_MORE_EVENTS_LABEL = "See more events";
export const SEE_MORE_PLACES_LABEL = "See more places";

// References
export const REFERENCES_FILTER_A11Y_LABEL = "Show references: ";
export const referencesFilterLabels = {
  [ReferenceType.FRIEND]: "From friends",
  [ReferenceType.HOSTED]: "From guests",
  [ReferenceType.SURFED]: "From hosts",
  all: "All references",
  given: "Given to others",
};
export const referenceBadgeLabel = {
  [ReferenceType.FRIEND]: "Friend",
  [ReferenceType.HOSTED]: "Guest",
  [ReferenceType.SURFED]: "Hosted",
};
export const NO_REFERENCES = "No references of this kind yet!";
export const getReferencesGivenHeading = (name: string) =>
  `References ${name} wrote`;<|MERGE_RESOLUTION|>--- conflicted
+++ resolved
@@ -46,19 +46,8 @@
 // Edit Profile
 export const COUNTRIES_VISITED = "Countries I've Visited";
 export const COUNTRIES_LIVED = "Countries I've Lived In";
-<<<<<<< HEAD
 export const HOSTING_STATUS = "Hosting status";
 export const LANGUAGES_SPOKEN = "Languages I speak";
-=======
-export const FEMALE = "Female";
-export const FEMALE_PRONOUNS = "she / her";
-export const GENDER = "Gender";
-export const HOSTING_STATUS = "Hosting status";
-export const LANGUAGES_SPOKEN = "Languages I speak";
-export const MALE = "Male";
-export const MALE_PRONOUNS = "he / him";
-export const PRONOUNS = "Pronouns";
->>>>>>> 0f9e5009
 export const SAVE = "save";
 
 // Home
