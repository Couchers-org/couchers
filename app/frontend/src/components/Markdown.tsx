--- conflicted
+++ resolved
@@ -61,15 +61,6 @@
     //remove all html except <br>
     sanitizedSource = sanitizedSource.replace(/<(?!br)([^>]+)>/gi, "");
     //change images ![]() to links []()
-<<<<<<< HEAD
-    sanitizedSource = sanitizedSource.replace(/!(?=\[.*\]\(.*\))/gi, "");
-    viewer.current = new ToastUIEditorViewer({
-      el: rootEl.current!,
-      initialValue: sanitizedSource,
-    });
-    return () => viewer.current?.destroy();
-  }, [source, topHeaderLevel]);
-=======
     sanitizedSource = sanitizedSource.replace(
       allowImages === "couchers"
         ? // eslint-disable-next-line no-useless-escape
@@ -77,13 +68,12 @@
         : /!(?=\[.*]\(.*\))/gi,
       ""
     );
-    viewer.current = new ToastUIViewer({
+    viewer.current = new ToastUIEditorViewer({
       el: rootEl.current!,
       initialValue: sanitizedSource,
     });
-    return () => viewer.current?.remove();
+    return () => viewer.current?.destroy();
   }, [source, topHeaderLevel, allowImages]);
->>>>>>> 77f14cdb
 
   return <div className={classNames(className, classes.root)} ref={rootEl} />;
 }
