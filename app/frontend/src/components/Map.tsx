import "mapbox-gl/dist/mapbox-gl.css";

import { Box, BoxProps, makeStyles } from "@material-ui/core";
import classNames from "classnames";
<<<<<<< HEAD
import mapboxgl, { LngLat, RequestParameters } from "mapbox-gl";
import React, { useEffect, useRef } from "react";
=======
import "maplibre-gl/dist/mapbox-gl.css";
import mapboxgl, { LngLat, RequestParameters } from "maplibre-gl";
>>>>>>> ad74eb83

const URL = process.env.REACT_APP_API_BASE_URL;

mapboxgl.accessToken = process.env.REACT_APP_MAPBOX_KEY!;

const useStyles = makeStyles({
  root: {
    position: "relative",
    height: 200,
    width: 400,
  },
  grow: {
    width: "100%",
    height: "100%",
  },
  map: {
    position: "absolute",
    top: 0,
    left: 0,
    width: "100%",
    height: "100%",
  },
});

export interface MapProps extends BoxProps {
  initialCenter: LngLat;
  initialZoom: number;
  postMapInitialize?: (map: mapboxgl.Map) => void;
  onUpdate?: (center: LngLat, zoom: number) => void;
  grow?: boolean;
}

export default function Map({
  initialCenter,
  initialZoom,
  grow,
  postMapInitialize,
  onUpdate,
  className,
  ...otherProps
}: MapProps) {
  const classes = useStyles();

  const containerRef = useRef<HTMLDivElement>(null);

  /*
  Allows sending cookies (counted as sensitive "credentials") on cross-origin requests when we grab GeoJSON/other data from the API.

  Those APIs will return an error if the session cookie is not set as these APIs are secure and not public.
  */
  const transformRequest = (url: string): RequestParameters => {
    if (url.startsWith(URL)) {
      return {
        url,
        credentials: "include",
      };
    }
    return { url };
  };

  useEffect(() => {
    if (!containerRef.current) return;
    const map = new mapboxgl.Map({
      container: containerRef.current,
      style: "mapbox://styles/mapbox/streets-v11",
      center: initialCenter,
      zoom: initialZoom,
      hash: "loc",
      transformRequest,
    });

    map.addControl(new mapboxgl.NavigationControl({ showCompass: false }));

    if (onUpdate) {
      map.on("moveend", () => onUpdate(map.getCenter(), map.getZoom()));
    }

    if (postMapInitialize) postMapInitialize(map);
  }, []); // eslint-disable-line

  return (
    <>
      <Box
        className={classNames(
          classes.root,
          { [classes.grow]: grow },
          className
        )}
        {...otherProps}
      >
        <div className={classes.map} ref={containerRef} />
      </Box>
    </>
  );
}<|MERGE_RESOLUTION|>--- conflicted
+++ resolved
@@ -1,14 +1,9 @@
-import "mapbox-gl/dist/mapbox-gl.css";
+import "maplibre-gl/dist/mapbox-gl.css";
 
 import { Box, BoxProps, makeStyles } from "@material-ui/core";
 import classNames from "classnames";
-<<<<<<< HEAD
-import mapboxgl, { LngLat, RequestParameters } from "mapbox-gl";
+import mapboxgl, { LngLat, RequestParameters } from "maplibre-gl";
 import React, { useEffect, useRef } from "react";
-=======
-import "maplibre-gl/dist/mapbox-gl.css";
-import mapboxgl, { LngLat, RequestParameters } from "maplibre-gl";
->>>>>>> ad74eb83
 
 const URL = process.env.REACT_APP_API_BASE_URL;
 
