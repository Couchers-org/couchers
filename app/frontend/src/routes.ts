--- conflicted
+++ resolved
@@ -124,10 +124,5 @@
 export const routeToEditCommunityPage = (id: number, slug: string) =>
   `${routeToCommunity(id, slug, "info")}/edit`;
 
-<<<<<<< HEAD
 export const composingDiscussionHash = "new";
-=======
-export const donationRoute = "/donate";
-export const composingDiscussionHash = "new";
-export const contributeRoute = "/contribute";
->>>>>>> d48bb41d
+export const contributeRoute = "/contribute";