import { Empty } from "google-protobuf/google/protobuf/empty_pb";
import wrappers from "google-protobuf/google/protobuf/wrappers_pb";
import {
  GetUserReq,
<<<<<<< HEAD
=======
  HostingStatus,
  LanguageAbility,
>>>>>>> c1e24cd2
  NullableBoolValue,
  NullableStringValue,
  NullableUInt32Value,
  PingReq,
  RepeatedLanguageAbilityValue,
  RepeatedStringValue,
  ReportReq,
  UpdateProfileReq,
  User,
<<<<<<< HEAD
} from "pb/api_pb";
import { AuthReq, CompleteTokenLoginReq } from "pb/auth_pb";
=======
} from "proto/api_pb";
import {
  AuthReq,
  CompleteSignupReq,
  CompleteTokenLoginReq,
} from "proto/auth_pb";
>>>>>>> c1e24cd2
import client from "service/client";
import { ProtoToJsTypes } from "utils/types";

type RequiredUpdateProfileReq = Required<UpdateProfileReq.AsObject>;
type ProfileFormData = {
  [K in keyof RequiredUpdateProfileReq]: ProtoToJsTypes<
    RequiredUpdateProfileReq[K]
  >;
};

export type UpdateUserProfileData = Pick<
  ProfileFormData,
  | "name"
  | "city"
  | "hometown"
  | "lat"
  | "lng"
  | "radius"
  | "pronouns"
  | "occupation"
  | "education"
  | "aboutMe"
  | "myTravels"
  | "thingsILike"
  | "hostingStatus"
  | "meetupStatus"
  | "languageAbilities"
  | "regionsVisited"
  | "regionsLived"
  | "additionalInformation"
  | "avatarKey"
>;

export type HostingPreferenceData = Omit<
  ProfileFormData,
  keyof UpdateUserProfileData | "gender"
>;

/**
 * Login user using password
 */
export async function passwordLogin(username: string, password: string) {
  const req = new AuthReq();
  req.setUser(username);
  req.setPassword(password);

  const res = await client.auth.authenticate(req);
  return res.toObject();
}

/**
 * Login user using a login token
 */
export async function tokenLogin(loginToken: string) {
  const req = new CompleteTokenLoginReq();
  req.setLoginToken(loginToken);

  const res = await client.auth.completeTokenLogin(req);
  return res.toObject();
}

/**
 * Returns User record of logged in user
 *
 * @returns {Promise<User.AsObject>}
 */
export async function getCurrentUser(): Promise<User.AsObject> {
  const req = new PingReq();

  const response = await client.api.ping(req);

  return response.getUser()!.toObject();
}

/**
 * Returns User record by Username or id
 *
 * @param {string} user
 * @returns {Promise<User.AsObject>}
 */
export async function getUser(user: string): Promise<User.AsObject> {
  const userReq = new GetUserReq();
  userReq.setUser(user || "");

  const response = await client.api.getUser(userReq);

  return response.toObject();
}

/**
 * Updates user profile
 */
export async function updateProfile(
  profile: UpdateUserProfileData
): Promise<Empty> {
  const req = new UpdateProfileReq();

  const avatarKey = profile.avatarKey
    ? new NullableStringValue().setValue(profile.avatarKey)
    : undefined;
  const name = new wrappers.StringValue().setValue(profile.name);
  const city = new wrappers.StringValue().setValue(profile.city);
  const hometown = new NullableStringValue().setValue(profile.hometown);
  const lat = new wrappers.DoubleValue().setValue(profile.lat);
  const lng = new wrappers.DoubleValue().setValue(profile.lng);
  const radius = new wrappers.DoubleValue().setValue(profile.radius);
  const pronouns = new NullableStringValue().setValue(profile.pronouns);
  const occupation = new NullableStringValue().setValue(profile.occupation);
  const education = new NullableStringValue().setValue(profile.education);
  const aboutMe = new NullableStringValue().setValue(profile.aboutMe);
  const myTravels = new NullableStringValue().setValue(profile.myTravels);
  const thingsILike = new NullableStringValue().setValue(profile.thingsILike);
  const hostingStatus = profile.hostingStatus;
  const meetupStatus = profile.meetupStatus;

  const regionsVisited = new RepeatedStringValue().setValueList(
    profile.regionsVisited
  );
  const regionsLived = new RepeatedStringValue().setValueList(
    profile.regionsLived
  );
  const additionalInformation = new NullableStringValue().setValue(
    profile.additionalInformation
  );

  const languageAbilities = new RepeatedLanguageAbilityValue().setValueList(
    profile.languageAbilities.valueList.map((languageAbility) =>
      new LanguageAbility()
        .setCode(languageAbility.code)
        .setFluency(languageAbility.fluency)
    )
  );

  req
    .setAvatarKey(avatarKey)
    .setName(name)
    .setCity(city)
    .setHometown(hometown)
    .setLat(lat)
    .setLng(lng)
    .setRadius(radius)
    .setPronouns(pronouns)
    .setOccupation(occupation)
    .setEducation(education)
    .setLanguageAbilities(languageAbilities)
    .setAboutMe(aboutMe)
    .setMyTravels(myTravels)
    .setThingsILike(thingsILike)
    .setHostingStatus(hostingStatus)
    .setMeetupStatus(meetupStatus)
    .setRegionsVisited(regionsVisited)
    .setRegionsLived(regionsLived)
    .setAdditionalInformation(additionalInformation);

  return client.api.updateProfile(req);
}

export function updateHostingPreference(preferences: HostingPreferenceData) {
  const req = new UpdateProfileReq();

  const maxGuests =
    preferences.maxGuests !== null
      ? new NullableUInt32Value()
          .setValue(preferences.maxGuests)
          .setIsNull(false)
      : new NullableUInt32Value().setIsNull(true);
  const lastMinute = new NullableBoolValue()
    .setValue(preferences.lastMinute)
    .setIsNull(false);
  const hasPets = new NullableBoolValue()
    .setValue(preferences.hasPets)
    .setIsNull(false);
  const acceptsPets = new NullableBoolValue()
    .setValue(preferences.acceptsPets)
    .setIsNull(false);
  const petDetails = new NullableStringValue().setValue(preferences.petDetails);
  const hasKids = new NullableBoolValue()
    .setValue(preferences.hasKids)
    .setIsNull(false);
  const acceptsKids = new NullableBoolValue()
    .setValue(preferences.acceptsKids)
    .setIsNull(false);
  const kidDetails = new NullableStringValue().setValue(preferences.kidDetails);
  const hasHousemates = new NullableBoolValue()
    .setValue(preferences.hasHousemates)
    .setIsNull(false);
  const housemateDetails = new NullableStringValue().setValue(
    preferences.housemateDetails
  );
  const wheelchairAccessible = new NullableBoolValue()
    .setValue(preferences.wheelchairAccessible)
    .setIsNull(false);
  const smokingAllowed = preferences.smokingAllowed;
  const smokesAtHome = new NullableBoolValue()
    .setValue(preferences.smokesAtHome)
    .setIsNull(false);
  const drinkingAllowed = new NullableBoolValue()
    .setValue(preferences.drinkingAllowed)
    .setIsNull(false);
  const drinksAtHome = new NullableBoolValue()
    .setValue(preferences.drinksAtHome)
    .setIsNull(false);
  const otherHostInfo = new NullableStringValue().setValue(
    preferences.otherHostInfo
  );
  const sleepingArrangement = preferences.sleepingArrangement;
  const sleepingDetails = new NullableStringValue().setValue(
    preferences.sleepingDetails
  );
  const area = new NullableStringValue().setValue(preferences.area);
  const houseRules = new NullableStringValue().setValue(preferences.houseRules);
  const parking = new NullableBoolValue()
    .setValue(preferences.parking)
    .setIsNull(false);
  const parkingDetails = preferences.parkingDetails;
  const campingOk = new NullableBoolValue()
    .setValue(preferences.campingOk)
    .setIsNull(false);
  const aboutPlace = new NullableStringValue().setValue(preferences.aboutPlace);

  req
    .setMaxGuests(maxGuests)
    .setLastMinute(lastMinute)
    .setHasPets(hasPets)
    .setAcceptsPets(acceptsPets)
    .setPetDetails(petDetails)
    .setHasKids(hasKids)
    .setAcceptsKids(acceptsKids)
    .setKidDetails(kidDetails)
    .setHasHousemates(hasHousemates)
    .setHousemateDetails(housemateDetails)
    .setWheelchairAccessible(wheelchairAccessible)
    .setSmokingAllowed(smokingAllowed)
    .setSmokesAtHome(smokesAtHome)
    .setDrinkingAllowed(drinkingAllowed)
    .setDrinksAtHome(drinksAtHome)
    .setOtherHostInfo(otherHostInfo)
    .setSleepingArrangement(sleepingArrangement)
    .setSleepingDetails(sleepingDetails)
    .setArea(area)
    .setHouseRules(houseRules)
    .setParking(parking)
    .setParkingDetails(parkingDetails)
    .setCampingOk(campingOk)
    .setAboutPlace(aboutPlace);

  return client.api.updateProfile(req);
}

/**
 * Logout user
 */
export function logout() {
  return client.auth.deauthenticate(new Empty());
}

export interface ReportUserInput {
  description: string;
  reason: string;
  userId: number;
}

export function reportUser({ description, reason, userId }: ReportUserInput) {
  const req = new ReportReq();
  req.setDescription(description);
  req.setReason(reason);
  req.setReportedUserId(userId);

  return client.api.report(req);
}<|MERGE_RESOLUTION|>--- conflicted
+++ resolved
@@ -2,11 +2,8 @@
 import wrappers from "google-protobuf/google/protobuf/wrappers_pb";
 import {
   GetUserReq,
-<<<<<<< HEAD
-=======
   HostingStatus,
   LanguageAbility,
->>>>>>> c1e24cd2
   NullableBoolValue,
   NullableStringValue,
   NullableUInt32Value,
@@ -16,17 +13,12 @@
   ReportReq,
   UpdateProfileReq,
   User,
-<<<<<<< HEAD
-} from "pb/api_pb";
-import { AuthReq, CompleteTokenLoginReq } from "pb/auth_pb";
-=======
 } from "proto/api_pb";
 import {
   AuthReq,
   CompleteSignupReq,
   CompleteTokenLoginReq,
 } from "proto/auth_pb";
->>>>>>> c1e24cd2
 import client from "service/client";
 import { ProtoToJsTypes } from "utils/types";
 
