--- conflicted
+++ resolved
@@ -39,11 +39,8 @@
   confirmChangeEmailRoute,
   connectionsRoute,
   discussionRoute,
-<<<<<<< HEAD
   donationsRoute,
-=======
   donationRoute,
->>>>>>> e151c438
   editCommunityPageRoute,
   editProfileRoute,
   eventsRoute,
