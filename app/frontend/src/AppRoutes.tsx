--- conflicted
+++ resolved
@@ -139,14 +139,7 @@
       <AppRoute isPrivate path={editUserRoute}>
         <EditProfilePage />
       </AppRoute>
-<<<<<<< HEAD
-      <AppRoute isPrivate path={userRoute}>
-=======
-      <AppRoute isPrivate path={editHostingPreferenceRoute}>
-        <EditHostingPreference />
-      </AppRoute>
       <AppRoute variant="full-width" isPrivate path={`${userRoute}/:username?`}>
->>>>>>> 9c182374
         <ProfilePage />
       </AppRoute>
       <AppRoute isPrivate path={`${connectionsRoute}/:type?`}>
