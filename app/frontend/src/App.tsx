--- conflicted
+++ resolved
@@ -35,20 +35,6 @@
   const classes = useStyles();
   return (
     <Router>
-<<<<<<< HEAD
-      <AuthProvider>
-        <ThemeProvider theme={theme}>
-          <CssBaseline />
-          <Navigation />
-          <Container maxWidth="md" className={classes.padding}>
-            <Hidden mdUp>
-              <PageTitle>Couchers</PageTitle>
-            </Hidden>
-            <AppRoutes />
-          </Container>
-        </ThemeProvider>
-      </AuthProvider>
-=======
       <ThemeProvider theme={theme}>
         <AuthProvider>
           <ReactQueryClientProvider>
@@ -63,7 +49,6 @@
           </ReactQueryClientProvider>
         </AuthProvider>
       </ThemeProvider>
->>>>>>> b44402bf
     </Router>
   );
 }
