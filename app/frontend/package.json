{
  "name": "couchers-react",
  "version": "0.1.0",
  "private": true,
  "dependencies": {
    "@material-ui/core": "^4.11.0",
    "@material-ui/icons": "^4.9.1",
    "@material-ui/lab": "^4.0.0-alpha.56",
    "@reduxjs/toolkit": "^1.4.0",
    "classnames": "^2.2.6",
    "google-protobuf": "^3.13.0",
    "grpc-web": "^1.2.1",
<<<<<<< HEAD
    "jss": "^10.5.0",
=======
>>>>>>> 85d710ca
    "moment": "^2.29.1",
    "react": "^16.13.1",
    "react-dom": "^16.13.1",
    "react-hook-form": "^6.9.2",
    "react-redux": "^7.2.1",
    "react-router-dom": "^5.2.0",
    "react-scripts": "4.0.0",
    "redux-persist": "^6.0.0",
    "typescript": "~4.0.5"
  },
  "scripts": {
    "start": "react-scripts start",
    "build": "react-scripts build",
    "test": "react-scripts test",
    "eject": "react-scripts eject",
    "format": "prettier --write src/",
    "lint": "eslint src/",
    "test-travis": "NODE_ENV=test && react-scripts test --coverage --watchAll=false",
    "storybook": "start-storybook -p 6006 -s public",
    "build-storybook": "build-storybook -s public"
  },
  "eslintConfig": {
    "extends": [
      "react-app",
      "prettier",
      "prettier/@typescript-eslint",
      "prettier/react"
    ],
    "overrides": [
      {
        "files": [
          "**/*.ts?(x)"
        ],
        "rules": {
          "@typescript-eslint/no-unused-vars": [
            "warn",
            {
              "varsIgnorePattern": "classes"
            }
          ]
        }
      }
    ]
  },
  "eslintIgnore": [
    "src/pb/**"
  ],
  "browserslist": {
    "production": [
      ">0.2%",
      "not dead",
      "not op_mini all"
    ],
    "development": [
      "last 1 chrome version",
      "last 1 firefox version",
      "last 1 safari version"
    ]
  },
  "devDependencies": {
    "@babel/core": "^7.12.3",
    "@storybook/addon-actions": "^6.1.2",
    "@storybook/addon-essentials": "^6.1.2",
    "@storybook/addon-links": "^6.1.2",
    "@storybook/node-logger": "^6.1.2",
    "@storybook/preset-create-react-app": "^3.1.5",
    "@storybook/react": "^6.1.2",
    "@testing-library/jest-dom": "^4.2.4",
    "@testing-library/react": "^9.3.2",
    "@testing-library/user-event": "^7.1.2",
    "@types/classnames": "^2.2.11",
    "@types/google-protobuf": "^3.7.3",
    "@types/jest": "^26.0.14",
    "@types/node": "^12.0.0",
    "@types/react": "^16.9.0",
    "@types/react-dom": "^16.9.0",
    "@types/react-redux": "^7.1.9",
    "@types/react-router-dom": "^5.1.5",
    "@types/react-test-renderer": "^16.9.3",
    "@types/redux-persist": "^4.3.1",
    "@types/webpack-env": "^1.15.3",
    "coveralls": "^3.1.0",
    "eslint-config-prettier": "^6.12.0",
    "husky": "^4.3.0",
    "lint-staged": "^10.5.1",
    "prettier": "^2.1.2",
    "react-is": "^17.0.1",
    "react-test-renderer": "^16.13.1"
  },
  "jest": {
    "collectCoverageFrom": [
      "src/**/*.{ts,tsx}",
      "!**/node_modules/**",
      "!src/pb/*"
    ]
  },
  "lint-staged": {
    "src/**/*.{js,jsx,ts,tsx,json,css,scss,md}": [
      "prettier --write"
    ]
  }
}<|MERGE_RESOLUTION|>--- conflicted
+++ resolved
@@ -10,10 +10,7 @@
     "classnames": "^2.2.6",
     "google-protobuf": "^3.13.0",
     "grpc-web": "^1.2.1",
-<<<<<<< HEAD
     "jss": "^10.5.0",
-=======
->>>>>>> 85d710ca
     "moment": "^2.29.1",
     "react": "^16.13.1",
     "react-dom": "^16.13.1",
