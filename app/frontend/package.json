--- conflicted
+++ resolved
@@ -28,14 +28,9 @@
     "format": "prettier --write src/",
     "lint": "eslint src/",
     "test-travis": "NODE_ENV=test && react-scripts test --coverage --watchAll=false",
-<<<<<<< HEAD
-    "storybook": "start-storybook -p 6006 -s public --no-dll",
-    "build-storybook": "build-storybook -s public --no-dll",
-    "jest": "jest"
-=======
+    "jest": "jest",
     "storybook": "start-storybook -p 6006 -s public",
     "build-storybook": "build-storybook -s public"
->>>>>>> e6e62199
   },
   "eslintConfig": {
     "extends": [
@@ -99,14 +94,12 @@
     "@types/webpack-env": "^1.15.3",
     "coveralls": "^3.1.0",
     "eslint-config-prettier": "^6.12.0",
-    "husky": "^4.3.0",
     "lint-staged": "^10.5.1",
     "prettier": "^2.1.2",
     "react-is": "^17.0.1",
     "react-test-renderer": "^16.13.1"
   },
   "jest": {
-<<<<<<< HEAD
     "preset": "ts-jest",
     "testEnvironment": "node",
     "transform": {
@@ -115,19 +108,6 @@
     "transformIgnorePatterns": [
       "node_modules/(?!variables/.*)"
     ]
-=======
-    "collectCoverageFrom": [
-      "src/**/*.{ts,tsx}",
-      "!**/node_modules/**",
-      "!src/pb/*"
-    ],
-    "resetMocks": true
->>>>>>> e6e62199
-  },
-  "husky": {
-    "hooks": {
-      "pre-commit": "lint-staged && jest"
-    }
   },
   "lint-staged": {
     "src/**/*.{js,jsx,ts,tsx,json,css,scss,md}": [
