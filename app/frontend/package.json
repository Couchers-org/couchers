--- conflicted
+++ resolved
@@ -16,12 +16,8 @@
     "react-dom": "^17.0.0",
     "react-hook-form": "^6.15.1",
     "react-intersection-observer": "^8.31.0",
-<<<<<<< HEAD
     "react-lines-ellipsis": "^0.14.1",
-    "react-query": "^3.6.0",
-=======
     "react-query": "^3.9.9",
->>>>>>> 88a32b9d
     "react-router-dom": "^5.2.0",
     "react-scripts": "4.0.1",
     "typescript": "~4.1.3"
