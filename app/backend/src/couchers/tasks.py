import logging

from couchers import email
from couchers.config import config
from couchers.models import User, FriendRelationship, HostRequest

logger = logging.getLogger(__name__)


def send_signup_email(email_address, token, expiry_text):
    logger.info(f"Sending signup email to {email_address=}:")
    logger.info(f"Token: {token=} ({token.created=}, {token.expiry=}) ({expiry_text=})")
    signup_link = f"{config['BASE_URL']}/signup/{token.token}"
    logger.info(f"Link is: {signup_link}")
    return email.send_email_template(
        email_address, "Finish signing up for Couchers.org", "signup", template_args={"signup_link": signup_link}
    )


def send_login_email(user, token, expiry_text):
    logger.info(f"Sending login email to {user=}:")
    logger.info(f"Email for {user.username=} to {user.email=}")
    logger.info(f"Token: {token=} ({token.created=}, {token.expiry=}) ({expiry_text=})")
    login_link = f"{config['BASE_URL']}/login/{token.token}"
    logger.info(f"Link is: {login_link}")
    return email.send_email_template(
        user.email, "Your login link for Couchers.org", "login", template_args={"user": user, "login_link": login_link}
    )


def send_report_email(complaint):
    subject = "User Report"
    username_author = complaint.author_user.username
    username_reported = complaint.reported_user.username
    reason = complaint.reason
    description = complaint.description
    target_email = config['REPORTS_EMAIL_RECIPIENT']

    logger.info(f"Sending report email to {target_email=}")
    logger.info(f"User {username_author=} reporting user {username_reported=}")
    logger.info(f"Reason: {reason=}")
    logger.info(f"Description:")
    logger.info(f"{description=}")
<<<<<<< HEAD
    return email.send_email_template(target_email, "User Report", "report", template_args={"author": author_user.username, "reported_user": reported_user.username, "reason": reason, "description": description})


def send_host_request_email(host_request):
    from_user = host_request.from_user
    to_user = host_request.to_user

    logger.info(f"Sending host request email to {to_user=}:")
    logger.info(f"Host request sent by {from_user}")
    logger.info(f"Email for {to_user.username=} sent to {to_user.email=}")
    host_request_link = f"{config['BASE_URL']}/hostrequests/"
    subject = "You've received a host request!"
    return email.send_email_template(to_user.email, subject, "host_request", template_args={"name_host": to_user.name,
                                        "name_guest": from_user.name, "from_date": host_request.from_date,
                                        "to_date": host_request.to_date, "host_request_link": host_request_link,
                                        "profile_picture_or_avatar": from_user.avatar_url})


def send_message_received_email(user_recipient):
    logger.info(f"Sending message received email to {user_recipient=}:")
    logger.info(f"Email for {user_recipient.username=} sent to {user_recipient.email=}")
    messages_link = f"{config['BASE_URL']}/messages/"
    subject = "You've got mail!"
    return email.send_email_template(user_recipient.email, subject, "message_received", template_args={"name": user_recipient.name, "messages_link": messages_link})


def send_friend_request_email(friend_relationship):
    from_user = friend_relationship.from_user
    to_user = friend_relationship.to_user

    logger.info(f"Sending friend request email to {to_user=}:")
    logger.info(f"Email for {to_user.username=} sent to {to_user.email=}")
    logger.info(f"Friend request sent by {from_user.username=}")
    friend_requests_link = f"{config['BASE_URL']}/friends/"
    subject = "Someone wants to be your friend!"
    return email.send_email_template(to_user.email, subject, "friend_request", template_args={"name_recipient": to_user.name,
                                        "name_sender": from_user.name, "friend_requests_link": friend_requests_link,
                                        "profile_picture_or_avatar": from_user.avatar_url})
=======
    return email.send_email_template(
        target_email,
        subject,
        "report",
        template_args={
            "username_author": username_author,
            "username_reported": username_reported,
            "reason": reason,
            "description": description,
        },
    )
>>>>>>> 8c8d58be
<|MERGE_RESOLUTION|>--- conflicted
+++ resolved
@@ -41,46 +41,6 @@
     logger.info(f"Reason: {reason=}")
     logger.info(f"Description:")
     logger.info(f"{description=}")
-<<<<<<< HEAD
-    return email.send_email_template(target_email, "User Report", "report", template_args={"author": author_user.username, "reported_user": reported_user.username, "reason": reason, "description": description})
-
-
-def send_host_request_email(host_request):
-    from_user = host_request.from_user
-    to_user = host_request.to_user
-
-    logger.info(f"Sending host request email to {to_user=}:")
-    logger.info(f"Host request sent by {from_user}")
-    logger.info(f"Email for {to_user.username=} sent to {to_user.email=}")
-    host_request_link = f"{config['BASE_URL']}/hostrequests/"
-    subject = "You've received a host request!"
-    return email.send_email_template(to_user.email, subject, "host_request", template_args={"name_host": to_user.name,
-                                        "name_guest": from_user.name, "from_date": host_request.from_date,
-                                        "to_date": host_request.to_date, "host_request_link": host_request_link,
-                                        "profile_picture_or_avatar": from_user.avatar_url})
-
-
-def send_message_received_email(user_recipient):
-    logger.info(f"Sending message received email to {user_recipient=}:")
-    logger.info(f"Email for {user_recipient.username=} sent to {user_recipient.email=}")
-    messages_link = f"{config['BASE_URL']}/messages/"
-    subject = "You've got mail!"
-    return email.send_email_template(user_recipient.email, subject, "message_received", template_args={"name": user_recipient.name, "messages_link": messages_link})
-
-
-def send_friend_request_email(friend_relationship):
-    from_user = friend_relationship.from_user
-    to_user = friend_relationship.to_user
-
-    logger.info(f"Sending friend request email to {to_user=}:")
-    logger.info(f"Email for {to_user.username=} sent to {to_user.email=}")
-    logger.info(f"Friend request sent by {from_user.username=}")
-    friend_requests_link = f"{config['BASE_URL']}/friends/"
-    subject = "Someone wants to be your friend!"
-    return email.send_email_template(to_user.email, subject, "friend_request", template_args={"name_recipient": to_user.name,
-                                        "name_sender": from_user.name, "friend_requests_link": friend_requests_link,
-                                        "profile_picture_or_avatar": from_user.avatar_url})
-=======
     return email.send_email_template(
         target_email,
         subject,
@@ -92,4 +52,68 @@
             "description": description,
         },
     )
->>>>>>> 8c8d58be
+
+
+def send_host_request_email(host_request):
+    subject = "You've received a host request!"
+    from_user = host_request.from_user
+    to_user = host_request.to_user
+    host_request_link = f"{config['BASE_URL']}/hostrequests/"
+
+    logger.info(f"Sending host request email to {to_user=}:")
+    logger.info(f"Host request sent by {from_user}")
+    logger.info(f"Email for {to_user.username=} sent to {to_user.email=}")
+    
+    return email.send_email_template(
+        to_user.email,
+        subject,
+        "host_request",
+        template_args={
+            "name_host": to_user.name,
+            "name_guest": from_user.name,
+            "from_date": host_request.from_date,
+            "to_date": host_request.to_date,
+            "host_request_link": host_request_link,
+            "profile_picture_or_avatar": from_user.avatar_url
+        }
+    )
+
+
+def send_message_received_email(user_recipient):
+    subject = "You've got mail!"
+    messages_link = f"{config['BASE_URL']}/messages/"
+    logger.info(f"Sending message received email to {user_recipient=}:")
+    logger.info(f"Email for {user_recipient.username=} sent to {user_recipient.email=}")
+    
+    return email.send_email_template(
+        user_recipient.email,
+        subject,
+        "message_received",
+        template_args={
+            "name": user_recipient.name,
+            "messages_link": messages_link
+        }
+    )
+
+
+def send_friend_request_email(friend_relationship):
+    subject = "Someone wants to be your friend!"
+    from_user = friend_relationship.from_user
+    to_user = friend_relationship.to_user
+    friend_requests_link = f"{config['BASE_URL']}/friends/"
+
+    logger.info(f"Sending friend request email to {to_user=}:")
+    logger.info(f"Email for {to_user.username=} sent to {to_user.email=}")
+    logger.info(f"Friend request sent by {from_user.username=}")
+    
+    return email.send_email_template(
+        to_user.email,
+        subject,
+        "friend_request",
+        template_args={
+            "name_recipient": to_user.name,
+            "name_sender": from_user.name,
+            "friend_requests_link": friend_requests_link,
+            "profile_picture_or_avatar": from_user.avatar_url
+        }
+    )