--- conflicted
+++ resolved
@@ -9,20 +9,17 @@
 from couchers.constants import EMAIL_TOKEN_VALIDITY
 from couchers.crypto import urlsafe_secure_token
 from couchers.db import session_scope
-<<<<<<< HEAD
 from couchers.models import (
     AccountDeletionToken,
     ClusterRole,
     ClusterSubscription,
     LoginToken,
     Node,
+    Notification,
     PasswordResetToken,
     User,
 )
-=======
-from couchers.models import ClusterRole, ClusterSubscription, LoginToken, Node, Notification, PasswordResetToken, User
 from couchers.notifications.unsubscribe import generate_mute_all, generate_unsub_topic_action, generate_unsub_topic_key
->>>>>>> 99ef2d61
 from couchers.sql import couchers_select as select
 from couchers.utils import now
 
@@ -423,7 +420,6 @@
             session.commit()
 
 
-<<<<<<< HEAD
 def send_account_deletion_confirmation_email(user):
     logger.info(f"Sending account deletion confirmation email to {user=}.")
     logger.info(f"Email for {user.username=} sent to {user.email}.")
@@ -457,7 +453,8 @@
         "account_recovery_successful",
         template_args={"user": user},
     )
-=======
+
+
 def enforce_community_memberships_for_user(session, user):
     """
     Adds a given user to all the communities they belong in based on their location.
@@ -470,5 +467,4 @@
                 role=ClusterRole.member,
             )
         )
-    session.commit()
->>>>>>> 99ef2d61
+    session.commit()