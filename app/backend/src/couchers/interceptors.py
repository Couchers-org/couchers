--- conflicted
+++ resolved
@@ -178,8 +178,6 @@
             sanitizing_function,
             request_deserializer=handler.request_deserializer,
             response_serializer=handler.response_serializer,
-<<<<<<< HEAD
-=======
         )
 
 
@@ -218,5 +216,4 @@
             sanitizing_function,
             request_deserializer=handler.request_deserializer,
             response_serializer=handler.response_serializer,
->>>>>>> 7a0ac909
         )