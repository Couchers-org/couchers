--- conflicted
+++ resolved
@@ -5,14 +5,11 @@
 from couchers.jobs.handlers import (
     process_add_users_to_email_list,
     process_enforce_community_membership,
-<<<<<<< HEAD
-    process_purge_account_deletion_tokens,
-=======
     process_generate_message_notifications,
     process_handle_email_digests,
     process_handle_email_notifications,
     process_handle_notification,
->>>>>>> 99ef2d61
+    process_purge_account_deletion_tokens,
     process_purge_login_tokens,
     process_send_email,
     process_send_message_notifications,
