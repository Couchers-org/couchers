--- conflicted
+++ resolved
@@ -198,17 +198,10 @@
                 )
                 .join(HostRequest, HostRequest.conversation_id == Message.conversation_id)
                 .join(Conversation, Conversation.id == HostRequest.conversation_id)
-<<<<<<< HEAD
                 .where_users_column_visible(context, HostRequest.from_user_id)
                 .where_users_column_visible(context, HostRequest.to_user_id)
                 .where(message_2.id == None)
-                .where(or_(HostRequest.conversation_id < request.last_request_id, request.last_request_id == 0))
-=======
-                .filter_users_column(context, HostRequest.from_user_id)
-                .filter_users_column(context, HostRequest.to_user_id)
-                .filter(message_2.id == None)
-                .filter(or_(Message.id < request.last_request_id, request.last_request_id == 0))
->>>>>>> 11424305
+                .where(or_(Message.id < request.last_request_id, request.last_request_id == 0))
             )
 
             if request.only_sent:
