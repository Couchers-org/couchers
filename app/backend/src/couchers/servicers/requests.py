--- conflicted
+++ resolved
@@ -19,11 +19,8 @@
     User,
 )
 from couchers.utils import Timestamp_from_datetime
-<<<<<<< HEAD
 from couchers.tasks import send_host_request_email
-=======
 from pb import conversations_pb2, requests_pb2, requests_pb2_grpc
->>>>>>> 87cb3623
 
 logger = logging.getLogger(__name__)
 
