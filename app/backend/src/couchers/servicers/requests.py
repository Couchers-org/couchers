import logging
from datetime import date, timedelta

import grpc
from google.protobuf import empty_pb2
from sqlalchemy.orm import aliased
from sqlalchemy.sql import and_, func, or_

from couchers import errors
from couchers.db import all_blocked_or_blocking_users, session_scope
from couchers.models import Conversation, HostRequest, HostRequestStatus, Message, MessageType, User
from couchers.tasks import send_host_request_email
from couchers.utils import Timestamp_from_datetime, date_to_api, now, parse_date, today_in_timezone
from pb import conversations_pb2, requests_pb2, requests_pb2_grpc

logger = logging.getLogger(__name__)

DEFAULT_PAGINATION_LENGTH = 10
MAX_PAGE_SIZE = 50


hostrequeststatus2api = {
    HostRequestStatus.pending: conversations_pb2.HOST_REQUEST_STATUS_PENDING,
    HostRequestStatus.accepted: conversations_pb2.HOST_REQUEST_STATUS_ACCEPTED,
    HostRequestStatus.rejected: conversations_pb2.HOST_REQUEST_STATUS_REJECTED,
    HostRequestStatus.confirmed: conversations_pb2.HOST_REQUEST_STATUS_CONFIRMED,
    HostRequestStatus.cancelled: conversations_pb2.HOST_REQUEST_STATUS_CANCELLED,
}


def message_to_pb(message: Message):
    """
    Turns the given message to a protocol buffer
    """
    if message.is_normal_message:
        return conversations_pb2.Message(
            message_id=message.id,
            author_user_id=message.author_id,
            time=Timestamp_from_datetime(message.time),
            text=conversations_pb2.MessageContentText(text=message.text),
        )
    else:
        return conversations_pb2.Message(
            message_id=message.id,
            author_user_id=message.author_id,
            time=Timestamp_from_datetime(message.time),
            chat_created=conversations_pb2.MessageContentChatCreated()
            if message.message_type == MessageType.chat_created
            else None,
            host_request_status_changed=conversations_pb2.MessageContentHostRequestStatusChanged(
                status=hostrequeststatus2api[message.host_request_status_target]
            )
            if message.message_type == MessageType.host_request_status_changed
            else None,
        )


def _get_host_request_query(context, host_request_id):
    with session_scope() as session:
        from_users = aliased(User)
        to_users = aliased(User)
        relevant_blocks = all_blocked_or_blocking_users(context.user_id)
        host_request = (
            session.query(HostRequest)
            .join(from_users, HostRequest.from_user_id == from_users.id)
            .join(to_users, HostRequest.to_user_id == to_users.id)
            .filter(from_users.is_visible)
            .filter(to_users.is_visible)
            .filter(~from_users.id.in_(relevant_blocks))
            .filter(~to_users.id.in_(relevant_blocks))
            .filter(HostRequest.conversation_id == host_request_id)
            .filter(or_(HostRequest.from_user_id == context.user_id, HostRequest.to_user_id == context.user_id))
            .one_or_none()
        )

        if not host_request:
            context.abort(grpc.StatusCode.NOT_FOUND, errors.HOST_REQUEST_NOT_FOUND)

        return host_request


class Requests(requests_pb2_grpc.RequestsServicer):
    def CreateHostRequest(self, request, context):
        with session_scope() as session:
            if request.to_user_id == context.user_id:
                context.abort(grpc.StatusCode.INVALID_ARGUMENT, errors.CANT_REQUEST_SELF)

            # just to check host exists and is visible
            relevant_blocks = all_blocked_or_blocking_users(context.user_id)
            host = (
                session.query(User)
                .filter(User.is_visible)
                .filter(~User.id.in_(relevant_blocks))
                .filter(User.id == request.to_user_id)
                .one_or_none()
            )
            if not host:
                context.abort(grpc.StatusCode.NOT_FOUND, errors.USER_NOT_FOUND)

            from_date = parse_date(request.from_date)
            to_date = parse_date(request.to_date)

            if not from_date or not to_date:
                context.abort(grpc.StatusCode.INVALID_ARGUMENT, errors.INVALID_DATE)

            today = today_in_timezone(host.timezone)

            # request starts from the past
            if from_date < today:
                context.abort(grpc.StatusCode.INVALID_ARGUMENT, errors.DATE_FROM_BEFORE_TODAY)

            # from_date is not >= to_date
            if from_date >= to_date:
                context.abort(grpc.StatusCode.INVALID_ARGUMENT, errors.DATE_FROM_AFTER_TO)

            # No need to check today > to_date

            if from_date - today > timedelta(days=365):
                context.abort(grpc.StatusCode.INVALID_ARGUMENT, errors.DATE_FROM_AFTER_ONE_YEAR)

            if to_date - from_date > timedelta(days=365):
                context.abort(grpc.StatusCode.INVALID_ARGUMENT, errors.DATE_TO_AFTER_ONE_YEAR)

            conversation = Conversation()
            session.add(conversation)
            session.flush()

            session.add(
                Message(
                    conversation_id=conversation.id,
                    author_id=context.user_id,
                    message_type=MessageType.chat_created,
                )
            )

            message = Message(
                conversation_id=conversation.id,
                author_id=context.user_id,
                text=request.text,
                message_type=MessageType.text,
            )
            session.add(message)
            session.flush()

            host_request = HostRequest(
                conversation_id=conversation.id,
                from_user_id=context.user_id,
                to_user_id=host.id,
                from_date=from_date,
                to_date=to_date,
                status=HostRequestStatus.pending,
                from_last_seen_message_id=message.id,
                # TODO: tz
                # timezone=host.timezone,
            )
            session.add(host_request)
            session.flush()

            send_host_request_email(host_request)

            return requests_pb2.CreateHostRequestRes(host_request_id=host_request.conversation_id)

    def GetHostRequest(self, request, context):
        with session_scope() as session:
<<<<<<< HEAD
            host_request = _get_host_request_query(context, request.host_request_id)
            host_request = session.merge(host_request)
=======
            from_users = aliased(User)
            to_users = aliased(User)
            relevant_blocks = all_blocked_or_blocking_users(context.user_id)
            host_request = (
                session.query(HostRequest)
                .join(from_users, from_users.id == HostRequest.from_user_id)
                .join(to_users, to_users.id == HostRequest.to_user_id)
                .filter(from_users.is_visible)
                .filter(to_users.is_visible)
                .filter(~from_users.id.in_(relevant_blocks))
                .filter(~to_users.id.in_(relevant_blocks))
                .filter(HostRequest.conversation_id == request.host_request_id)
                .filter(or_(HostRequest.from_user_id == context.user_id, HostRequest.to_user_id == context.user_id))
                .one_or_none()
            )

            if not host_request:
                context.abort(grpc.StatusCode.NOT_FOUND, errors.HOST_REQUEST_NOT_FOUND)
>>>>>>> 21aca4ff

            initial_message = (
                session.query(Message.time)
                .filter(Message.conversation_id == host_request.conversation_id)
                .order_by(Message.id.asc())
                .limit(1)
                .one()
            )

            latest_message = (
                session.query(Message)
                .filter(Message.conversation_id == host_request.conversation_id)
                .order_by(Message.id.desc())
                .limit(1)
                .one()
            )

            return requests_pb2.HostRequest(
                host_request_id=host_request.conversation_id,
                from_user_id=host_request.from_user_id,
                to_user_id=host_request.to_user_id,
                status=hostrequeststatus2api[host_request.status],
                created=Timestamp_from_datetime(initial_message.time),
                from_date=date_to_api(host_request.from_date),
                to_date=date_to_api(host_request.to_date),
                last_seen_message_id=host_request.from_last_seen_message_id
                if context.user_id == host_request.from_user_id
                else host_request.to_last_seen_message_id,
                latest_message=message_to_pb(latest_message),
            )

    def ListHostRequests(self, request, context):
        if request.only_sent and request.only_received:
            context.abort(grpc.StatusCode.INVALID_ARGUMENT, errors.HOST_REQUEST_SENT_OR_RECEIVED)

        with session_scope() as session:
            pagination = request.number if request.number > 0 else DEFAULT_PAGINATION_LENGTH
            pagination = min(pagination, MAX_PAGE_SIZE)

            # By outer joining messages on itself where the second id is bigger, only the highest IDs will have
            # none as message_2.id. So just filter for these ones to get highest messages only.
            # See https://stackoverflow.com/a/27802817/6115336
            from_users = aliased(User)
            to_users = aliased(User)
            message_2 = aliased(Message)
            relevant_blocks = all_blocked_or_blocking_users(context.user_id)
            query = (
                session.query(Message, HostRequest, Conversation)
                .outerjoin(
                    message_2, and_(Message.conversation_id == message_2.conversation_id, Message.id < message_2.id)
                )
                .join(HostRequest, HostRequest.conversation_id == Message.conversation_id)
                .join(Conversation, Conversation.id == HostRequest.conversation_id)
                .join(from_users, from_users.id == HostRequest.from_user_id)
                .join(to_users, to_users.id == HostRequest.to_user_id)
                .filter(from_users.is_visible)
                .filter(to_users.is_visible)
                .filter(~from_users.id.in_(relevant_blocks))
                .filter(~to_users.id.in_(relevant_blocks))
                .filter(message_2.id == None)
                .filter(or_(HostRequest.conversation_id < request.last_request_id, request.last_request_id == 0))
            )

            if request.only_sent:
                query = query.filter(HostRequest.from_user_id == context.user_id)
            elif request.only_received:
                query = query.filter(HostRequest.to_user_id == context.user_id)
            else:
                query = query.filter(
                    or_(HostRequest.to_user_id == context.user_id, HostRequest.from_user_id == context.user_id)
                )

            # TODO: I considered having the latest control message be the single source of truth for
            # the HostRequest.status, but decided against it because of this filter.
            # Another possibility is to filter in the python instead of SQL, but that's slower
            if request.only_active:
                query = query.filter(
                    or_(
                        HostRequest.status == HostRequestStatus.pending,
                        HostRequest.status == HostRequestStatus.accepted,
                        HostRequest.status == HostRequestStatus.confirmed,
                    )
                )
                query = query.filter(HostRequest.end_time <= func.now())

            query = query.order_by(Message.id.desc()).limit(pagination + 1)

            results = query.all()

            host_requests = [
                requests_pb2.HostRequest(
                    host_request_id=result.HostRequest.conversation_id,
                    from_user_id=result.HostRequest.from_user_id,
                    to_user_id=result.HostRequest.to_user_id,
                    status=hostrequeststatus2api[result.HostRequest.status],
                    created=Timestamp_from_datetime(result.Conversation.created),
                    from_date=date_to_api(result.HostRequest.from_date),
                    to_date=date_to_api(result.HostRequest.to_date),
                    last_seen_message_id=result.HostRequest.from_last_seen_message_id
                    if context.user_id == result.HostRequest.from_user_id
                    else result.HostRequest.to_last_seen_message_id,
                    latest_message=message_to_pb(result.Message),
                )
                for result in results[:pagination]
            ]
            last_request_id = (
                min(map(lambda g: g.HostRequest.conversation_id if g.HostRequest else 1, results[:pagination]))
                if len(results) > 0
                else 0
            )  # TODO
            no_more = len(results) <= pagination

            return requests_pb2.ListHostRequestsRes(
                last_request_id=last_request_id, no_more=no_more, host_requests=host_requests
            )

    def RespondHostRequest(self, request, context):
        with session_scope() as session:
<<<<<<< HEAD
            host_request = _get_host_request_query(context, request.host_request_id)
            host_request = session.merge(host_request)
=======
            relevant_blocks = all_blocked_or_blocking_users(context.user_id)

            host_request = (
                session.query(HostRequest)
                .join(from_users, from_users.id == HostRequest.from_user_id)
                .join(to_users, to_users.id == HostRequest.to_user_id)
                .filter(from_users.is_visible)
                .filter(to_users.is_visible)
                .filter(~from_users.id.in_(relevant_blocks))
                .filter(~to_users.id.in_(relevant_blocks))
                .filter(HostRequest.conversation_id == request.host_request_id)
                .one_or_none()
            )

            if not host_request:
                context.abort(grpc.StatusCode.NOT_FOUND, errors.HOST_REQUEST_NOT_FOUND)

            if host_request.from_user_id != context.user_id and host_request.to_user_id != context.user_id:
                context.abort(grpc.StatusCode.NOT_FOUND, errors.HOST_REQUEST_NOT_FOUND)
>>>>>>> 21aca4ff

            if request.status == conversations_pb2.HOST_REQUEST_STATUS_PENDING:
                context.abort(grpc.StatusCode.PERMISSION_DENIED, errors.INVALID_HOST_REQUEST_STATUS)

            if host_request.end_time < now():
                context.abort(grpc.StatusCode.INVALID_ARGUMENT, errors.HOST_REQUEST_IN_PAST)

            control_message = Message()

            if request.status == conversations_pb2.HOST_REQUEST_STATUS_ACCEPTED:
                # only host can accept
                if context.user_id != host_request.to_user_id:
                    context.abort(grpc.StatusCode.PERMISSION_DENIED, errors.NOT_THE_HOST)
                # can't accept a cancelled or confirmed request (only reject), or already accepted
                if (
                    host_request.status == HostRequestStatus.cancelled
                    or host_request.status == HostRequestStatus.confirmed
                    or host_request.status == HostRequestStatus.accepted
                ):
                    context.abort(grpc.StatusCode.PERMISSION_DENIED, errors.INVALID_HOST_REQUEST_STATUS)
                control_message.host_request_status_target = HostRequestStatus.accepted
                host_request.status = HostRequestStatus.accepted

            if request.status == conversations_pb2.HOST_REQUEST_STATUS_REJECTED:
                # only host can reject
                if context.user_id != host_request.to_user_id:
                    context.abort(grpc.StatusCode.PERMISSION_DENIED, errors.INVALID_HOST_REQUEST_STATUS)
                # can't reject a cancelled or already rejected request
                if (
                    host_request.status == HostRequestStatus.cancelled
                    or host_request.status == HostRequestStatus.rejected
                ):
                    context.abort(grpc.StatusCode.PERMISSION_DENIED, errors.INVALID_HOST_REQUEST_STATUS)
                control_message.host_request_status_target = HostRequestStatus.rejected
                host_request.status = HostRequestStatus.rejected

            if request.status == conversations_pb2.HOST_REQUEST_STATUS_CONFIRMED:
                # only hostee can confirm
                if context.user_id != host_request.from_user_id:
                    context.abort(grpc.StatusCode.PERMISSION_DENIED, errors.INVALID_HOST_REQUEST_STATUS)
                # can only confirm an accepted request
                if host_request.status != HostRequestStatus.accepted:
                    context.abort(grpc.StatusCode.PERMISSION_DENIED, errors.INVALID_HOST_REQUEST_STATUS)
                control_message.host_request_status_target = HostRequestStatus.confirmed
                host_request.status = HostRequestStatus.confirmed

            if request.status == conversations_pb2.HOST_REQUEST_STATUS_CANCELLED:
                # only hostee can cancel
                if context.user_id != host_request.from_user_id:
                    context.abort(grpc.StatusCode.PERMISSION_DENIED, errors.INVALID_HOST_REQUEST_STATUS)
                # can't' cancel an already cancelled or rejected request
                if (
                    host_request.status == HostRequestStatus.rejected
                    or host_request.status == HostRequestStatus.cancelled
                ):
                    context.abort(grpc.StatusCode.PERMISSION_DENIED, errors.INVALID_HOST_REQUEST_STATUS)
                control_message.host_request_status_target = HostRequestStatus.cancelled
                host_request.status = HostRequestStatus.cancelled

            control_message.message_type = MessageType.host_request_status_changed
            control_message.conversation_id = host_request.conversation_id
            control_message.author_id = context.user_id
            session.add(control_message)

            if request.text:
                latest_message = Message()
                latest_message.conversation_id = host_request.conversation_id
                latest_message.text = request.text
                latest_message.author_id = context.user_id
                latest_message.message_type = MessageType.text
                session.add(latest_message)
            else:
                latest_message = control_message

            session.flush()

            if host_request.from_user_id == context.user_id:
                host_request.from_last_seen_message_id = latest_message.id
            else:
                host_request.to_last_seen_message_id = latest_message.id
            session.commit()

            return empty_pb2.Empty()

    def GetHostRequestMessages(self, request, context):
        with session_scope() as session:
            host_request = _get_host_request_query(context, request.host_request_id)
            host_request = session.merge(host_request)

            pagination = request.number if request.number > 0 else DEFAULT_PAGINATION_LENGTH
            pagination = min(pagination, MAX_PAGE_SIZE)

            messages = (
                session.query(Message)
                .filter(Message.conversation_id == host_request.conversation_id)
                .filter(or_(Message.id < request.last_message_id, request.last_message_id == 0))
                .order_by(Message.id.desc())
                .limit(pagination + 1)
                .all()
            )

            no_more = len(messages) <= pagination

            last_message_id = min(map(lambda m: m.id if m else 1, messages[:pagination])) if len(messages) > 0 else 0

            return requests_pb2.GetHostRequestMessagesRes(
                last_message_id=last_message_id,
                no_more=no_more,
                messages=[message_to_pb(message) for message in messages[:pagination]],
            )

    def SendHostRequestMessage(self, request, context):
        if request.text == "":
            context.abort(grpc.StatusCode.INVALID_ARGUMENT, errors.INVALID_MESSAGE)
        with session_scope() as session:
            host_request = _get_host_request_query(context, request.host_request_id)
            host_request = session.merge(host_request)

            if host_request.status == HostRequestStatus.rejected or host_request.status == HostRequestStatus.cancelled:
                context.abort(grpc.StatusCode.PERMISSION_DENIED, errors.HOST_REQUEST_CLOSED)

            if host_request.end_time < now():
                context.abort(grpc.StatusCode.INVALID_ARGUMENT, errors.HOST_REQUEST_IN_PAST)

            message = Message()
            message.conversation_id = host_request.conversation_id
            message.author_id = context.user_id
            message.message_type = MessageType.text
            message.text = request.text
            session.add(message)
            session.flush()

            if host_request.from_user_id == context.user_id:
                host_request.from_last_seen_message_id = message.id
            else:
                host_request.to_last_seen_message_id = message.id
            session.commit()

            return empty_pb2.Empty()

    def GetHostRequestUpdates(self, request, context):
        if request.only_sent and request.only_received:
            context.abort(grpc.StatusCode.INVALID_ARGUMENT, errors.HOST_REQUEST_SENT_OR_RECEIVED)

        with session_scope() as session:
            if request.newest_message_id == 0:
                context.abort(grpc.StatusCode.INVALID_ARGUMENT, errors.INVALID_MESSAGE)

            newest_message = session.query(Message).filter(Message.id == request.newest_message_id).one_or_none()

            pagination = request.number if request.number > 0 else DEFAULT_PAGINATION_LENGTH
            pagination = min(pagination, MAX_PAGE_SIZE)

            query = (
                session.query(
                    Message,
                    HostRequest.status.label("host_request_status"),
                    HostRequest.conversation_id.label("host_request_id"),
                )
                .join(HostRequest, HostRequest.conversation_id == Message.conversation_id)
                .filter(Message.id > request.newest_message_id)
            )

            if request.only_sent:
                query = query.filter(HostRequest.from_user_id == context.user_id)
            elif request.only_received:
                query = query.filter(HostRequest.to_user_id == context.user_id)
            else:
                query = query.filter(
                    or_(HostRequest.to_user_id == context.user_id, HostRequest.from_user_id == context.user_id)
                )

            query = query.order_by(Message.id.asc()).limit(pagination + 1).all()

            no_more = len(query) <= pagination

            last_message_id = (
                min(map(lambda m: m.Message.id if m else 1, query[:pagination])) if len(query) > 0 else 0
            )  # TODO

            return requests_pb2.GetHostRequestUpdatesRes(
                no_more=no_more,
                updates=[
                    requests_pb2.HostRequestUpdate(
                        host_request_id=result.host_request_id,
                        status=hostrequeststatus2api[result.host_request_status],
                        message=message_to_pb(result.Message),
                    )
                    for result in query[:pagination]
                ],
            )

    def MarkLastSeenHostRequest(self, request, context):
        with session_scope() as session:
            host_request = _get_host_request_query(context, request.host_request_id)
            host_request = session.merge(host_request)

            if host_request.from_user_id == context.user_id:
                if not host_request.from_last_seen_message_id <= request.last_seen_message_id:
                    context.abort(grpc.StatusCode.FAILED_PRECONDITION, errors.CANT_UNSEE_MESSAGES)
                host_request.from_last_seen_message_id = request.last_seen_message_id
            else:
                if not host_request.to_last_seen_message_id <= request.last_seen_message_id:
                    context.abort(grpc.StatusCode.FAILED_PRECONDITION, errors.CANT_UNSEE_MESSAGES)
                host_request.to_last_seen_message_id = request.last_seen_message_id

            session.commit()
            return empty_pb2.Empty()<|MERGE_RESOLUTION|>--- conflicted
+++ resolved
@@ -162,29 +162,8 @@
 
     def GetHostRequest(self, request, context):
         with session_scope() as session:
-<<<<<<< HEAD
             host_request = _get_host_request_query(context, request.host_request_id)
             host_request = session.merge(host_request)
-=======
-            from_users = aliased(User)
-            to_users = aliased(User)
-            relevant_blocks = all_blocked_or_blocking_users(context.user_id)
-            host_request = (
-                session.query(HostRequest)
-                .join(from_users, from_users.id == HostRequest.from_user_id)
-                .join(to_users, to_users.id == HostRequest.to_user_id)
-                .filter(from_users.is_visible)
-                .filter(to_users.is_visible)
-                .filter(~from_users.id.in_(relevant_blocks))
-                .filter(~to_users.id.in_(relevant_blocks))
-                .filter(HostRequest.conversation_id == request.host_request_id)
-                .filter(or_(HostRequest.from_user_id == context.user_id, HostRequest.to_user_id == context.user_id))
-                .one_or_none()
-            )
-
-            if not host_request:
-                context.abort(grpc.StatusCode.NOT_FOUND, errors.HOST_REQUEST_NOT_FOUND)
->>>>>>> 21aca4ff
 
             initial_message = (
                 session.query(Message.time)
@@ -303,30 +282,8 @@
 
     def RespondHostRequest(self, request, context):
         with session_scope() as session:
-<<<<<<< HEAD
             host_request = _get_host_request_query(context, request.host_request_id)
             host_request = session.merge(host_request)
-=======
-            relevant_blocks = all_blocked_or_blocking_users(context.user_id)
-
-            host_request = (
-                session.query(HostRequest)
-                .join(from_users, from_users.id == HostRequest.from_user_id)
-                .join(to_users, to_users.id == HostRequest.to_user_id)
-                .filter(from_users.is_visible)
-                .filter(to_users.is_visible)
-                .filter(~from_users.id.in_(relevant_blocks))
-                .filter(~to_users.id.in_(relevant_blocks))
-                .filter(HostRequest.conversation_id == request.host_request_id)
-                .one_or_none()
-            )
-
-            if not host_request:
-                context.abort(grpc.StatusCode.NOT_FOUND, errors.HOST_REQUEST_NOT_FOUND)
-
-            if host_request.from_user_id != context.user_id and host_request.to_user_id != context.user_id:
-                context.abort(grpc.StatusCode.NOT_FOUND, errors.HOST_REQUEST_NOT_FOUND)
->>>>>>> 21aca4ff
 
             if request.status == conversations_pb2.HOST_REQUEST_STATUS_PENDING:
                 context.abort(grpc.StatusCode.PERMISSION_DENIED, errors.INVALID_HOST_REQUEST_STATUS)
