--- conflicted
+++ resolved
@@ -8,13 +8,9 @@
 from couchers import errors, urls
 from couchers.db import session_scope
 from couchers.helpers.clusters import create_cluster, create_node
-<<<<<<< HEAD
 from couchers.models import AccountDeletionToken, User
-=======
-from couchers.models import User
 from couchers.notifications.notify import notify
 from couchers.servicers.auth import create_session
->>>>>>> 99ef2d61
 from couchers.servicers.communities import community_to_pb
 from couchers.sql import couchers_select as select
 from couchers.tasks import send_api_key_email
@@ -98,7 +94,6 @@
             user.is_deleted = True
             return _user_to_details(user)
 
-<<<<<<< HEAD
     def RecoverDeletedUser(self, request, context):
         with session_scope() as session:
             user = session.execute(select(User).where_username_or_email_or_id(request.user)).scalar_one_or_none()
@@ -118,7 +113,7 @@
                 context.abort(grpc.StatusCode.NOT_FOUND, errors.INVALID_TOKEN)
 
             user.is_deleted = False
-=======
+
     def CreateApiKey(self, request, context):
         with session_scope() as session:
             user = session.execute(select(User).where_username_or_email_or_id(request.user)).scalar_one_or_none()
@@ -139,7 +134,6 @@
                 link=urls.account_settings_link(),
             )
 
->>>>>>> 99ef2d61
             return _user_to_details(user)
 
     def CreateCommunity(self, request, context):
