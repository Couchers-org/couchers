import json
import logging
from datetime import timedelta

import grpc
from google.protobuf import empty_pb2
from shapely.geometry import shape
from sqlalchemy.sql import or_, select, update

from couchers import errors, urls
from couchers.db import session_scope
from couchers.helpers.badges import user_add_badge, user_remove_badge
from couchers.helpers.clusters import create_cluster, create_node
from couchers.jobs.enqueue import queue_job
from couchers.models import (
<<<<<<< HEAD
=======
    ContentReport,
>>>>>>> 4fbb818d
    Event,
    EventCommunityInviteRequest,
    EventOccurrence,
    GroupChat,
    GroupChatSubscription,
    HostRequest,
    Message,
    User,
    UserBadge,
)
from couchers.notifications.notify import notify
from couchers.resources import get_badge_dict
from couchers.servicers.api import get_strong_verification_fields, user_model_to_pb
from couchers.servicers.auth import create_session
from couchers.servicers.communities import community_to_pb
from couchers.servicers.events import get_users_to_notify_for_new_event
from couchers.sql import couchers_select as select
from couchers.utils import Timestamp_from_datetime, date_to_api, now, parse_date
from proto import admin_pb2, admin_pb2_grpc, notification_data_pb2
from proto.internal import jobs_pb2

logger = logging.getLogger(__name__)

MAX_PAGINATION_LENGTH = 250


def _user_to_details(session, user):
    return admin_pb2.UserDetails(
        user_id=user.id,
        username=user.username,
        name=user.name,
        email=user.email,
        gender=user.gender,
        birthdate=date_to_api(user.birthdate),
        banned=user.is_banned,
        deleted=user.is_deleted,
        do_not_email=user.do_not_email,
        badges=[badge.badge_id for badge in user.badges],
        **get_strong_verification_fields(session, user),
        has_passport_sex_gender_exception=user.has_passport_sex_gender_exception,
        admin_note=user.admin_note,
    )


def _content_report_to_pb(content_report: ContentReport):
    return admin_pb2.ContentReport(
        content_report_id=content_report.id,
        time=Timestamp_from_datetime(content_report.time),
        reporting_user_id=content_report.reporting_user_id,
        author_user_id=content_report.author_user_id,
        reason=content_report.reason,
        description=content_report.description,
        content_ref=content_report.content_ref,
        user_agent=content_report.user_agent,
        page=content_report.page,
    )


def append_admin_note(session, context, user, note):
    if not note.strip():
        context.abort(grpc.StatusCode.INVALID_ARGUMENT, errors.ADMIN_NOTE_CANT_BE_EMPTY)
    admin = session.execute(select(User).where(User.id == context.user_id)).scalar_one()
    user.admin_note += f"\n[{now().isoformat()}] (id: {admin.id}, username: {admin.username}) {note}\n"


class Admin(admin_pb2_grpc.AdminServicer):
    def GetUserDetails(self, request, context):
        with session_scope() as session:
            user = session.execute(select(User).where_username_or_email_or_id(request.user)).scalar_one_or_none()
            if not user:
                context.abort(grpc.StatusCode.NOT_FOUND, errors.USER_NOT_FOUND)
            return _user_to_details(session, user)
<<<<<<< HEAD
=======

    def GetUser(self, request, context):
        with session_scope() as session:
            user = session.execute(select(User).where_username_or_email_or_id(request.user)).scalar_one_or_none()
            if not user:
                context.abort(grpc.StatusCode.NOT_FOUND, errors.USER_NOT_FOUND)
            return user_model_to_pb(user, session, context)
>>>>>>> 4fbb818d

    def ChangeUserGender(self, request, context):
        with session_scope() as session:
            user = session.execute(select(User).where_username_or_email_or_id(request.user)).scalar_one_or_none()
            if not user:
                context.abort(grpc.StatusCode.NOT_FOUND, errors.USER_NOT_FOUND)
            user.gender = request.gender
            session.commit()

            notify(
                user_id=user.id,
                topic_action="gender:change",
                data=notification_data_pb2.GenderChange(
                    gender=request.gender,
                ),
            )

            return _user_to_details(session, user)

    def ChangeUserBirthdate(self, request, context):
        with session_scope() as session:
            user = session.execute(select(User).where_username_or_email_or_id(request.user)).scalar_one_or_none()
            if not user:
                context.abort(grpc.StatusCode.NOT_FOUND, errors.USER_NOT_FOUND)
            user.birthdate = parse_date(request.birthdate)
            session.commit()

            notify(
                user_id=user.id,
                topic_action="birthdate:change",
                data=notification_data_pb2.BirthdateChange(
                    birthdate=request.birthdate,
                ),
            )

            return _user_to_details(session, user)

    def AddBadge(self, request, context):
        with session_scope() as session:
            user = session.execute(select(User).where_username_or_email_or_id(request.user)).scalar_one_or_none()
            if not user:
                context.abort(grpc.StatusCode.NOT_FOUND, errors.USER_NOT_FOUND)

            badge = get_badge_dict().get(request.badge_id)
            if not badge:
                context.abort(grpc.StatusCode.NOT_FOUND, errors.BADGE_NOT_FOUND)

            if not badge["admin_editable"]:
                context.abort(grpc.StatusCode.FAILED_PRECONDITION, errors.ADMIN_CANNOT_EDIT_BADGE)

            if badge["id"] in [b.badge_id for b in user.badges]:
                context.abort(grpc.StatusCode.FAILED_PRECONDITION, errors.USER_ALREADY_HAS_BADGE)

            user_add_badge(session, user.id, request.badge_id)

            return _user_to_details(session, user)

    def RemoveBadge(self, request, context):
        with session_scope() as session:
            user = session.execute(select(User).where_username_or_email_or_id(request.user)).scalar_one_or_none()
            if not user:
                context.abort(grpc.StatusCode.NOT_FOUND, errors.USER_NOT_FOUND)

            badge = get_badge_dict().get(request.badge_id)
            if not badge:
                context.abort(grpc.StatusCode.NOT_FOUND, errors.BADGE_NOT_FOUND)

            if not badge["admin_editable"]:
                context.abort(grpc.StatusCode.FAILED_PRECONDITION, errors.ADMIN_CANNOT_EDIT_BADGE)

            user_badge = session.execute(
                select(UserBadge).where(UserBadge.user_id == user.id, UserBadge.badge_id == badge["id"])
            ).scalar_one_or_none()
            if not user_badge:
                context.abort(grpc.StatusCode.FAILED_PRECONDITION, errors.USER_DOES_NOT_HAVE_BADGE)

            user_remove_badge(session, user.id, request.badge_id)

            return _user_to_details(session, user)

    def SetPassportSexGenderException(self, request, context):
        with session_scope() as session:
            user = session.execute(select(User).where_username_or_email_or_id(request.user)).scalar_one_or_none()
            if not user:
                context.abort(grpc.StatusCode.NOT_FOUND, errors.USER_NOT_FOUND)
            user.has_passport_sex_gender_exception = request.passport_sex_gender_exception
            return _user_to_details(session, user)

    def BanUser(self, request, context):
        with session_scope() as session:
            user = session.execute(select(User).where_username_or_email_or_id(request.user)).scalar_one_or_none()
            if not user:
                context.abort(grpc.StatusCode.NOT_FOUND, errors.USER_NOT_FOUND)
            append_admin_note(session, context, user, request.admin_note)
            user.is_banned = True
            return _user_to_details(session, user)

    def UnbanUser(self, request, context):
        with session_scope() as session:
            user = session.execute(select(User).where_username_or_email_or_id(request.user)).scalar_one_or_none()
            if not user:
                context.abort(grpc.StatusCode.NOT_FOUND, errors.USER_NOT_FOUND)
            append_admin_note(session, context, user, request.admin_note)
            user.is_banned = False
            return _user_to_details(session, user)

    def UnbanUser(self, request, context):
        with session_scope() as session:
            user = session.execute(select(User).where_username_or_email_or_id(request.user)).scalar_one_or_none()
            if not user:
                context.abort(grpc.StatusCode.NOT_FOUND, errors.USER_NOT_FOUND)
            user.is_banned = False
        return self.AddAdminNote(request, context)

    def AddAdminNote(self, request, context):
        with session_scope() as session:
            user = session.execute(select(User).where_username_or_email_or_id(request.user)).scalar_one_or_none()
            if not user:
                context.abort(grpc.StatusCode.NOT_FOUND, errors.USER_NOT_FOUND)
            append_admin_note(session, context, user, request.admin_note)
            return _user_to_details(session, user)

    def GetContentReport(self, request, context):
        with session_scope() as session:
            content_report = session.execute(
                select(ContentReport).where(ContentReport.id == request.content_report_id)
            ).scalar_one_or_none()
            if not content_report:
                context.abort(grpc.StatusCode.NOT_FOUND, errors.CONTENT_REPORT_NOT_FOUND)
            return admin_pb2.GetContentReportRes(
                content_report=_content_report_to_pb(content_report),
            )

    def GetContentReportsForAuthor(self, request, context):
        with session_scope() as session:
            user = session.execute(select(User).where_username_or_email_or_id(request.user)).scalar_one_or_none()
            if not user:
                context.abort(grpc.StatusCode.NOT_FOUND, errors.USER_NOT_FOUND)
            content_reports = (
                session.execute(
                    select(ContentReport)
                    .where(ContentReport.author_user_id == user.id)
                    .order_by(ContentReport.id.desc())
                )
                .scalars()
                .all()
            )
            return admin_pb2.GetContentReportsForAuthorRes(
                content_reports=[_content_report_to_pb(content_report) for content_report in content_reports],
            )
<<<<<<< HEAD
            return _user_to_details(session, user)
=======
>>>>>>> 4fbb818d

    def DeleteUser(self, request, context):
        with session_scope() as session:
            user = session.execute(select(User).where_username_or_email_or_id(request.user)).scalar_one_or_none()
            if not user:
                context.abort(grpc.StatusCode.NOT_FOUND, errors.USER_NOT_FOUND)
            user.is_deleted = True
            return _user_to_details(session, user)

    def CreateApiKey(self, request, context):
        with session_scope() as session:
            user = session.execute(select(User).where_username_or_email_or_id(request.user)).scalar_one_or_none()
            if not user:
                context.abort(grpc.StatusCode.NOT_FOUND, errors.USER_NOT_FOUND)
            token, expiry = create_session(
                context, session, user, long_lived=True, is_api_key=True, duration=timedelta(days=365), set_cookie=False
            )

            notify(
                user_id=user.id,
                topic_action="api_key:create",
                data=notification_data_pb2.ApiKeyCreate(
                    api_key=token,
                    expiry=Timestamp_from_datetime(expiry),
                ),
            )

            return _user_to_details(session, user)

    def CreateCommunity(self, request, context):
        with session_scope() as session:
            geom = shape(json.loads(request.geojson))

            if geom.type != "MultiPolygon":
                context.abort(grpc.StatusCode.INVALID_ARGUMENT, errors.NO_MULTIPOLYGON)

            parent_node_id = request.parent_node_id if request.parent_node_id != 0 else None
            node = create_node(session, geom, parent_node_id)
            create_cluster(
                session, node.id, request.name, request.description, context.user_id, request.admin_ids, True
            )

            return community_to_pb(node, context)

    def GetChats(self, request, context):
        with session_scope() as session:

            def format_user(user):
                return f"{user.name} ({user.username}, {user.id})"

            def format_conversation(conversation_id):
                out = ""
                with session_scope() as session:
                    messages = (
                        session.execute(
                            select(Message).where(Message.conversation_id == conversation_id).order_by(Message.id.asc())
                        )
                        .scalars()
                        .all()
                    )
                    for message in messages:
                        out += f"Message {message.id} by {format_user(message.author)} at {message.time}\nType={message.message_type}, host_req_status_change={message.host_request_status_target}\n\n"
                        out += str(message.text)
                        out += "\n\n-----\n"
                    out += "\n\n\n\n"
                return out

            def format_host_request(host_request_id):
                out = ""
                with session_scope() as session:
                    host_request = session.execute(
                        select(HostRequest).where(HostRequest.conversation_id == host_request_id)
                    ).scalar_one()
                    out += "==============================\n"
                    out += f"Host request {host_request.conversation_id} from {format_user(host_request.surfer)} to {format_user(host_request.host)}.\nCurrent state = {host_request.status}\n\nMessages:\n"
                    out += format_conversation(host_request.conversation_id)
                    out += "\n\n\n\n"
                return out

            def format_group_chat(group_chat_id):
                out = ""
                with session_scope() as session:
                    group_chat = session.execute(
                        select(GroupChat).where(GroupChat.conversation_id == group_chat_id)
                    ).scalar_one()
                    out += "==============================\n"
                    out += f"Group chat {group_chat.conversation_id}. Created by {format_user(group_chat.creator)}, is_dm={group_chat.is_dm}\nName: {group_chat.title}\nMembers:\n"
                    subs = (
                        session.execute(
                            select(GroupChatSubscription)
                            .where(GroupChatSubscription.group_chat_id == group_chat.conversation_id)
                            .order_by(GroupChatSubscription.joined.asc())
                        )
                        .scalars()
                        .all()
                    )
                    for sub in subs:
                        out += f"{format_user(sub.user)} joined at {sub.joined} (left at {sub.left}), role={sub.role}\n"
                    out += "\n\nMessages:\n"
                    out += format_conversation(group_chat.conversation_id)
                    out += "\n\n\n\n"
                return out

            def format_all_chats_for_user(user_id):
                out = ""
                with session_scope() as session:
                    user = session.execute(select(User).where(User.id == user_id)).scalar_one()
                    out += f"Chats for user {format_user(user)}\n"
                    host_request_ids = (
                        session.execute(
                            select(HostRequest.conversation_id)
                            .where(or_(HostRequest.host_user_id == user_id, HostRequest.surfer_user_id == user_id))
<<<<<<< HEAD
                            .order_by(HostRequest.conversation_id)
=======
                            .order_by(HostRequest.conversation_id.desc())
>>>>>>> 4fbb818d
                        )
                        .scalars()
                        .all()
                    )
                    out += f"************************************* Requests ({len(host_request_ids)})\n"
                    for host_request in host_request_ids:
                        out += format_host_request(host_request)
                    group_chat_ids = (
                        session.execute(
                            select(GroupChatSubscription.group_chat_id)
                            .where(GroupChatSubscription.user_id == user_id)
                            .order_by(GroupChatSubscription.joined.desc())
                        )
                        .scalars()
                        .all()
                    )
                    out += f"************************************* Group chats ({len(group_chat_ids)})\n"
                    for group_chat_id in group_chat_ids:
                        out += format_group_chat(group_chat_id)
                return out

            user = session.execute(select(User).where_username_or_email_or_id(request.user)).scalar_one_or_none()
            if not user:
                context.abort(grpc.StatusCode.NOT_FOUND, errors.USER_NOT_FOUND)

            return admin_pb2.GetChatsRes(response=format_all_chats_for_user(user.id))

    def ListEventCommunityInviteRequests(self, request, context):
        with session_scope() as session:
            page_size = min(MAX_PAGINATION_LENGTH, request.page_size or MAX_PAGINATION_LENGTH)
            next_request_id = int(request.page_token) if request.page_token else 0
            requests = (
                session.execute(
                    select(EventCommunityInviteRequest)
                    .where(EventCommunityInviteRequest.approved.is_(None))
                    .where(EventCommunityInviteRequest.id >= next_request_id)
                    .order_by(EventCommunityInviteRequest.id)
                    .limit(page_size + 1)
                )
                .scalars()
                .all()
            )

            def _request_to_pb(request):
                users_to_notify, node_id = get_users_to_notify_for_new_event(session, request.occurrence)
                return admin_pb2.EventCommunityInviteRequest(
                    event_community_invite_request_id=request.id,
                    user_id=request.user_id,
                    event_url=urls.event_link(occurrence_id=request.occurrence.id, slug=request.occurrence.event.slug),
                    approx_users_to_notify=len(users_to_notify),
                    community_id=node_id,
                )

            return admin_pb2.ListEventCommunityInviteRequestsRes(
<<<<<<< HEAD
                requests=[
                    admin_pb2.EventCommunityInviteRequest(
                        event_community_invite_request_id=request.id,
                        user_id=request.user_id,
                        event_url=urls.event_link(
                            occurrence_id=request.occurrence.id, slug=request.occurrence.event.slug
                        ),
                        approx_users_to_notify=len(get_users_to_notify_for_new_event(session, request.occurrence)[0]),
                    )
                    for request in requests[:page_size]
                ],
=======
                requests=[_request_to_pb(request) for request in requests[:page_size]],
>>>>>>> 4fbb818d
                next_page_token=str(requests[-1].id) if len(requests) > page_size else None,
            )

    def DecideEventCommunityInviteRequest(self, request, context):
        with session_scope() as session:
            req = session.execute(
                select(EventCommunityInviteRequest).where(
                    EventCommunityInviteRequest.id == request.event_community_invite_request_id
                )
            ).scalar_one_or_none()

            if not req:
                context.abort(grpc.StatusCode.NOT_FOUND, errors.EVENT_COMMUNITY_INVITE_NOT_FOUND)

            if req.decided:
                context.abort(grpc.StatusCode.FAILED_PRECONDITION, errors.EVENT_COMMUNITY_INVITE_ALREADY_DECIDED)

            decided = now()
            req.decided = decided
            req.decided_by_user_id = context.user_id
            req.approved = request.approve

            # deny other reqs for the same event
            if request.approve:
                session.execute(
                    update(EventCommunityInviteRequest)
                    .where(EventCommunityInviteRequest.occurrence_id == req.occurrence_id)
                    .where(EventCommunityInviteRequest.decided.is_(None))
                    .values(decided=decided, decided_by_user_id=context.user_id, approved=False)
                )

            session.flush()

            if request.approve:
                queue_job(
                    "generate_event_create_notifications",
                    payload=jobs_pb2.GenerateEventCreateNotificationsPayload(
                        inviting_user_id=req.user_id,
                        occurrence_id=req.occurrence_id,
                        approved=True,
                    ),
                )

            return admin_pb2.DecideEventCommunityInviteRequestRes()

    def DeleteEvent(self, request, context):
        with session_scope() as session:
            res = session.execute(
                select(Event, EventOccurrence)
                .where(EventOccurrence.id == request.event_id)
                .where(EventOccurrence.event_id == Event.id)
                .where(~EventOccurrence.is_deleted)
            ).one_or_none()

            if not res:
                context.abort(grpc.StatusCode.NOT_FOUND, errors.EVENT_NOT_FOUND)

            event, occurrence = res

            occurrence.is_deleted = True

            queue_job(
                "generate_event_delete_notifications",
                payload=jobs_pb2.GenerateEventDeleteNotificationsPayload(
                    occurrence_id=occurrence.id,
                ),
            )

        return empty_pb2.Empty()<|MERGE_RESOLUTION|>--- conflicted
+++ resolved
@@ -13,10 +13,7 @@
 from couchers.helpers.clusters import create_cluster, create_node
 from couchers.jobs.enqueue import queue_job
 from couchers.models import (
-<<<<<<< HEAD
-=======
     ContentReport,
->>>>>>> 4fbb818d
     Event,
     EventCommunityInviteRequest,
     EventOccurrence,
@@ -89,8 +86,6 @@
             if not user:
                 context.abort(grpc.StatusCode.NOT_FOUND, errors.USER_NOT_FOUND)
             return _user_to_details(session, user)
-<<<<<<< HEAD
-=======
 
     def GetUser(self, request, context):
         with session_scope() as session:
@@ -98,7 +93,6 @@
             if not user:
                 context.abort(grpc.StatusCode.NOT_FOUND, errors.USER_NOT_FOUND)
             return user_model_to_pb(user, session, context)
->>>>>>> 4fbb818d
 
     def ChangeUserGender(self, request, context):
         with session_scope() as session:
@@ -249,10 +243,6 @@
             return admin_pb2.GetContentReportsForAuthorRes(
                 content_reports=[_content_report_to_pb(content_report) for content_report in content_reports],
             )
-<<<<<<< HEAD
-            return _user_to_details(session, user)
-=======
->>>>>>> 4fbb818d
 
     def DeleteUser(self, request, context):
         with session_scope() as session:
@@ -365,11 +355,7 @@
                         session.execute(
                             select(HostRequest.conversation_id)
                             .where(or_(HostRequest.host_user_id == user_id, HostRequest.surfer_user_id == user_id))
-<<<<<<< HEAD
-                            .order_by(HostRequest.conversation_id)
-=======
                             .order_by(HostRequest.conversation_id.desc())
->>>>>>> 4fbb818d
                         )
                         .scalars()
                         .all()
@@ -424,21 +410,7 @@
                 )
 
             return admin_pb2.ListEventCommunityInviteRequestsRes(
-<<<<<<< HEAD
-                requests=[
-                    admin_pb2.EventCommunityInviteRequest(
-                        event_community_invite_request_id=request.id,
-                        user_id=request.user_id,
-                        event_url=urls.event_link(
-                            occurrence_id=request.occurrence.id, slug=request.occurrence.event.slug
-                        ),
-                        approx_users_to_notify=len(get_users_to_notify_for_new_event(session, request.occurrence)[0]),
-                    )
-                    for request in requests[:page_size]
-                ],
-=======
                 requests=[_request_to_pb(request) for request in requests[:page_size]],
->>>>>>> 4fbb818d
                 next_page_token=str(requests[-1].id) if len(requests) > page_size else None,
             )
 
