import json
import logging
from datetime import timedelta

import grpc
from google.protobuf import empty_pb2
from shapely.geometry import shape
from sqlalchemy.sql import or_, select, update

from couchers import errors, urls
from couchers.db import session_scope
from couchers.helpers.clusters import create_cluster, create_node
from couchers.models import (
<<<<<<< HEAD
    Event,
    EventOccurrence,
=======
    EventCommunityInviteRequest,
>>>>>>> 1542099a
    GroupChat,
    GroupChatSubscription,
    HostRequest,
    Message,
    User,
    UserBadge,
)
<<<<<<< HEAD
=======
from couchers.notifications.fan_funcs import fan_create_event_notifications
>>>>>>> 1542099a
from couchers.notifications.notify import fan_notify, notify
from couchers.resources import get_badge_dict
from couchers.servicers.api import get_strong_verification_fields
from couchers.servicers.auth import create_session
from couchers.servicers.communities import community_to_pb
from couchers.sql import couchers_select as select
from couchers.tasks import send_api_key_email
from couchers.utils import date_to_api, now, parse_date
from proto import admin_pb2, admin_pb2_grpc

logger = logging.getLogger(__name__)

MAX_PAGINATION_LENGTH = 250


def _user_to_details(user):
    return admin_pb2.UserDetails(
        user_id=user.id,
        username=user.username,
        name=user.name,
        email=user.email,
        gender=user.gender,
        birthdate=date_to_api(user.birthdate),
        banned=user.is_banned,
        deleted=user.is_deleted,
        do_not_email=user.do_not_email,
        badges=[badge.badge_id for badge in user.badges],
        **get_strong_verification_fields(user),
        has_passport_sex_gender_exception=user.has_passport_sex_gender_exception,
        admin_note=user.admin_note,
    )


class Admin(admin_pb2_grpc.AdminServicer):
    def GetUserDetails(self, request, context):
        with session_scope() as session:
            user = session.execute(select(User).where_username_or_email_or_id(request.user)).scalar_one_or_none()
            if not user:
                context.abort(grpc.StatusCode.NOT_FOUND, errors.USER_NOT_FOUND)
            return _user_to_details(user)

    def ChangeUserGender(self, request, context):
        with session_scope() as session:
            user = session.execute(select(User).where_username_or_email_or_id(request.user)).scalar_one_or_none()
            if not user:
                context.abort(grpc.StatusCode.NOT_FOUND, errors.USER_NOT_FOUND)
            user.gender = request.gender
            session.commit()

            notify(
                user_id=user.id,
                topic="gender",
                key="",
                action="change",
                icon="wrench",
                title=f"An admin changed your gender",
                link=urls.account_settings_link(),
            )

            return _user_to_details(user)

    def ChangeUserBirthdate(self, request, context):
        with session_scope() as session:
            user = session.execute(select(User).where_username_or_email_or_id(request.user)).scalar_one_or_none()
            if not user:
                context.abort(grpc.StatusCode.NOT_FOUND, errors.USER_NOT_FOUND)
            user.birthdate = parse_date(request.birthdate)
            session.commit()

            notify(
                user_id=user.id,
                topic="birthdate",
                key="",
                action="change",
                icon="wrench",
                title=f"An admin changed your birth date",
                link=urls.account_settings_link(),
            )

            return _user_to_details(user)

    def AddBadge(self, request, context):
        with session_scope() as session:
            user = session.execute(select(User).where_username_or_email_or_id(request.user)).scalar_one_or_none()
            if not user:
                context.abort(grpc.StatusCode.NOT_FOUND, errors.USER_NOT_FOUND)

            badge = get_badge_dict().get(request.badge_id)
            if not badge:
                context.abort(grpc.StatusCode.NOT_FOUND, errors.BADGE_NOT_FOUND)

            if not badge["admin_editable"]:
                context.abort(grpc.StatusCode.FAILED_PRECONDITION, errors.ADMIN_CANNOT_EDIT_BADGE)

            if badge["id"] in [b.badge_id for b in user.badges]:
                context.abort(grpc.StatusCode.FAILED_PRECONDITION, errors.USER_ALREADY_HAS_BADGE)

            session.add(UserBadge(user_id=user.id, badge_id=badge["id"]))
            session.commit()

            notify(
                user_id=user.id,
                topic="badge",
                key="",
                action="remove",
                icon="label",
                title=f'An admin added the "{badge["name"]}" badge to your profile',
                link=urls.profile_link(),
            )

            return _user_to_details(user)

    def RemoveBadge(self, request, context):
        with session_scope() as session:
            user = session.execute(select(User).where_username_or_email_or_id(request.user)).scalar_one_or_none()
            if not user:
                context.abort(grpc.StatusCode.NOT_FOUND, errors.USER_NOT_FOUND)

            badge = get_badge_dict().get(request.badge_id)
            if not badge:
                context.abort(grpc.StatusCode.NOT_FOUND, errors.BADGE_NOT_FOUND)

            if not badge["admin_editable"]:
                context.abort(grpc.StatusCode.FAILED_PRECONDITION, errors.ADMIN_CANNOT_EDIT_BADGE)

            user_badge = session.execute(
                select(UserBadge).where(UserBadge.user_id == user.id, UserBadge.badge_id == badge["id"])
            ).scalar_one_or_none()
            if not user_badge:
                context.abort(grpc.StatusCode.FAILED_PRECONDITION, errors.USER_DOES_NOT_HAVE_BADGE)

            session.delete(user_badge)
            session.commit()

            notify(
                user_id=user.id,
                topic="badge",
                key="",
                action="remove",
                icon="label",
                title=f'An admin removed the "{badge["name"]}" badge from your profile',
                link=urls.profile_link(),
            )

            return _user_to_details(user)

    def SetPassportSexGenderException(self, request, context):
        with session_scope() as session:
            user = session.execute(select(User).where_username_or_email_or_id(request.user)).scalar_one_or_none()
            if not user:
                context.abort(grpc.StatusCode.NOT_FOUND, errors.USER_NOT_FOUND)
            user.has_passport_sex_gender_exception = request.passport_sex_gender_exception
            return _user_to_details(user)

    def BanUser(self, request, context):
        with session_scope() as session:
            user = session.execute(select(User).where_username_or_email_or_id(request.user)).scalar_one_or_none()
            if not user:
                context.abort(grpc.StatusCode.NOT_FOUND, errors.USER_NOT_FOUND)
            user.is_banned = True
        return self.AddAdminNote(request, context)

    def AddAdminNote(self, request, context):
        with session_scope() as session:
            user = session.execute(select(User).where_username_or_email_or_id(request.user)).scalar_one_or_none()
            if not user:
                context.abort(grpc.StatusCode.NOT_FOUND, errors.USER_NOT_FOUND)
            admin = session.execute(select(User).where(User.id == context.user_id)).scalar_one()
            user.admin_note += (
                f"\n[{now().isoformat()}] (id: {admin.id}, username: {admin.username}) {request.admin_note}\n"
            )
            return _user_to_details(user)

    def DeleteUser(self, request, context):
        with session_scope() as session:
            user = session.execute(select(User).where_username_or_email_or_id(request.user)).scalar_one_or_none()
            if not user:
                context.abort(grpc.StatusCode.NOT_FOUND, errors.USER_NOT_FOUND)
            user.is_deleted = True
            return _user_to_details(user)

    def CreateApiKey(self, request, context):
        with session_scope() as session:
            user = session.execute(select(User).where_username_or_email_or_id(request.user)).scalar_one_or_none()
            if not user:
                context.abort(grpc.StatusCode.NOT_FOUND, errors.USER_NOT_FOUND)
            token, expiry = create_session(
                context, session, user, long_lived=True, is_api_key=True, duration=timedelta(days=365), set_cookie=False
            )
            send_api_key_email(session, user, token, expiry)

            notify(
                user_id=user.id,
                topic="api_key",
                key="",
                action="create",
                icon="wrench",
                title=f"An admin created an API key for you, please check your email",
                link=urls.account_settings_link(),
            )

            return _user_to_details(user)

    def CreateCommunity(self, request, context):
        with session_scope() as session:
            geom = shape(json.loads(request.geojson))

            if geom.type != "MultiPolygon":
                context.abort(grpc.StatusCode.INVALID_ARGUMENT, errors.NO_MULTIPOLYGON)

            parent_node_id = request.parent_node_id if request.parent_node_id != 0 else None
            node = create_node(session, geom, parent_node_id)
            create_cluster(
                session, node.id, request.name, request.description, context.user_id, request.admin_ids, True
            )

            return community_to_pb(node, context)

    def GetChats(self, request, context):
        with session_scope() as session:

            def format_user(user):
                return f"{user.name} ({user.username}, {user.id})"

            def format_conversation(conversation_id):
                out = ""
                with session_scope() as session:
                    messages = (
                        session.execute(
                            select(Message).where(Message.conversation_id == conversation_id).order_by(Message.id.asc())
                        )
                        .scalars()
                        .all()
                    )
                    for message in messages:
                        out += f"Message {message.id} by {format_user(message.author)} at {message.time}\nType={message.message_type}, host_req_status_change={message.host_request_status_target}\n\n"
                        out += str(message.text)
                        out += "\n\n-----\n"
                    out += "\n\n\n\n"
                return out

            def format_host_request(host_request_id):
                out = ""
                with session_scope() as session:
                    host_request = session.execute(
                        select(HostRequest).where(HostRequest.conversation_id == host_request_id)
                    ).scalar_one()
                    out += "==============================\n"
                    out += f"Host request {host_request.conversation_id} from {format_user(host_request.surfer)} to {format_user(host_request.host)}.\nCurrent state = {host_request.status}\n\nMessages:\n"
                    out += format_conversation(host_request.conversation_id)
                    out += "\n\n\n\n"
                return out

            def format_group_chat(group_chat_id):
                out = ""
                with session_scope() as session:
                    group_chat = session.execute(
                        select(GroupChat).where(GroupChat.conversation_id == group_chat_id)
                    ).scalar_one()
                    out += "==============================\n"
                    out += f"Group chat {group_chat.conversation_id}. Created by {format_user(group_chat.creator)}, is_dm={group_chat.is_dm}\nName: {group_chat.title}\nMembers:\n"
                    subs = (
                        session.execute(
                            select(GroupChatSubscription)
                            .where(GroupChatSubscription.group_chat_id == group_chat.conversation_id)
                            .order_by(GroupChatSubscription.joined.asc())
                        )
                        .scalars()
                        .all()
                    )
                    for sub in subs:
                        out += f"{format_user(sub.user)} joined at {sub.joined} (left at {sub.left}), role={sub.role}\n"
                    out += "\n\nMessages:\n"
                    out += format_conversation(group_chat.conversation_id)
                    out += "\n\n\n\n"
                return out

            def format_all_chats_for_user(user_id):
                out = ""
                with session_scope() as session:
                    user = session.execute(select(User).where(User.id == user_id)).scalar_one()
                    out += f"Chats for user {format_user(user)}\n"
                    host_request_ids = (
                        session.execute(
                            select(HostRequest.conversation_id).where(
                                or_(HostRequest.host_user_id == user_id, HostRequest.surfer_user_id == user_id)
                            )
                        )
                        .scalars()
                        .all()
                    )
                    out += f"************************************* Requests ({len(host_request_ids)})\n"
                    for host_request in host_request_ids:
                        out += format_host_request(host_request)
                    group_chat_ids = (
                        session.execute(
                            select(GroupChatSubscription.group_chat_id)
                            .where(GroupChatSubscription.user_id == user_id)
                            .order_by(GroupChatSubscription.joined.asc())
                        )
                        .scalars()
                        .all()
                    )
                    out += f"************************************* Group chats ({len(group_chat_ids)})\n"
                    for group_chat_id in group_chat_ids:
                        out += format_group_chat(group_chat_id)
                return out

            user = session.execute(select(User).where_username_or_email_or_id(request.user)).scalar_one_or_none()
            if not user:
                context.abort(grpc.StatusCode.NOT_FOUND, errors.USER_NOT_FOUND)

            return admin_pb2.GetChatsRes(response=format_all_chats_for_user(user.id))

<<<<<<< HEAD
    def DeleteEvent(self, request, context):
        with session_scope() as session:
            res = session.execute(
                select(Event, EventOccurrence)
                .where(EventOccurrence.id == request.event_id)
                .where(EventOccurrence.event_id == Event.id)
                .where(~EventOccurrence.is_deleted)
            ).one_or_none()

            if not res:
                context.abort(grpc.StatusCode.NOT_FOUND, errors.EVENT_NOT_FOUND)

            event, occurrence = res

            occurrence.is_deleted = True

            fan_notify(
                fan_func="fan_to_occurrence_subscribers_and_attendees",
                fan_func_data=str(occurrence.id),
                topic="event",
                key=str(occurrence.id),
                action="delete",
                icon="cancel",
                title=f'"{event.title}" was deleted by an admin.',
                link=urls.event_link(occurrence_id=occurrence.id, slug=event.slug),
            )

        return empty_pb2.Empty()
=======
    def ListEventCommunityInviteRequests(self, request, context):
        with session_scope() as session:
            # req.decided = now()
            # req.decided_by_user_id = user1.id
            # req.approved = True

            page_size = min(MAX_PAGINATION_LENGTH, request.page_size or MAX_PAGINATION_LENGTH)
            next_request_id = int(request.page_token) if request.page_token else 0
            requests = (
                session.execute(
                    select(EventCommunityInviteRequest)
                    .where(EventCommunityInviteRequest.approved.is_(None))
                    .where(EventCommunityInviteRequest.id >= next_request_id)
                    .order_by(EventCommunityInviteRequest.id)
                    .limit(page_size + 1)
                )
                .scalars()
                .all()
            )

            return admin_pb2.ListEventCommunityInviteRequestsRes(
                requests=[
                    admin_pb2.EventCommunityInviteRequest(
                        event_community_invite_request_id=request.id,
                        user_id=request.user_id,
                        event_url=urls.event_link(
                            occurrence_id=request.occurrence.id, slug=request.occurrence.event.slug
                        ),
                        approx_users_to_notify=len(fan_create_event_notifications(str(request.occurrence.id))),
                    )
                    for request in requests[:page_size]
                ],
                next_page_token=str(requests[-1].id) if len(requests) > page_size else None,
            )

    def DecideEventCommunityInviteRequest(self, request, context):
        with session_scope() as session:
            req = session.execute(
                select(EventCommunityInviteRequest).where(
                    EventCommunityInviteRequest.id == request.event_community_invite_request_id
                )
            ).scalar_one_or_none()

            if not req:
                context.abort(grpc.StatusCode.NOT_FOUND, EVENT_COMMUNITY_INVITE_ALREADY_NOT_FOUND)

            if req.decided:
                context.abort(grpc.StatusCode.FAILED_PRECONDITION, EVENT_COMMUNITY_INVITE_ALREADY_ALREADY_DECIDED)

            decided = now()
            req.decided = decided
            req.decided_by_user_id = context.user_id
            req.approved = request.approve

            # deny other reqs for the same event
            if request.approve:
                session.execute(
                    update(EventCommunityInviteRequest)
                    .where(EventCommunityInviteRequest.occurrence_id == req.occurrence_id)
                    .where(EventCommunityInviteRequest.decided.is_(None))
                    .values(decided=decided, decided_by_user_id=context.user_id, approved=False)
                )

            session.flush()

            # todo: actually send the notifications

            if request.approve:
                occurrence = req.occurrence
                fan_notify(
                    fan_func="fan_create_event_notifications",
                    fan_func_data=str(occurrence.id),
                    topic="event",
                    key=str(occurrence.id),
                    action="create_approved",
                    icon="create",
                    title=f'A new event, "{occurrence.event.title}" was created by {req.user.name}',
                    content=occurrence.content,
                    link=urls.event_link(occurrence_id=occurrence.id, slug=occurrence.event.slug),
                )

            return admin_pb2.DecideEventCommunityInviteRequestRes()
>>>>>>> 1542099a
<|MERGE_RESOLUTION|>--- conflicted
+++ resolved
@@ -11,12 +11,9 @@
 from couchers.db import session_scope
 from couchers.helpers.clusters import create_cluster, create_node
 from couchers.models import (
-<<<<<<< HEAD
     Event,
+    EventCommunityInviteRequest,
     EventOccurrence,
-=======
-    EventCommunityInviteRequest,
->>>>>>> 1542099a
     GroupChat,
     GroupChatSubscription,
     HostRequest,
@@ -24,10 +21,7 @@
     User,
     UserBadge,
 )
-<<<<<<< HEAD
-=======
 from couchers.notifications.fan_funcs import fan_create_event_notifications
->>>>>>> 1542099a
 from couchers.notifications.notify import fan_notify, notify
 from couchers.resources import get_badge_dict
 from couchers.servicers.api import get_strong_verification_fields
@@ -342,36 +336,6 @@
 
             return admin_pb2.GetChatsRes(response=format_all_chats_for_user(user.id))
 
-<<<<<<< HEAD
-    def DeleteEvent(self, request, context):
-        with session_scope() as session:
-            res = session.execute(
-                select(Event, EventOccurrence)
-                .where(EventOccurrence.id == request.event_id)
-                .where(EventOccurrence.event_id == Event.id)
-                .where(~EventOccurrence.is_deleted)
-            ).one_or_none()
-
-            if not res:
-                context.abort(grpc.StatusCode.NOT_FOUND, errors.EVENT_NOT_FOUND)
-
-            event, occurrence = res
-
-            occurrence.is_deleted = True
-
-            fan_notify(
-                fan_func="fan_to_occurrence_subscribers_and_attendees",
-                fan_func_data=str(occurrence.id),
-                topic="event",
-                key=str(occurrence.id),
-                action="delete",
-                icon="cancel",
-                title=f'"{event.title}" was deleted by an admin.',
-                link=urls.event_link(occurrence_id=occurrence.id, slug=event.slug),
-            )
-
-        return empty_pb2.Empty()
-=======
     def ListEventCommunityInviteRequests(self, request, context):
         with session_scope() as session:
             # req.decided = now()
@@ -454,4 +418,32 @@
                 )
 
             return admin_pb2.DecideEventCommunityInviteRequestRes()
->>>>>>> 1542099a
+
+    def DeleteEvent(self, request, context):
+        with session_scope() as session:
+            res = session.execute(
+                select(Event, EventOccurrence)
+                .where(EventOccurrence.id == request.event_id)
+                .where(EventOccurrence.event_id == Event.id)
+                .where(~EventOccurrence.is_deleted)
+            ).one_or_none()
+
+            if not res:
+                context.abort(grpc.StatusCode.NOT_FOUND, errors.EVENT_NOT_FOUND)
+
+            event, occurrence = res
+
+            occurrence.is_deleted = True
+
+            fan_notify(
+                fan_func="fan_to_occurrence_subscribers_and_attendees",
+                fan_func_data=str(occurrence.id),
+                topic="event",
+                key=str(occurrence.id),
+                action="delete",
+                icon="cancel",
+                title=f'"{event.title}" was deleted by an admin.',
+                link=urls.event_link(occurrence_id=occurrence.id, slug=event.slug),
+            )
+
+        return empty_pb2.Empty()