import json
import logging

import grpc
from shapely.geometry import shape

from couchers import errors
from couchers.db import session_scope
from couchers.helpers.clusters import create_cluster, create_node
from couchers.models import User
from couchers.servicers.communities import community_to_pb
from couchers.sql import couchers_select as select
from proto import admin_pb2, admin_pb2_grpc

logger = logging.getLogger(__name__)


def _user_to_details(user):
    return admin_pb2.UserDetails(
        user_id=user.id,
        username=user.username,
        email=user.email,
        gender=user.gender,
        banned=user.is_banned,
        deleted=user.is_deleted,
    )


class Admin(admin_pb2_grpc.AdminServicer):
    def GetUserDetails(self, request, context):
        with session_scope() as session:
<<<<<<< HEAD
            user = session.execute(select(User).where(User.id == request.user_id)).scalar_one()
            return admin_pb2.GetUserEmailRes(user_id=user.id, email=user.email)
=======
            user = session.query(User).filter_by_username_or_email_or_id(request.user).one_or_none()
            if not user:
                context.abort(grpc.StatusCode.NOT_FOUND, errors.USER_NOT_FOUND)
            return _user_to_details(user)
>>>>>>> 11424305

    def ChangeUserGender(self, request, context):
        with session_scope() as session:
            user = session.query(User).filter_by_username_or_email_or_id(request.user).one_or_none()
            if not user:
                context.abort(grpc.StatusCode.NOT_FOUND, errors.USER_NOT_FOUND)
            user.gender = request.gender
            return _user_to_details(user)

    def BanUser(self, request, context):
        with session_scope() as session:
            user = session.query(User).filter_by_username_or_email_or_id(request.user).one_or_none()
            if not user:
                context.abort(grpc.StatusCode.NOT_FOUND, errors.USER_NOT_FOUND)
            user.is_banned = True
            return _user_to_details(user)

    def DeleteUser(self, request, context):
        with session_scope() as session:
<<<<<<< HEAD
            user = session.execute(select(User).where(User.username == request.username)).scalar_one()
            return admin_pb2.GetUserEmailRes(user_id=user.id, email=user.email)
=======
            user = session.query(User).filter_by_username_or_email_or_id(request.user).one_or_none()
            if not user:
                context.abort(grpc.StatusCode.NOT_FOUND, errors.USER_NOT_FOUND)
            user.is_deleted = True
            return _user_to_details(user)
>>>>>>> 11424305

    def CreateCommunity(self, request, context):
        with session_scope() as session:
            geom = shape(json.loads(request.geojson))

            if geom.type != "MultiPolygon":
                context.abort(grpc.StatusCode.INVALID_ARGUMENT, errors.NO_MULTIPOLYGON)

            parent_node_id = request.parent_node_id if request.parent_node_id != 0 else None
            node = create_node(session, geom, parent_node_id)
            create_cluster(
                session, node.id, request.name, request.description, context.user_id, request.admin_ids, True
            )

<<<<<<< HEAD
            return community_to_pb(node, context)

    def BanUser(self, request, context):
        with session_scope() as session:
            user = session.execute(select(User).where(User.id == request.user_id)).scalar_one()
            user.is_banned = True
            return empty_pb2.Empty()

    def DeleteUser(self, request, context):
        with session_scope() as session:
            user = session.execute(select(User).where(User.id == request.user_id)).scalar_one()
            user.is_deleted = True
            return empty_pb2.Empty()
=======
            return community_to_pb(node, context)
>>>>>>> 11424305
<|MERGE_RESOLUTION|>--- conflicted
+++ resolved
@@ -29,19 +29,14 @@
 class Admin(admin_pb2_grpc.AdminServicer):
     def GetUserDetails(self, request, context):
         with session_scope() as session:
-<<<<<<< HEAD
-            user = session.execute(select(User).where(User.id == request.user_id)).scalar_one()
-            return admin_pb2.GetUserEmailRes(user_id=user.id, email=user.email)
-=======
             user = session.query(User).filter_by_username_or_email_or_id(request.user).one_or_none()
             if not user:
                 context.abort(grpc.StatusCode.NOT_FOUND, errors.USER_NOT_FOUND)
             return _user_to_details(user)
->>>>>>> 11424305
 
     def ChangeUserGender(self, request, context):
         with session_scope() as session:
-            user = session.query(User).filter_by_username_or_email_or_id(request.user).one_or_none()
+            user = session.execute(select(User).where_username_or_email_or_id(request.user)).scalar_one_or_none()
             if not user:
                 context.abort(grpc.StatusCode.NOT_FOUND, errors.USER_NOT_FOUND)
             user.gender = request.gender
@@ -49,7 +44,7 @@
 
     def BanUser(self, request, context):
         with session_scope() as session:
-            user = session.query(User).filter_by_username_or_email_or_id(request.user).one_or_none()
+            user = session.execute(select(User).where_username_or_email_or_id(request.user)).scalar_one_or_none()
             if not user:
                 context.abort(grpc.StatusCode.NOT_FOUND, errors.USER_NOT_FOUND)
             user.is_banned = True
@@ -57,16 +52,11 @@
 
     def DeleteUser(self, request, context):
         with session_scope() as session:
-<<<<<<< HEAD
-            user = session.execute(select(User).where(User.username == request.username)).scalar_one()
-            return admin_pb2.GetUserEmailRes(user_id=user.id, email=user.email)
-=======
-            user = session.query(User).filter_by_username_or_email_or_id(request.user).one_or_none()
+            user = session.execute(select(User).where_username_or_email_or_id(request.user)).scalar_one_or_none()
             if not user:
                 context.abort(grpc.StatusCode.NOT_FOUND, errors.USER_NOT_FOUND)
             user.is_deleted = True
             return _user_to_details(user)
->>>>>>> 11424305
 
     def CreateCommunity(self, request, context):
         with session_scope() as session:
@@ -81,20 +71,4 @@
                 session, node.id, request.name, request.description, context.user_id, request.admin_ids, True
             )
 
-<<<<<<< HEAD
-            return community_to_pb(node, context)
-
-    def BanUser(self, request, context):
-        with session_scope() as session:
-            user = session.execute(select(User).where(User.id == request.user_id)).scalar_one()
-            user.is_banned = True
-            return empty_pb2.Empty()
-
-    def DeleteUser(self, request, context):
-        with session_scope() as session:
-            user = session.execute(select(User).where(User.id == request.user_id)).scalar_one()
-            user.is_deleted = True
-            return empty_pb2.Empty()
-=======
-            return community_to_pb(node, context)
->>>>>>> 11424305
+            return community_to_pb(node, context)