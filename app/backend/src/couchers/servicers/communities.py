import logging
from datetime import timedelta

import grpc
from google.protobuf import empty_pb2
from sqlalchemy import delete
from sqlalchemy.sql import func, or_

from couchers import errors
from couchers.couchers_select import couchers_select as select
from couchers.db import can_moderate_node, get_node_parents_recursively, session_scope
from couchers.models import (
    Cluster,
    ClusterRole,
    ClusterSubscription,
    Discussion,
    Event,
    EventOccurrence,
    Node,
    Page,
    PageType,
    User,
)
from couchers.servicers.discussions import discussion_to_pb
from couchers.servicers.events import event_to_pb
from couchers.servicers.groups import group_to_pb
from couchers.servicers.pages import page_to_pb
from couchers.utils import Timestamp_from_datetime, dt_from_millis, millis_from_dt, now
from proto import communities_pb2, communities_pb2_grpc, groups_pb2

logger = logging.getLogger(__name__)

MAX_PAGINATION_LENGTH = 25


def _parents_to_pb(node_id):
    with session_scope() as session:
        parents = get_node_parents_recursively(session, node_id)
        return [
            groups_pb2.Parent(
                community=groups_pb2.CommunityParent(
                    community_id=node_id,
                    name=cluster.name,
                    slug=cluster.slug,
                    description=cluster.description,
                )
            )
            for node_id, parent_node_id, level, cluster in parents
        ]


def community_to_pb(node: Node, context):
    with session_scope() as session:
        can_moderate = can_moderate_node(session, context.user_id, node.id)

        member_count = session.execute(
            select(func.count())
            .select_from(ClusterSubscription)
            .where_users_column_visible(context, ClusterSubscription.user_id)
            .where(ClusterSubscription.cluster_id == node.official_cluster.id)
        ).scalar_one()
        is_member = (
            session.execute(
                select(ClusterSubscription)
                .where(ClusterSubscription.user_id == context.user_id)
                .where(ClusterSubscription.cluster_id == node.official_cluster.id)
            ).scalar_one_or_none()
            is not None
        )

        admin_count = session.execute(
            select(func.count())
            .select_from(ClusterSubscription)
            .where_users_column_visible(context, ClusterSubscription.user_id)
            .where(ClusterSubscription.cluster_id == node.official_cluster.id)
            .where(ClusterSubscription.role == ClusterRole.admin)
        ).scalar_one()
        is_admin = (
            session.execute(
                select(ClusterSubscription)
                .where(ClusterSubscription.user_id == context.user_id)
                .where(ClusterSubscription.cluster_id == node.official_cluster.id)
                .where(ClusterSubscription.role == ClusterRole.admin)
            ).scalar_one_or_none()
            is not None
        )

    return communities_pb2.Community(
        community_id=node.id,
        name=node.official_cluster.name,
        slug=node.official_cluster.slug,
        description=node.official_cluster.description,
        created=Timestamp_from_datetime(node.created),
        parents=_parents_to_pb(node.id),
        member=is_member,
        admin=is_admin,
        member_count=member_count,
        admin_count=admin_count,
        main_page=page_to_pb(node.official_cluster.main_page, context),
        can_moderate=can_moderate,
    )


class Communities(communities_pb2_grpc.CommunitiesServicer):
    def GetCommunity(self, request, context):
        with session_scope() as session:
            node = session.execute(select(Node).where(Node.id == request.community_id)).scalar_one_or_none()
            if not node:
                context.abort(grpc.StatusCode.NOT_FOUND, errors.COMMUNITY_NOT_FOUND)

            return community_to_pb(node, context)

    def ListCommunities(self, request, context):
        with session_scope() as session:
            page_size = min(MAX_PAGINATION_LENGTH, request.page_size or MAX_PAGINATION_LENGTH)
            next_node_id = int(request.page_token) if request.page_token else 0
            nodes = (
                session.execute(
                    select(Node)
                    .where(or_(Node.parent_node_id == request.community_id, request.community_id == 0))
                    .where(Node.id >= next_node_id)
                    .order_by(Node.id)
                    .limit(page_size + 1)
                )
                .scalars()
                .all()
            )
            return communities_pb2.ListCommunitiesRes(
                communities=[community_to_pb(node, context) for node in nodes[:page_size]],
                next_page_token=str(nodes[-1].id) if len(nodes) > page_size else None,
            )

    def ListGroups(self, request, context):
        with session_scope() as session:
            page_size = min(MAX_PAGINATION_LENGTH, request.page_size or MAX_PAGINATION_LENGTH)
            next_cluster_id = int(request.page_token) if request.page_token else 0
            clusters = (
                session.execute(
                    select(Cluster)
                    .where(~Cluster.is_official_cluster)  # not an official group
                    .where(Cluster.parent_node_id == request.community_id)
                    .where(Cluster.id >= next_cluster_id)
                    .order_by(Cluster.id)
                    .limit(page_size + 1)
                )
                .scalars()
                .all()
            )
            return communities_pb2.ListGroupsRes(
                groups=[group_to_pb(cluster, context) for cluster in clusters[:page_size]],
                next_page_token=str(clusters[-1].id) if len(clusters) > page_size else None,
            )

    def ListAdmins(self, request, context):
        with session_scope() as session:
            page_size = min(MAX_PAGINATION_LENGTH, request.page_size or MAX_PAGINATION_LENGTH)
            next_admin_id = int(request.page_token) if request.page_token else 0
            node = session.execute(select(Node).where(Node.id == request.community_id)).scalar_one_or_none()
            if not node:
                context.abort(grpc.StatusCode.NOT_FOUND, errors.COMMUNITY_NOT_FOUND)
            admins = (
                session.execute(
                    select(User)
<<<<<<< HEAD
                    .where_users_visible(context)
                    .join(ClusterSubscription, ClusterSubscription.user_id == User.id)
                    .where(ClusterSubscription.cluster_id == node.official_cluster.id)
                    .where(ClusterSubscription.role == ClusterRole.admin)
                    .where(User.id >= next_admin_id)
=======
                    .join(ClusterSubscription, ClusterSubscription.user_id == User.id)
                    .filter_users(context)
                    .filter(ClusterSubscription.cluster_id == node.official_cluster.id)
                    .filter(ClusterSubscription.role == ClusterRole.admin)
                    .filter(User.id >= next_admin_id)
>>>>>>> 37d03fc8
                    .order_by(User.id)
                    .limit(page_size + 1)
                )
                .scalars()
                .all()
            )
            return communities_pb2.ListAdminsRes(
                admin_user_ids=[admin.id for admin in admins[:page_size]],
                next_page_token=str(admins[-1].id) if len(admins) > page_size else None,
            )

    def ListMembers(self, request, context):
        with session_scope() as session:
            page_size = min(MAX_PAGINATION_LENGTH, request.page_size or MAX_PAGINATION_LENGTH)
            next_member_id = int(request.page_token) if request.page_token else 0
            node = session.execute(select(Node).where(Node.id == request.community_id)).scalar_one_or_none()
            if not node:
                context.abort(grpc.StatusCode.NOT_FOUND, errors.COMMUNITY_NOT_FOUND)
            members = (
                session.execute(
                    select(User)
<<<<<<< HEAD
                    .where_users_visible(context)
                    .join(ClusterSubscription, ClusterSubscription.user_id == User.id)
                    .where(ClusterSubscription.cluster_id == node.official_cluster.id)
                    .where(User.id >= next_member_id)
=======
                    .join(ClusterSubscription, ClusterSubscription.user_id == User.id)
                    .filter_users(context)
                    .filter(ClusterSubscription.cluster_id == node.official_cluster.id)
                    .filter(User.id >= next_member_id)
>>>>>>> 37d03fc8
                    .order_by(User.id)
                    .limit(page_size + 1)
                )
                .scalars()
                .all()
            )
            return communities_pb2.ListMembersRes(
                member_user_ids=[member.id for member in members[:page_size]],
                next_page_token=str(members[-1].id) if len(members) > page_size else None,
            )

    def ListNearbyUsers(self, request, context):
        with session_scope() as session:
            page_size = min(MAX_PAGINATION_LENGTH, request.page_size or MAX_PAGINATION_LENGTH)
            next_nearby_id = int(request.page_token) if request.page_token else 0
            node = session.execute(select(Node).where(Node.id == request.community_id)).scalar_one_or_none()
            if not node:
                context.abort(grpc.StatusCode.NOT_FOUND, errors.COMMUNITY_NOT_FOUND)
            nearbys = (
                session.execute(
                    select(User)
                    .where_users_visible(context)
                    .where(func.ST_Contains(node.geom, User.geom))
                    .where(User.id >= next_nearby_id)
                    .order_by(User.id)
                    .limit(page_size + 1)
                )
                .scalars()
                .all()
            )
            return communities_pb2.ListNearbyUsersRes(
                nearby_user_ids=[nearby.id for nearby in nearbys[:page_size]],
                next_page_token=str(nearbys[-1].id) if len(nearbys) > page_size else None,
            )

    def ListPlaces(self, request, context):
        with session_scope() as session:
            page_size = min(MAX_PAGINATION_LENGTH, request.page_size or MAX_PAGINATION_LENGTH)
            next_page_id = int(request.page_token) if request.page_token else 0
            node = session.execute(select(Node).where(Node.id == request.community_id)).scalar_one_or_none()
            if not node:
                context.abort(grpc.StatusCode.NOT_FOUND, errors.COMMUNITY_NOT_FOUND)
            places = (
                node.official_cluster.owned_pages.where(Page.type == PageType.place)
                .where(Page.id >= next_page_id)
                .order_by(Page.id)
                .limit(page_size + 1)
                .all()
            )
            return communities_pb2.ListPlacesRes(
                places=[page_to_pb(page, context) for page in places[:page_size]],
                next_page_token=str(places[-1].id) if len(places) > page_size else None,
            )

    def ListGuides(self, request, context):
        with session_scope() as session:
            page_size = min(MAX_PAGINATION_LENGTH, request.page_size or MAX_PAGINATION_LENGTH)
            next_page_id = int(request.page_token) if request.page_token else 0
            node = session.execute(select(Node).where(Node.id == request.community_id)).scalar_one_or_none()
            if not node:
                context.abort(grpc.StatusCode.NOT_FOUND, errors.COMMUNITY_NOT_FOUND)
            guides = (
                node.official_cluster.owned_pages.where(Page.type == PageType.guide)
                .where(Page.id >= next_page_id)
                .order_by(Page.id)
                .limit(page_size + 1)
                .all()
            )
            return communities_pb2.ListGuidesRes(
                guides=[page_to_pb(page, context) for page in guides[:page_size]],
                next_page_token=str(guides[-1].id) if len(guides) > page_size else None,
            )

    def ListEvents(self, request, context):
        with session_scope() as session:
            page_size = min(MAX_PAGINATION_LENGTH, request.page_size or MAX_PAGINATION_LENGTH)
            # the page token is a unix timestamp of where we left off
            page_token = dt_from_millis(int(request.page_token)) if request.page_token else now()

            node = session.execute(select(Node).where(Node.id == request.community_id)).scalar_one_or_none()
            if not node:
                context.abort(grpc.StatusCode.NOT_FOUND, errors.COMMUNITY_NOT_FOUND)

            occurrences = (
                select(EventOccurrence)
                .join(Event, Event.id == EventOccurrence.event_id)
                .where(Event.owner_cluster == node.official_cluster)
            )

            if request.past:
                occurrences = occurrences.where(EventOccurrence.end_time < page_token + timedelta(seconds=1)).order_by(
                    EventOccurrence.start_time.desc()
                )
            else:
                occurrences = occurrences.where(EventOccurrence.end_time > page_token - timedelta(seconds=1)).order_by(
                    EventOccurrence.start_time.asc()
                )

            occurrences = occurrences.limit(page_size + 1)
            occurrences = session.execute(occurrences).scalars().all()

            return communities_pb2.ListEventsRes(
                events=[event_to_pb(occurrence, context) for occurrence in occurrences[:page_size]],
                next_page_token=str(millis_from_dt(occurrences[-1].end_time)) if len(occurrences) > page_size else None,
            )

    def ListDiscussions(self, request, context):
        with session_scope() as session:
            page_size = min(MAX_PAGINATION_LENGTH, request.page_size or MAX_PAGINATION_LENGTH)
            next_page_id = int(request.page_token) if request.page_token else 0
            node = session.execute(select(Node).where(Node.id == request.community_id)).scalar_one_or_none()
            if not node:
                context.abort(grpc.StatusCode.NOT_FOUND, errors.COMMUNITY_NOT_FOUND)
            discussions = (
                node.official_cluster.owned_discussions.where(or_(Discussion.id <= next_page_id, next_page_id == 0))
                .order_by(Discussion.id.desc())
                .limit(page_size + 1)
                .all()
            )
            return communities_pb2.ListDiscussionsRes(
                discussions=[discussion_to_pb(discussion, context) for discussion in discussions[:page_size]],
                next_page_token=str(discussions[-1].id) if len(discussions) > page_size else None,
            )

    def JoinCommunity(self, request, context):
        with session_scope() as session:
            node = session.execute(select(Node).where(Node.id == request.community_id)).scalar_one_or_none()
            if not node:
                context.abort(grpc.StatusCode.NOT_FOUND, errors.COMMUNITY_NOT_FOUND)

            current_membership = node.official_cluster.members.where(User.id == context.user_id).one_or_none()
            if current_membership:
                context.abort(grpc.StatusCode.FAILED_PRECONDITION, errors.ALREADY_IN_COMMUNITY)

            node.official_cluster.cluster_subscriptions.append(
                ClusterSubscription(
                    user_id=context.user_id,
                    role=ClusterRole.member,
                )
            )

            return empty_pb2.Empty()

    def LeaveCommunity(self, request, context):
        with session_scope() as session:
            node = session.execute(select(Node).where(Node.id == request.community_id)).scalar_one_or_none()
            if not node:
                context.abort(grpc.StatusCode.NOT_FOUND, errors.COMMUNITY_NOT_FOUND)

            current_membership = node.official_cluster.members.where(User.id == context.user_id).one_or_none()

            if not current_membership:
                context.abort(grpc.StatusCode.FAILED_PRECONDITION, errors.NOT_IN_COMMUNITY)

            if context.user_id in node.contained_user_ids:
                context.abort(grpc.StatusCode.FAILED_PRECONDITION, errors.CANNOT_LEAVE_CONTAINING_COMMUNITY)

            session.execute(
                delete(ClusterSubscription)
                .where(ClusterSubscription.cluster_id == node.official_cluster.id)
                .where(ClusterSubscription.user_id == context.user_id)
            )

            return empty_pb2.Empty()

    def ListUserCommunities(self, request, context):
        with session_scope() as session:
            page_size = min(MAX_PAGINATION_LENGTH, request.page_size or MAX_PAGINATION_LENGTH)
            next_node_id = int(request.page_token) if request.page_token else 0
            user_id = request.user_id or context.user_id
            nodes = (
                session.execute(
                    select(Node)
                    .join(Cluster, Cluster.parent_node_id == Node.id)
                    .join(ClusterSubscription, ClusterSubscription.cluster_id == Cluster.id)
                    .where(ClusterSubscription.user_id == user_id)
                    .where(Cluster.is_official_cluster)
                    .where(Node.id >= next_node_id)
                    .order_by(Node.id)
                    .limit(page_size + 1)
                )
                .scalars()
                .all()
            )

            return communities_pb2.ListUserCommunitiesRes(
                communities=[community_to_pb(node, context) for node in nodes[:page_size]],
                next_page_token=str(nodes[-1].id) if len(nodes) > page_size else None,
            )<|MERGE_RESOLUTION|>--- conflicted
+++ resolved
@@ -161,19 +161,11 @@
             admins = (
                 session.execute(
                     select(User)
-<<<<<<< HEAD
+                    .join(ClusterSubscription, ClusterSubscription.user_id == User.id)
                     .where_users_visible(context)
-                    .join(ClusterSubscription, ClusterSubscription.user_id == User.id)
                     .where(ClusterSubscription.cluster_id == node.official_cluster.id)
                     .where(ClusterSubscription.role == ClusterRole.admin)
                     .where(User.id >= next_admin_id)
-=======
-                    .join(ClusterSubscription, ClusterSubscription.user_id == User.id)
-                    .filter_users(context)
-                    .filter(ClusterSubscription.cluster_id == node.official_cluster.id)
-                    .filter(ClusterSubscription.role == ClusterRole.admin)
-                    .filter(User.id >= next_admin_id)
->>>>>>> 37d03fc8
                     .order_by(User.id)
                     .limit(page_size + 1)
                 )
@@ -195,17 +187,10 @@
             members = (
                 session.execute(
                     select(User)
-<<<<<<< HEAD
+                    .join(ClusterSubscription, ClusterSubscription.user_id == User.id)
                     .where_users_visible(context)
-                    .join(ClusterSubscription, ClusterSubscription.user_id == User.id)
                     .where(ClusterSubscription.cluster_id == node.official_cluster.id)
                     .where(User.id >= next_member_id)
-=======
-                    .join(ClusterSubscription, ClusterSubscription.user_id == User.id)
-                    .filter_users(context)
-                    .filter(ClusterSubscription.cluster_id == node.official_cluster.id)
-                    .filter(User.id >= next_member_id)
->>>>>>> 37d03fc8
                     .order_by(User.id)
                     .limit(page_size + 1)
                 )
