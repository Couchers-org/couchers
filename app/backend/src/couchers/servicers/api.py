--- conflicted
+++ resolved
@@ -497,7 +497,6 @@
             relevant_blocks = all_blocked_or_blocking_users(context.user_id)
 
             user = session.query(User).filter(User.id == context.user_id).one()
-<<<<<<< HEAD
             to_user = (
                 session.query(User)
                 .filter(User.is_visible)
@@ -505,9 +504,6 @@
                 .filter(User.id == request.user_id)
                 .one_or_none()
             )
-=======
-            to_user = session.query(User).filter(User.is_visible).filter(User.id == request.user_id).one_or_none()
->>>>>>> e5581da8
 
             if not to_user:
                 context.abort(grpc.StatusCode.NOT_FOUND, errors.USER_NOT_FOUND)
