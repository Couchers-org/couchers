--- conflicted
+++ resolved
@@ -590,14 +590,10 @@
             rating=request.rating,
         )
         with session_scope() as session:
-<<<<<<< HEAD
             if (
                 not session.query(User).filter(User.is_visible).filter(User.id == reference.from_user_id).one_or_none()
                 or not session.query(User).filter(User.is_visible).filter(User.id == reference.to_user_id).one_or_none()
             ):
-=======
-            if not session.query(User).filter(User.id == request.to_user_id).one_or_none():
->>>>>>> 6143f54f
                 context.abort(grpc.StatusCode.NOT_FOUND, errors.USER_NOT_FOUND)
 
             if (
