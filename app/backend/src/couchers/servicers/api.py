--- conflicted
+++ resolved
@@ -1,18 +1,8 @@
 import logging
-<<<<<<< HEAD
 from datetime import datetime
-from urllib.parse import parse_qs, quote, unquote, urlencode
-=======
->>>>>>> edacf104
-
 from google.protobuf import empty_pb2
 
 import grpc
-<<<<<<< HEAD
-from couchers.crypto import (base64decode, base64encode, sso_check_hmac,
-                             sso_create_hmac)
-=======
->>>>>>> edacf104
 from couchers.db import (get_friends_status, get_user_by_field, is_valid_color,
                          is_valid_name, session_scope)
 from couchers.models import FriendRelationship, FriendStatus, User
