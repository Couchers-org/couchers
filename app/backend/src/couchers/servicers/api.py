import logging
from base64 import urlsafe_b64decode, urlsafe_b64encode
from datetime import datetime, timedelta
from urllib.parse import urlencode

import grpc
from google.protobuf import empty_pb2
from google.protobuf.timestamp_pb2 import Timestamp
from sqlalchemy import func, or_
from sqlalchemy.orm import aliased
from sqlalchemy.sql import and_, func, or_

from couchers import errors
from couchers.config import config
from couchers.crypto import generate_hash_signature, random_hex
from couchers.db import get_friends_status, get_user_by_field, is_valid_color, is_valid_name, session_scope
from couchers.models import (
    Complaint,
    FriendRelationship,
    FriendStatus,
    GroupChatSubscription,
    HostingStatus,
    HostRequest,
    InitiatedUpload,
    Message,
    Reference,
    ReferenceType,
    SmokingLocation,
    User,
)
<<<<<<< HEAD
from couchers.tasks import send_report_email, send_friend_request_email
from couchers.utils import Timestamp_from_datetime
=======
from couchers.tasks import send_report_email
from couchers.utils import Timestamp_from_datetime, now
>>>>>>> 31fd9c75
from pb import api_pb2, api_pb2_grpc, media_pb2

reftype2sql = {
    api_pb2.ReferenceType.FRIEND: ReferenceType.FRIEND,
    api_pb2.ReferenceType.SURFED: ReferenceType.SURFED,
    api_pb2.ReferenceType.HOSTED: ReferenceType.HOSTED,
}

reftype2api = {
    ReferenceType.FRIEND: api_pb2.ReferenceType.FRIEND,
    ReferenceType.SURFED: api_pb2.ReferenceType.SURFED,
    ReferenceType.HOSTED: api_pb2.ReferenceType.HOSTED,
}

hostingstatus2sql = {
    api_pb2.HOSTING_STATUS_UNKNOWN: None,
    api_pb2.HOSTING_STATUS_CAN_HOST: HostingStatus.can_host,
    api_pb2.HOSTING_STATUS_MAYBE: HostingStatus.maybe,
    api_pb2.HOSTING_STATUS_DIFFICULT: HostingStatus.difficult,
    api_pb2.HOSTING_STATUS_CANT_HOST: HostingStatus.cant_host,
}

hostingstatus2api = {
    None: api_pb2.HOSTING_STATUS_UNKNOWN,
    HostingStatus.can_host: api_pb2.HOSTING_STATUS_CAN_HOST,
    HostingStatus.maybe: api_pb2.HOSTING_STATUS_MAYBE,
    HostingStatus.difficult: api_pb2.HOSTING_STATUS_DIFFICULT,
    HostingStatus.cant_host: api_pb2.HOSTING_STATUS_CANT_HOST,
}

smokinglocation2sql = {
    api_pb2.SMOKING_LOCATION_UNKNOWN: None,
    api_pb2.SMOKING_LOCATION_YES: SmokingLocation.yes,
    api_pb2.SMOKING_LOCATION_WINDOW: SmokingLocation.window,
    api_pb2.SMOKING_LOCATION_OUTSIDE: SmokingLocation.outside,
    api_pb2.SMOKING_LOCATION_NO: SmokingLocation.no,
}

smokinglocation2api = {
    None: api_pb2.SMOKING_LOCATION_UNKNOWN,
    SmokingLocation.yes: api_pb2.SMOKING_LOCATION_YES,
    SmokingLocation.window: api_pb2.SMOKING_LOCATION_WINDOW,
    SmokingLocation.outside: api_pb2.SMOKING_LOCATION_OUTSIDE,
    SmokingLocation.no: api_pb2.SMOKING_LOCATION_NO,
}


class API(api_pb2_grpc.APIServicer):
    def __init__(self, Session):
        self._Session = Session

    def update_last_active_time(self, user_id):
        with session_scope(self._Session) as session:
            user = session.query(User).filter(User.id == user_id).one()
            user.last_active = func.now()

    def Ping(self, request, context):
        with session_scope(self._Session) as session:
            # auth ought to make sure the user exists
            user = session.query(User).filter(User.id == context.user_id).one()

            # gets only the max message by self-joining messages which have a greater id
            # if it doesn't have a greater id, it's the biggest
            message_2 = aliased(Message)
            unseen_host_request_count_1 = (
                session.query(Message.id)
                .join(HostRequest, Message.conversation_id == HostRequest.conversation_id)
                .outerjoin(
                    message_2, and_(Message.conversation_id == message_2.conversation_id, Message.id < message_2.id)
                )
                .filter(HostRequest.from_user_id == context.user_id)
                .filter(message_2.id == None)
                .filter(HostRequest.from_last_seen_message_id < Message.id)
                .count()
            )

            unseen_host_request_count_2 = (
                session.query(Message.id)
                .join(HostRequest, Message.conversation_id == HostRequest.conversation_id)
                .outerjoin(
                    message_2, and_(Message.conversation_id == message_2.conversation_id, Message.id < message_2.id)
                )
                .filter(HostRequest.to_user_id == context.user_id)
                .filter(message_2.id == None)
                .filter(HostRequest.to_last_seen_message_id < Message.id)
                .count()
            )

            unseen_message_count = (
                session.query(Message.id)
                .outerjoin(GroupChatSubscription, GroupChatSubscription.group_chat_id == Message.conversation_id)
                .filter(GroupChatSubscription.user_id == context.user_id)
                .filter(Message.time >= GroupChatSubscription.joined)
                .filter(or_(Message.time <= GroupChatSubscription.left, GroupChatSubscription.left == None))
                .filter(Message.id > GroupChatSubscription.last_seen_message_id)
                .count()
            )

            pending_friend_request_count = (
                session.query(FriendRelationship)
                .filter(FriendRelationship.to_user_id == context.user_id)
                .filter(FriendRelationship.status == FriendStatus.pending)
                .count()
            )

            return api_pb2.PingRes(
                user=user_model_to_pb(user, session, context),
                unseen_message_count=unseen_message_count,
                unseen_host_request_count=unseen_host_request_count_1 + unseen_host_request_count_2,
                pending_friend_request_count=pending_friend_request_count,
            )

    def GetUser(self, request, context):
        with session_scope(self._Session) as session:
            user = get_user_by_field(session, request.user)

            if not user:
                context.abort(grpc.StatusCode.NOT_FOUND, errors.USER_NOT_FOUND)

            return user_model_to_pb(user, session, context)

    def UpdateProfile(self, request, context):
        with session_scope(self._Session) as session:
            user = session.query(User).filter(User.id == context.user_id).one()

            if request.HasField("name"):
                if not is_valid_name(request.name.value):
                    context.abort(grpc.StatusCode.INVALID_ARGUMENT, errors.INVALID_NAME)
                user.name = request.name.value

            if request.HasField("city"):
                user.city = request.city.value

            if request.HasField("gender"):
                user.gender = request.gender.value

            if request.HasField("occupation"):
                if request.occupation.is_null:
                    user.occupation = None
                else:
                    user.occupation = request.occupation.value

            if request.HasField("about_me"):
                if request.about_me.is_null:
                    user.about_me = None
                else:
                    user.about_me = request.about_me.value

            if request.HasField("about_place"):
                if request.about_place.is_null:
                    user.about_place = None
                else:
                    user.about_place = request.about_place.value

            if request.HasField("color"):
                color = request.color.value.lower()
                if not is_valid_color(color):
                    context.abort(grpc.StatusCode.INVALID_ARGUMENT, errors.INVALID_COLOR)
                user.color = color

            if request.hosting_status != api_pb2.HOSTING_STATUS_UNSPECIFIED:
                user.hosting_status = hostingstatus2sql[request.hosting_status]

            if request.languages.exists:
                user.languages = "|".join(request.languages.value)

            if request.countries_visited.exists:
                user.countries_visited = "|".join(request.countries_visited.value)

            if request.countries_lived.exists:
                user.countries_lived = "|".join(request.countries_lived.value)

            if request.HasField("max_guests"):
                if request.max_guests.is_null:
                    user.max_guests = None
                else:
                    user.max_guests = request.max_guests.value

            if request.HasField("multiple_groups"):
                if request.multiple_groups.is_null:
                    user.multiple_groups = None
                else:
                    user.multiple_groups = request.multiple_groups.value

            if request.HasField("last_minute"):
                if request.last_minute.is_null:
                    user.last_minute = None
                else:
                    user.last_minute = request.last_minute.value

            if request.HasField("accepts_pets"):
                if request.accepts_pets.is_null:
                    user.accepts_pets = None
                else:
                    user.accepts_pets = request.accepts_pets.value

            if request.HasField("accepts_kids"):
                if request.accepts_kids.is_null:
                    user.accepts_kids = None
                else:
                    user.accepts_kids = request.accepts_kids.value

            if request.HasField("wheelchair_accessible"):
                if request.wheelchair_accessible.is_null:
                    user.wheelchair_accessible = None
                else:
                    user.wheelchair_accessible = request.wheelchair_accessible.value

            if request.smoking_allowed != api_pb2.SMOKING_LOCATION_UNSPECIFIED:
                user.smoking_allowed = smokinglocation2sql[request.smoking_allowed]

            if request.HasField("sleeping_arrangement"):
                if request.sleeping_arrangement.is_null:
                    user.sleeping_arrangement = None
                else:
                    user.sleeping_arrangement = request.sleeping_arrangement.value

            if request.HasField("area"):
                if request.area.is_null:
                    user.area = None
                else:
                    user.area = request.area.value

            if request.HasField("house_rules"):
                if request.house_rules.is_null:
                    user.house_rules = None
                else:
                    user.house_rules = request.house_rules.value

            # save updates
            session.commit()

            return empty_pb2.Empty()

    def ListFriends(self, request, context):
        with session_scope(self._Session) as session:
            rels = (
                session.query(FriendRelationship)
                .filter(
                    or_(
                        FriendRelationship.from_user_id == context.user_id,
                        FriendRelationship.to_user_id == context.user_id,
                    )
                )
                .filter(FriendRelationship.status == FriendStatus.accepted)
                .all()
            )
            return api_pb2.ListFriendsRes(
                user_ids=[rel.from_user.id if rel.from_user.id != context.user_id else rel.to_user.id for rel in rels],
            )

    def SendFriendRequest(self, request, context):
        with session_scope(self._Session) as session:
            from_user = session.query(User).filter(User.id == context.user_id).one_or_none()

            if not from_user:
                context.abort(grpc.StatusCode.NOT_FOUND, errors.USER_NOT_FOUND)

            to_user = session.query(User).filter(User.id == request.user_id).one_or_none()

            if not to_user:
                context.abort(grpc.StatusCode.NOT_FOUND, errors.USER_NOT_FOUND)

            if get_friends_status(session, from_user.id, to_user.id) != api_pb2.User.FriendshipStatus.NOT_FRIENDS:
                context.abort(grpc.StatusCode.FAILED_PRECONDITION, errors.FRIENDS_ALREADY_OR_PENDING)

            # Race condition!

            friend_relationship = FriendRelationship(from_user=from_user, to_user=to_user, status=FriendStatus.pending)
            session.add(friend_relationship)

            send_friend_request_email(friend_relationship)

            return empty_pb2.Empty()

    def ListFriendRequests(self, request, context):
        # both sent and received
        with session_scope(self._Session) as session:
            sent_requests = (
                session.query(FriendRelationship)
                .filter(FriendRelationship.from_user_id == context.user_id)
                .filter(FriendRelationship.status == FriendStatus.pending)
                .all()
            )

            received_requests = (
                session.query(FriendRelationship)
                .filter(FriendRelationship.to_user_id == context.user_id)
                .filter(FriendRelationship.status == FriendStatus.pending)
                .all()
            )

            return api_pb2.ListFriendRequestsRes(
                sent=[
                    api_pb2.FriendRequest(
                        friend_request_id=friend_request.id,
                        state=api_pb2.FriendRequest.FriendRequestStatus.PENDING,
                        user_id=friend_request.to_user.id,
                    )
                    for friend_request in sent_requests
                ],
                received=[
                    api_pb2.FriendRequest(
                        friend_request_id=friend_request.id,
                        state=api_pb2.FriendRequest.FriendRequestStatus.PENDING,
                        user_id=friend_request.from_user.id,
                    )
                    for friend_request in received_requests
                ],
            )

    def RespondFriendRequest(self, request, context):
        with session_scope(self._Session) as session:
            friend_request = (
                session.query(FriendRelationship)
                .filter(FriendRelationship.to_user_id == context.user_id)
                .filter(FriendRelationship.status == FriendStatus.pending)
                .filter(FriendRelationship.id == request.friend_request_id)
                .one_or_none()
            )

            if not friend_request:
                context.abort(grpc.StatusCode.NOT_FOUND, errors.FRIEND_REQUEST_NOT_FOUND)

            friend_request.status = FriendStatus.accepted if request.accept else FriendStatus.rejected
            friend_request.time_responded = func.now()

            session.commit()

            return empty_pb2.Empty()

    def CancelFriendRequest(self, request, context):
        with session_scope(self._Session) as session:
            friend_request = (
                session.query(FriendRelationship)
                .filter(FriendRelationship.from_user_id == context.user_id)
                .filter(FriendRelationship.status == FriendStatus.pending)
                .filter(FriendRelationship.id == request.friend_request_id)
                .one_or_none()
            )

            if not friend_request:
                context.abort(grpc.StatusCode.NOT_FOUND, errors.FRIEND_REQUEST_NOT_FOUND)

            friend_request.status = FriendStatus.cancelled
            friend_request.time_responded = func.now()

            session.commit()

            return empty_pb2.Empty()

    def Search(self, request, context):
        with session_scope(self._Session) as session:
            users = []
            for user in (
                session.query(User)
                .filter(or_(User.name.ilike(f"%{request.query}%"), User.username.ilike(f"%{request.query}%")))
                .all()
            ):
                users.append(user_model_to_pb(user, session, context))

            return api_pb2.SearchRes(users=users)

    def Report(self, request, context):
        if context.user_id == request.reported_user_id:
            context.abort(grpc.StatusCode.INVALID_ARGUMENT, errors.CANT_REPORT_SELF)

        with session_scope(self._Session) as session:
            reported_user = session.query(User).filter(User.id == request.reported_user_id).one_or_none()

            if not reported_user:
                context.abort(grpc.StatusCode.NOT_FOUND, errors.USER_NOT_FOUND)

            message = Complaint(
                author_user_id=context.user_id,
                reported_user_id=request.reported_user_id,
                reason=request.reason,
                description=request.description,
            )

            session.add(message)

            # commit here so that send_report_email can lazy-load stuff it needs
            session.commit()

            send_report_email(message)

            return empty_pb2.Empty()

    def WriteReference(self, request, context):
        if context.user_id == request.to_user_id:
            context.abort(grpc.StatusCode.INVALID_ARGUMENT, "Can't refer yourself")

        reference = Reference(
            from_user_id=context.user_id,
            to_user_id=request.to_user_id,
            reference_type=reftype2sql[request.reference_type],
            text=request.text,
            was_safe=request.was_safe,
            rating=request.rating,
        )
        with session_scope(self._Session) as session:
            if not session.query(User).filter(User.id == request.to_user_id).one_or_none():
                context.abort(grpc.StatusCode.NOT_FOUND, "User not found")

            if (
                session.query(Reference)
                .filter(Reference.from_user_id == context.user_id)
                .filter(Reference.to_user_id == request.to_user_id)
                .filter(Reference.reference_type == reftype2sql[request.reference_type])
                .one_or_none()
            ):
                context.abort(grpc.StatusCode.FAILED_PRECONDITION, "Reference already given")
            session.add(reference)
        return empty_pb2.Empty()

    def GetGivenReferences(self, request, context):
        with session_scope(self._Session) as session:
            query = session.query(Reference)
            query = query.filter(Reference.from_user_id == request.from_user_id)
            if request.HasField("type_filter"):
                query = query.filter(Reference.reference_type == reftype2sql[request.type_filter.value])
            return paginate_references_result(request, query)

    def GetReceivedReferences(self, request, context):
        with session_scope(self._Session) as session:
            query = session.query(Reference)
            query = query.filter(Reference.to_user_id == request.to_user_id)
            if request.HasField("type_filter"):
                query = query.filter(Reference.reference_type == reftype2sql[request.type_filter.value])
            return paginate_references_result(request, query)

    def AvailableWriteReferenceTypes(self, request, context):
        available = {
            ReferenceType.FRIEND,
            ReferenceType.SURFED,
            ReferenceType.HOSTED,
        }

        # Filter out already written ones.
        with session_scope(self._Session) as session:
            query = session.query(Reference)
            query = query.filter(Reference.from_user_id == context.user_id)
            query = query.filter(Reference.to_user_id == request.to_user_id)
            for reference in query.all():
                available.remove(reference.reference_type)

        # TODO: make surfing/hosted only available if you actually have been surfing/hosting
        return api_pb2.AvailableWriteReferenceTypesRes(reference_types=[reftype2api[r] for r in available])

    def InitiateMediaUpload(self, request, context):
        key = random_hex()

        created = now()
        expiry = created + timedelta(minutes=20)

        with session_scope(self._Session) as session:
            upload = InitiatedUpload(key=key, created=created, expiry=expiry, user_id=context.user_id)
            session.add(upload)
            session.commit()

            req = media_pb2.UploadRequest(
                key=upload.key,
                type=media_pb2.UploadRequest.UploadType.IMAGE,
                created=Timestamp_from_datetime(upload.created),
                expiry=Timestamp_from_datetime(upload.expiry),
                max_width=2000,
                max_height=1600,
            ).SerializeToString()

        data = urlsafe_b64encode(req).decode("utf8")
        sig = urlsafe_b64encode(generate_hash_signature(req, config["MEDIA_SERVER_SECRET_KEY"])).decode("utf8")

        path = "upload?" + urlencode({"data": data, "sig": sig})

        return api_pb2.InitiateMediaUploadRes(
            upload_url=f"{config['MEDIA_SERVER_BASE_URL']}/{path}",
            expiry=Timestamp_from_datetime(expiry),
        )


def paginate_references_result(request, query):
    total_matches = query.count()
    references = query.order_by(Reference.time).offset(request.start_at).limit(request.number).all()
    # order by time, pagination
    return api_pb2.GetReferencesRes(
        total_matches=total_matches,
        references=[
            api_pb2.Reference(
                from_user_id=reference.from_user_id,
                to_user_id=reference.to_user_id,
                reference_type=reftype2api[reference.reference_type],
                text=reference.text,
                # Fuzz reference written time
                written_time=Timestamp_from_datetime(reference.time.replace(hour=0, minute=0, second=0, microsecond=0)),
            )
            for reference in references
        ],
    )



def user_model_to_pb(db_user, session, context):
    num_references = session.query(Reference.from_user_id).filter(Reference.to_user_id == db_user.id).count()

    user = api_pb2.User(
        user_id=db_user.id,
        username=db_user.username,
        name=db_user.name,
        city=db_user.city,
        verification=db_user.verification,
        community_standing=db_user.community_standing,
        num_references=num_references,
        gender=db_user.gender,
        age=db_user.age,
        color=db_user.color,
        joined=Timestamp_from_datetime(db_user.display_joined),
        last_active=Timestamp_from_datetime(db_user.display_last_active),
        hosting_status=hostingstatus2api[db_user.hosting_status],
        occupation=db_user.occupation,
        about_me=db_user.about_me,
        about_place=db_user.about_place,
        languages=db_user.languages.split("|") if db_user.languages else [],
        countries_visited=db_user.countries_visited.split("|") if db_user.countries_visited else [],
        countries_lived=db_user.countries_lived.split("|") if db_user.countries_lived else [],
        friends=get_friends_status(session, context.user_id, db_user.id),
        mutual_friends=[
            api_pb2.MutualFriend(user_id=mutual_friend.id, username=mutual_friend.username, name=mutual_friend.name)
            for mutual_friend in db_user.mutual_friends(context.user_id)
        ],
        smoking_allowed=smokinglocation2api[db_user.smoking_allowed],
        avatar_url=db_user.avatar_url,
    )

    if db_user.max_guests is not None:
        user.max_guests.value = db_user.max_guests

    if db_user.multiple_groups is not None:
        user.multiple_groups.value = db_user.multiple_groups

    if db_user.last_minute is not None:
        user.last_minute.value = db_user.last_minute

    if db_user.accepts_pets is not None:
        user.accepts_pets.value = db_user.accepts_pets

    if db_user.accepts_kids is not None:
        user.accepts_kids.value = db_user.accepts_kids

    if db_user.wheelchair_accessible is not None:
        user.wheelchair_accessible.value = db_user.wheelchair_accessible

    if db_user.sleeping_arrangement is not None:
        user.sleeping_arrangement.value = db_user.sleeping_arrangement

    if db_user.area is not None:
        user.area.value = db_user.area

    if db_user.house_rules is not None:
        user.house_rules.value = db_user.house_rules

    return user<|MERGE_RESOLUTION|>--- conflicted
+++ resolved
@@ -28,13 +28,8 @@
     SmokingLocation,
     User,
 )
-<<<<<<< HEAD
 from couchers.tasks import send_report_email, send_friend_request_email
-from couchers.utils import Timestamp_from_datetime
-=======
-from couchers.tasks import send_report_email
 from couchers.utils import Timestamp_from_datetime, now
->>>>>>> 31fd9c75
 from pb import api_pb2, api_pb2_grpc, media_pb2
 
 reftype2sql = {
