from base64 import urlsafe_b64encode
from datetime import timedelta
from urllib.parse import urlencode

import grpc
from google.protobuf import empty_pb2
from sqlalchemy.orm import aliased
from sqlalchemy.sql import and_, func, or_

from couchers import errors, urls
from couchers.config import config
from couchers.crypto import generate_hash_signature, random_hex
from couchers.db import get_friends_status, get_user_by_field, is_valid_name, session_scope
from couchers.languages import language_is_allowed
from couchers.models import (
    Complaint,
    FriendRelationship,
    FriendStatus,
    GroupChatSubscription,
    HostingStatus,
    HostRequest,
    InitiatedUpload,
    LanguageAbility,
    LanguageFluency,
    MeetupStatus,
    Message,
    ParkingDetails,
    Reference,
    ReferenceType,
    RegionsLived,
    RegionsVisited,
    SleepingArrangement,
    SmokingLocation,
    User,
)
from couchers.regions import region_is_allowed
from couchers.tasks import send_friend_request_email, send_report_email
from couchers.utils import Timestamp_from_datetime, create_coordinate, now
from pb import api_pb2, api_pb2_grpc, media_pb2

reftype2sql = {
    api_pb2.ReferenceType.FRIEND: ReferenceType.FRIEND,
    api_pb2.ReferenceType.SURFED: ReferenceType.SURFED,
    api_pb2.ReferenceType.HOSTED: ReferenceType.HOSTED,
}

reftype2api = {
    ReferenceType.FRIEND: api_pb2.ReferenceType.FRIEND,
    ReferenceType.SURFED: api_pb2.ReferenceType.SURFED,
    ReferenceType.HOSTED: api_pb2.ReferenceType.HOSTED,
}

hostingstatus2sql = {
    api_pb2.HOSTING_STATUS_UNKNOWN: None,
    api_pb2.HOSTING_STATUS_CAN_HOST: HostingStatus.can_host,
    api_pb2.HOSTING_STATUS_MAYBE: HostingStatus.maybe,
    api_pb2.HOSTING_STATUS_CANT_HOST: HostingStatus.cant_host,
}

hostingstatus2api = {
    None: api_pb2.HOSTING_STATUS_UNKNOWN,
    HostingStatus.can_host: api_pb2.HOSTING_STATUS_CAN_HOST,
    HostingStatus.maybe: api_pb2.HOSTING_STATUS_MAYBE,
    HostingStatus.cant_host: api_pb2.HOSTING_STATUS_CANT_HOST,
}

meetupstatus2sql = {
    api_pb2.MEETUP_STATUS_UNKNOWN: None,
    api_pb2.MEETUP_STATUS_WANTS_TO_MEETUP: MeetupStatus.wants_to_meetup,
    api_pb2.MEETUP_STATUS_OPEN_TO_MEETUP: MeetupStatus.open_to_meetup,
    api_pb2.MEETUP_STATUS_DOES_NOT_WANT_TO_MEETUP: MeetupStatus.does_not_want_to_meetup,
}

meetupstatus2api = {
    None: api_pb2.MEETUP_STATUS_UNKNOWN,
    MeetupStatus.wants_to_meetup: api_pb2.MEETUP_STATUS_WANTS_TO_MEETUP,
    MeetupStatus.open_to_meetup: api_pb2.MEETUP_STATUS_OPEN_TO_MEETUP,
    MeetupStatus.does_not_want_to_meetup: api_pb2.MEETUP_STATUS_DOES_NOT_WANT_TO_MEETUP,
}

smokinglocation2sql = {
    api_pb2.SMOKING_LOCATION_UNKNOWN: None,
    api_pb2.SMOKING_LOCATION_YES: SmokingLocation.yes,
    api_pb2.SMOKING_LOCATION_WINDOW: SmokingLocation.window,
    api_pb2.SMOKING_LOCATION_OUTSIDE: SmokingLocation.outside,
    api_pb2.SMOKING_LOCATION_NO: SmokingLocation.no,
}

smokinglocation2api = {
    None: api_pb2.SMOKING_LOCATION_UNKNOWN,
    SmokingLocation.yes: api_pb2.SMOKING_LOCATION_YES,
    SmokingLocation.window: api_pb2.SMOKING_LOCATION_WINDOW,
    SmokingLocation.outside: api_pb2.SMOKING_LOCATION_OUTSIDE,
    SmokingLocation.no: api_pb2.SMOKING_LOCATION_NO,
}

sleepingarrangement2sql = {
    api_pb2.SLEEPING_ARRANGEMENT_UNKNOWN: None,
    api_pb2.SLEEPING_ARRANGEMENT_PRIVATE: SleepingArrangement.private,
    api_pb2.SLEEPING_ARRANGEMENT_COMMON: SleepingArrangement.common,
    api_pb2.SLEEPING_ARRANGEMENT_SHARED_ROOM: SleepingArrangement.shared_room,
    api_pb2.SLEEPING_ARRANGEMENT_SHARED_SPACE: SleepingArrangement.shared_space,
}

sleepingarrangement2api = {
    None: api_pb2.SLEEPING_ARRANGEMENT_UNKNOWN,
    SleepingArrangement.private: api_pb2.SLEEPING_ARRANGEMENT_PRIVATE,
    SleepingArrangement.common: api_pb2.SLEEPING_ARRANGEMENT_COMMON,
    SleepingArrangement.shared_room: api_pb2.SLEEPING_ARRANGEMENT_SHARED_ROOM,
    SleepingArrangement.shared_space: api_pb2.SLEEPING_ARRANGEMENT_SHARED_SPACE,
}

parkingdetails2sql = {
    api_pb2.PARKING_DETAILS_UNKNOWN: None,
    api_pb2.PARKING_DETAILS_FREE_ONSITE: ParkingDetails.free_onsite,
    api_pb2.PARKING_DETAILS_FREE_OFFSITE: ParkingDetails.free_offsite,
    api_pb2.PARKING_DETAILS_PAID_ONSITE: ParkingDetails.paid_onsite,
    api_pb2.PARKING_DETAILS_PAID_OFFSITE: ParkingDetails.paid_offsite,
}

parkingdetails2api = {
    None: api_pb2.PARKING_DETAILS_UNKNOWN,
    ParkingDetails.free_onsite: api_pb2.PARKING_DETAILS_FREE_ONSITE,
    ParkingDetails.free_offsite: api_pb2.PARKING_DETAILS_FREE_OFFSITE,
    ParkingDetails.paid_onsite: api_pb2.PARKING_DETAILS_PAID_ONSITE,
    ParkingDetails.paid_offsite: api_pb2.PARKING_DETAILS_PAID_OFFSITE,
}

fluency2sql = {
    api_pb2.LanguageAbility.Fluency.FLUENCY_SAY_HELLO: LanguageFluency.say_hello,
    api_pb2.LanguageAbility.Fluency.FLUENCY_BEGINNER: LanguageFluency.beginner,
    api_pb2.LanguageAbility.Fluency.FLUENCY_INTERMEDIATE: LanguageFluency.intermediate,
    api_pb2.LanguageAbility.Fluency.FLUENCY_ADVANCED: LanguageFluency.advanced,
    api_pb2.LanguageAbility.Fluency.FLUENCY_FLUENT: LanguageFluency.fluent,
    api_pb2.LanguageAbility.Fluency.FLUENCY_NATIVE: LanguageFluency.native,
}

fluency2api = {
    LanguageFluency.say_hello: api_pb2.LanguageAbility.Fluency.FLUENCY_SAY_HELLO,
    LanguageFluency.beginner: api_pb2.LanguageAbility.Fluency.FLUENCY_BEGINNER,
    LanguageFluency.intermediate: api_pb2.LanguageAbility.Fluency.FLUENCY_INTERMEDIATE,
    LanguageFluency.advanced: api_pb2.LanguageAbility.Fluency.FLUENCY_ADVANCED,
    LanguageFluency.fluent: api_pb2.LanguageAbility.Fluency.FLUENCY_FLUENT,
    LanguageFluency.native: api_pb2.LanguageAbility.Fluency.FLUENCY_NATIVE,
}


class API(api_pb2_grpc.APIServicer):
    def Ping(self, request, context):
        with session_scope() as session:
            # auth ought to make sure the user exists
            user = session.query(User).filter(User.id == context.user_id).one()

            # gets only the max message by self-joining messages which have a greater id
            # if it doesn't have a greater id, it's the biggest
            message_2 = aliased(Message)
            unseen_sent_host_request_count = (
                session.query(Message.id)
                .join(HostRequest, Message.conversation_id == HostRequest.conversation_id)
                .outerjoin(
                    message_2, and_(Message.conversation_id == message_2.conversation_id, Message.id < message_2.id)
                )
                .filter(HostRequest.from_user_id == context.user_id)
                .filter(message_2.id == None)
                .filter(HostRequest.from_last_seen_message_id < Message.id)
                .count()
            )

            unseen_received_host_request_count = (
                session.query(Message.id)
                .join(HostRequest, Message.conversation_id == HostRequest.conversation_id)
                .outerjoin(
                    message_2, and_(Message.conversation_id == message_2.conversation_id, Message.id < message_2.id)
                )
                .filter(HostRequest.to_user_id == context.user_id)
                .filter(message_2.id == None)
                .filter(HostRequest.to_last_seen_message_id < Message.id)
                .count()
            )

            unseen_message_count = (
                session.query(Message.id)
                .outerjoin(GroupChatSubscription, GroupChatSubscription.group_chat_id == Message.conversation_id)
                .filter(GroupChatSubscription.user_id == context.user_id)
                .filter(Message.time >= GroupChatSubscription.joined)
                .filter(or_(Message.time <= GroupChatSubscription.left, GroupChatSubscription.left == None))
                .filter(Message.id > GroupChatSubscription.last_seen_message_id)
                .count()
            )

            pending_friend_request_count = (
                session.query(FriendRelationship)
                .filter(FriendRelationship.to_user_id == context.user_id)
                .filter(FriendRelationship.status == FriendStatus.pending)
                .count()
            )

            return api_pb2.PingRes(
                user=user_model_to_pb(user, session, context),
                unseen_message_count=unseen_message_count,
                unseen_sent_host_request_count=unseen_sent_host_request_count,
                unseen_received_host_request_count=unseen_received_host_request_count,
                pending_friend_request_count=pending_friend_request_count,
            )

    def GetUser(self, request, context):
        with session_scope() as session:
            user = get_user_by_field(session, request.user)

            if not user:
                context.abort(grpc.StatusCode.NOT_FOUND, errors.USER_NOT_FOUND)

            return user_model_to_pb(user, session, context)

    def UpdateProfile(self, request, context):
        with session_scope() as session:
            user = session.query(User).filter(User.id == context.user_id).one()

            if request.HasField("name"):
                if not is_valid_name(request.name.value):
                    context.abort(grpc.StatusCode.INVALID_ARGUMENT, errors.INVALID_NAME)
                user.name = request.name.value

            if request.HasField("city"):
                user.city = request.city.value

            if request.HasField("hometown"):
                user.hometown = request.hometown.value

            if request.HasField("lat") and request.HasField("lng"):
                user.geom = create_coordinate(request.lat.value, request.lng.value)

            if request.HasField("radius"):
                user.geom_radius = request.radius.value

            if request.HasField("gender"):
                user.gender = request.gender.value

            if request.HasField("pronouns"):
                user.pronouns = request.pronouns.value

            if request.HasField("occupation"):
                if request.occupation.is_null:
                    user.occupation = None
                else:
                    user.occupation = request.occupation.value

            if request.HasField("education"):
                if request.education.is_null:
                    user.education = None
                else:
                    user.education = request.education.value

            if request.HasField("about_me"):
                if request.about_me.is_null:
                    user.about_me = None
                else:
                    user.about_me = request.about_me.value

            if request.HasField("my_travels"):
                if request.my_travels.is_null:
                    user.my_travels = None
                else:
                    user.my_travels = request.my_travels.value

            if request.HasField("things_i_like"):
                if request.things_i_like.is_null:
                    user.things_i_like = None
                else:
                    user.things_i_like = request.things_i_like.value

            if request.HasField("about_place"):
                if request.about_place.is_null:
                    user.about_place = None
                else:
                    user.about_place = request.about_place.value

            if request.hosting_status != api_pb2.HOSTING_STATUS_UNSPECIFIED:
                user.hosting_status = hostingstatus2sql[request.hosting_status]

            if request.meetup_status != api_pb2.MEETUP_STATUS_UNSPECIFIED:
                user.meetup_status = meetupstatus2sql[request.meetup_status]

            if request.HasField("language_abilities"):
                # delete all existing abilities
                for ability in user.language_abilities:
                    session.delete(ability)

                # add the new ones
                for language_ability in request.language_abilities.value:
                    if not language_is_allowed(language_ability.code):
                        context.abort(grpc.StatusCode.INVALID_ARGUMENT, errors.INVALID_LANGUAGE)
                    session.add(
                        LanguageAbility(
                            user=user,
                            language_code=language_ability.code,
                            fluency=fluency2sql[language_ability.fluency],
                        )
                    )

            if request.regions_visited.exists:
                for region in user.regions_visited:
                    session.delete(region)

                for region in request.regions_visited.value:
                    if not region_is_allowed(region):
                        context.abort(grpc.StatusCode.INVALID_ARGUMENT, errors.INVALID_REGION)
                    session.add(
                        RegionsVisited(
                            user_id=user.id,
                            region_code=region,
                        )
                    )

            if request.regions_lived.exists:
                for region in user.regions_lived:
                    session.delete(region)

                for region in request.regions_lived.value:
                    if not region_is_allowed(region):
                        context.abort(grpc.StatusCode.INVALID_ARGUMENT, errors.INVALID_REGION)
                    session.add(
                        RegionsLived(
                            user_id=user.id,
                            region_code=region,
                        )
                    )

            if request.HasField("additional_information"):
                if request.additional_information.is_null:
                    user.additional_information = None
                else:
                    user.additional_information = request.additional_information.value

            if request.HasField("max_guests"):
                if request.max_guests.is_null:
                    user.max_guests = None
                else:
                    user.max_guests = request.max_guests.value

            if request.HasField("last_minute"):
                if request.last_minute.is_null:
                    user.last_minute = None
                else:
                    user.last_minute = request.last_minute.value

            if request.HasField("has_pets"):
                if request.has_pets.is_null:
                    user.has_pets = None
                else:
                    user.has_pets = request.has_pets.value

            if request.HasField("accepts_pets"):
                if request.accepts_pets.is_null:
                    user.accepts_pets = None
                else:
                    user.accepts_pets = request.accepts_pets.value

            if request.HasField("pet_details"):
                if request.pet_details.is_null:
                    user.pet_details = None
                else:
                    user.pet_details = request.pet_details.value

            if request.HasField("has_kids"):
                if request.has_kids.is_null:
                    user.has_kids = None
                else:
                    user.has_kids = request.has_kids.value

            if request.HasField("accepts_kids"):
                if request.accepts_kids.is_null:
                    user.accepts_kids = None
                else:
                    user.accepts_kids = request.accepts_kids.value

            if request.HasField("kid_details"):
                if request.kid_details.is_null:
                    user.kid_details = None
                else:
                    user.kid_details = request.kid_details.value

            if request.HasField("has_housemates"):
                if request.has_housemates.is_null:
                    user.has_housemates = None
                else:
                    user.has_housemates = request.has_housemates.value

            if request.HasField("housemate_details"):
                if request.housemate_details.is_null:
                    user.housemate_details = None
                else:
                    user.housemate_details = request.housemate_details.value

            if request.HasField("wheelchair_accessible"):
                if request.wheelchair_accessible.is_null:
                    user.wheelchair_accessible = None
                else:
                    user.wheelchair_accessible = request.wheelchair_accessible.value

            if request.smoking_allowed != api_pb2.SMOKING_LOCATION_UNSPECIFIED:
                user.smoking_allowed = smokinglocation2sql[request.smoking_allowed]

            if request.HasField("smokes_at_home"):
                if request.smokes_at_home.is_null:
                    user.smokes_at_home = None
                else:
                    user.smokes_at_home = request.smokes_at_home.value

            if request.HasField("drinking_allowed"):
                if request.drinking_allowed.is_null:
                    user.drinking_allowed = None
                else:
                    user.drinking_allowed = request.drinking_allowed.value

            if request.HasField("drinks_at_home"):
                if request.drinks_at_home.is_null:
                    user.drinks_at_home = None
                else:
                    user.drinks_at_home = request.drinks_at_home.value

            if request.HasField("other_host_info"):
                if request.other_host_info.is_null:
                    user.other_host_info = None
                else:
                    user.other_host_info = request.other_host_info.value

            if request.sleeping_arrangement != api_pb2.SLEEPING_ARRANGEMENT_UNKNOWN:
                user.sleeping_arrangement = smokinglocation2sql[request.sleeping_arrangement]

            if request.HasField("sleeping_details"):
                if request.sleeping_details.is_null:
                    user.sleeping_details = None
                else:
                    user.sleeping_details = request.sleeping_details.value

            if request.HasField("area"):
                if request.area.is_null:
                    user.area = None
                else:
                    user.area = request.area.value

            if request.HasField("house_rules"):
                if request.house_rules.is_null:
                    user.house_rules = None
                else:
                    user.house_rules = request.house_rules.value

            if request.HasField("parking"):
                if request.parking.is_null:
                    user.parking = None
                else:
                    user.parking = request.parking.value

            if request.parking_details != api_pb2.PARKING_DETAILS_UNKNOWN:
                user.parking_details = parkingdetails2sql[request.parking_details]

            if request.HasField("camping_ok"):
                if request.camping_ok.is_null:
                    user.camping_ok = None
                else:
                    user.camping_ok = request.camping_ok.value

            # save updates
            session.commit()

            return empty_pb2.Empty()

    def ListFriends(self, request, context):
        with session_scope() as session:
            rels = (
                session.query(FriendRelationship)
                .filter(
                    or_(
                        FriendRelationship.from_user_id == context.user_id,
                        FriendRelationship.to_user_id == context.user_id,
                    )
                )
                .filter(FriendRelationship.status == FriendStatus.accepted)
                .all()
            )
            return api_pb2.ListFriendsRes(
                user_ids=[rel.from_user.id if rel.from_user.id != context.user_id else rel.to_user.id for rel in rels],
            )

    def SendFriendRequest(self, request, context):
        with session_scope() as session:
            from_user = session.query(User).filter(User.id == context.user_id).one_or_none()

            if not from_user:
                context.abort(grpc.StatusCode.NOT_FOUND, errors.USER_NOT_FOUND)

            to_user = session.query(User).filter(User.id == request.user_id).one_or_none()

            if not to_user:
                context.abort(grpc.StatusCode.NOT_FOUND, errors.USER_NOT_FOUND)

            if get_friends_status(session, from_user.id, to_user.id) != api_pb2.User.FriendshipStatus.NOT_FRIENDS:
                context.abort(grpc.StatusCode.FAILED_PRECONDITION, errors.FRIENDS_ALREADY_OR_PENDING)

            # Race condition!

            friend_relationship = FriendRelationship(from_user=from_user, to_user=to_user, status=FriendStatus.pending)
            session.add(friend_relationship)

            send_friend_request_email(friend_relationship)

            return empty_pb2.Empty()

    def ListFriendRequests(self, request, context):
        # both sent and received
        with session_scope() as session:
            sent_requests = (
                session.query(FriendRelationship)
                .filter(FriendRelationship.from_user_id == context.user_id)
                .filter(FriendRelationship.status == FriendStatus.pending)
                .all()
            )

            received_requests = (
                session.query(FriendRelationship)
                .filter(FriendRelationship.to_user_id == context.user_id)
                .filter(FriendRelationship.status == FriendStatus.pending)
                .all()
            )

            return api_pb2.ListFriendRequestsRes(
                sent=[
                    api_pb2.FriendRequest(
                        friend_request_id=friend_request.id,
                        state=api_pb2.FriendRequest.FriendRequestStatus.PENDING,
                        user_id=friend_request.to_user.id,
                    )
                    for friend_request in sent_requests
                ],
                received=[
                    api_pb2.FriendRequest(
                        friend_request_id=friend_request.id,
                        state=api_pb2.FriendRequest.FriendRequestStatus.PENDING,
                        user_id=friend_request.from_user.id,
                    )
                    for friend_request in received_requests
                ],
            )

    def RespondFriendRequest(self, request, context):
        with session_scope() as session:
            friend_request = (
                session.query(FriendRelationship)
                .filter(FriendRelationship.to_user_id == context.user_id)
                .filter(FriendRelationship.status == FriendStatus.pending)
                .filter(FriendRelationship.id == request.friend_request_id)
                .one_or_none()
            )

            if not friend_request:
                context.abort(grpc.StatusCode.NOT_FOUND, errors.FRIEND_REQUEST_NOT_FOUND)

            friend_request.status = FriendStatus.accepted if request.accept else FriendStatus.rejected
            friend_request.time_responded = func.now()

            session.commit()

            return empty_pb2.Empty()

    def CancelFriendRequest(self, request, context):
        with session_scope() as session:
            friend_request = (
                session.query(FriendRelationship)
                .filter(FriendRelationship.from_user_id == context.user_id)
                .filter(FriendRelationship.status == FriendStatus.pending)
                .filter(FriendRelationship.id == request.friend_request_id)
                .one_or_none()
            )

            if not friend_request:
                context.abort(grpc.StatusCode.NOT_FOUND, errors.FRIEND_REQUEST_NOT_FOUND)

            friend_request.status = FriendStatus.cancelled
            friend_request.time_responded = func.now()

            session.commit()

            return empty_pb2.Empty()

    def Search(self, request, context):
        with session_scope() as session:
            users = []
            for user in (
                session.query(User)
                .filter(or_(User.name.ilike(f"%{request.query}%"), User.username.ilike(f"%{request.query}%")))
                .all()
            ):
                users.append(user_model_to_pb(user, session, context))

            return api_pb2.SearchRes(users=users)

    def Report(self, request, context):
        if context.user_id == request.reported_user_id:
            context.abort(grpc.StatusCode.INVALID_ARGUMENT, errors.CANT_REPORT_SELF)

        with session_scope() as session:
            reported_user = session.query(User).filter(User.id == request.reported_user_id).one_or_none()

            if not reported_user:
                context.abort(grpc.StatusCode.NOT_FOUND, errors.USER_NOT_FOUND)

            complaint = Complaint(
                author_user_id=context.user_id,
                reported_user_id=request.reported_user_id,
                reason=request.reason,
                description=request.description,
            )

            session.add(complaint)

            # commit here so that send_report_email can lazy-load stuff it needs
            session.commit()

            send_report_email(complaint)

            return empty_pb2.Empty()

    def WriteReference(self, request, context):
        if context.user_id == request.to_user_id:
            context.abort(grpc.StatusCode.INVALID_ARGUMENT, "Can't refer yourself")

        reference = Reference(
            from_user_id=context.user_id,
            to_user_id=request.to_user_id,
            reference_type=reftype2sql[request.reference_type],
            text=request.text,
            was_safe=request.was_safe,
            rating=request.rating,
        )
        with session_scope() as session:
            if not session.query(User).filter(User.id == request.to_user_id).one_or_none():
                context.abort(grpc.StatusCode.NOT_FOUND, "User not found")

            if (
                session.query(Reference)
                .filter(Reference.from_user_id == context.user_id)
                .filter(Reference.to_user_id == request.to_user_id)
                .filter(Reference.reference_type == reftype2sql[request.reference_type])
                .one_or_none()
            ):
                context.abort(grpc.StatusCode.FAILED_PRECONDITION, "Reference already given")
            session.add(reference)
        return empty_pb2.Empty()

    def GetGivenReferences(self, request, context):
        with session_scope() as session:
            query = session.query(Reference)
            query = query.filter(Reference.from_user_id == request.from_user_id)
            if request.HasField("type_filter"):
                query = query.filter(Reference.reference_type == reftype2sql[request.type_filter.value])
            return paginate_references_result(request, query)

    def GetReceivedReferences(self, request, context):
        with session_scope() as session:
            query = session.query(Reference)
            query = query.filter(Reference.to_user_id == request.to_user_id)
            if request.HasField("type_filter"):
                query = query.filter(Reference.reference_type == reftype2sql[request.type_filter.value])
            return paginate_references_result(request, query)

    def AvailableWriteReferenceTypes(self, request, context):
        available = {
            ReferenceType.FRIEND,
            ReferenceType.SURFED,
            ReferenceType.HOSTED,
        }

        # Filter out already written ones.
        with session_scope() as session:
            query = session.query(Reference)
            query = query.filter(Reference.from_user_id == context.user_id)
            query = query.filter(Reference.to_user_id == request.to_user_id)
            for reference in query.all():
                available.remove(reference.reference_type)

        # TODO: make surfing/hosted only available if you actually have been surfing/hosting
        return api_pb2.AvailableWriteReferenceTypesRes(reference_types=[reftype2api[r] for r in available])

    def InitiateMediaUpload(self, request, context):
        key = random_hex()

        created = now()
        expiry = created + timedelta(minutes=20)

        with session_scope() as session:
            upload = InitiatedUpload(key=key, created=created, expiry=expiry, user_id=context.user_id)
            session.add(upload)
            session.commit()

            req = media_pb2.UploadRequest(
                key=upload.key,
                type=media_pb2.UploadRequest.UploadType.IMAGE,
                created=Timestamp_from_datetime(upload.created),
                expiry=Timestamp_from_datetime(upload.expiry),
                max_width=2000,
                max_height=1600,
            ).SerializeToString()

        data = urlsafe_b64encode(req).decode("utf8")
        sig = urlsafe_b64encode(generate_hash_signature(req, config["MEDIA_SERVER_SECRET_KEY"])).decode("utf8")

        path = "upload?" + urlencode({"data": data, "sig": sig})

        return api_pb2.InitiateMediaUploadRes(
            upload_url=urls.media_upload_url(path),
            expiry=Timestamp_from_datetime(expiry),
        )


def paginate_references_result(request, query):
    total_matches = query.count()
    references = query.order_by(Reference.time).offset(request.start_at).limit(request.number).all()
    # order by time, pagination
    return api_pb2.GetReferencesRes(
        total_matches=total_matches,
        references=[
            api_pb2.Reference(
                from_user_id=reference.from_user_id,
                to_user_id=reference.to_user_id,
                reference_type=reftype2api[reference.reference_type],
                text=reference.text,
                # Fuzz reference written time
                written_time=Timestamp_from_datetime(reference.time.replace(hour=0, minute=0, second=0, microsecond=0)),
            )
            for reference in references
        ],
    )


def user_model_to_pb(db_user, session, context):
    num_references = session.query(Reference.from_user_id).filter(Reference.to_user_id == db_user.id).count()

    # returns (lat, lng)
    # we put people without coords on null island
    # https://en.wikipedia.org/wiki/Null_Island
    lat, lng = db_user.coordinates or (0, 0)

    user = api_pb2.User(
        user_id=db_user.id,
        username=db_user.username,
        name=db_user.name,
        city=db_user.city,
        hometown=db_user.hometown,
        lat=lat,
        lng=lng,
        radius=db_user.geom_radius,
        verification=db_user.verification,
        community_standing=db_user.community_standing,
        num_references=num_references,
        gender=db_user.gender,
        pronouns=db_user.pronouns,
        age=db_user.age,
        joined=Timestamp_from_datetime(db_user.display_joined),
        last_active=Timestamp_from_datetime(db_user.display_last_active),
        hosting_status=hostingstatus2api[db_user.hosting_status],
        meetup_status=meetupstatus2api[db_user.meetup_status],
        occupation=db_user.occupation,
        education=db_user.education,
        about_me=db_user.about_me,
        my_travels=db_user.my_travels,
        things_i_like=db_user.things_i_like,
        about_place=db_user.about_place,
        language_abilities=[
            api_pb2.LanguageAbility(code=ability.language_code, fluency=fluency2api[ability.fluency])
            for ability in db_user.language_abilities
        ],
<<<<<<< HEAD
        regions_visited=db_user.regions_visited,
        regions_lived=db_user.regions_lived,
=======
        regions_visited=[region.region_code for region in db_user.regions_visited],
        regions_lived=[region.region_code for region in db_user.regions_lived],
>>>>>>> b963416f
        additional_information=db_user.additional_information,
        friends=get_friends_status(session, context.user_id, db_user.id),
        mutual_friends=[
            api_pb2.MutualFriend(user_id=mutual_friend.id, username=mutual_friend.username, name=mutual_friend.name)
            for mutual_friend in db_user.mutual_friends(context.user_id)
        ],
        smoking_allowed=smokinglocation2api[db_user.smoking_allowed],
        sleeping_arrangement=sleepingarrangement2api[db_user.sleeping_arrangement],
        parking_details=parkingdetails2api[db_user.parking_details],
        avatar_url=db_user.avatar_url,
    )

    if db_user.max_guests is not None:
        user.max_guests.value = db_user.max_guests

    if db_user.last_minute is not None:
        user.last_minute.value = db_user.last_minute

    if db_user.has_pets is not None:
        user.has_pets.value = db_user.has_pets

    if db_user.accepts_pets is not None:
        user.accepts_pets.value = db_user.accepts_pets

    if db_user.pet_details is not None:
        user.pet_details.value = db_user.pet_details

    if db_user.has_kids is not None:
        user.has_kids.value = db_user.has_kids

    if db_user.accepts_kids is not None:
        user.accepts_kids.value = db_user.accepts_kids

    if db_user.kid_details is not None:
        user.kid_details.value = db_user.kid_details

    if db_user.has_housemates is not None:
        user.has_housemates.value = db_user.has_housemates

    if db_user.housemate_details is not None:
        user.housemate_details.value = db_user.housemate_details

    if db_user.wheelchair_accessible is not None:
        user.wheelchair_accessible.value = db_user.wheelchair_accessible

    if db_user.smokes_at_home is not None:
        user.smokes_at_home.value = db_user.smokes_at_home

    if db_user.drinking_allowed is not None:
        user.drinking_allowed.value = db_user.drinking_allowed

    if db_user.drinks_at_home is not None:
        user.drinks_at_home.value = db_user.drinks_at_home

    if db_user.other_host_info is not None:
        user.other_host_info.value = db_user.other_host_info

    if db_user.sleeping_details is not None:
        user.sleeping_details.value = db_user.sleeping_details

    if db_user.area is not None:
        user.area.value = db_user.area

    if db_user.house_rules is not None:
        user.house_rules.value = db_user.house_rules

    if db_user.parking is not None:
        user.parking.value = db_user.parking

    if db_user.camping_ok is not None:
        user.camping_ok.value = db_user.camping_ok

    return user<|MERGE_RESOLUTION|>--- conflicted
+++ resolved
@@ -770,13 +770,8 @@
             api_pb2.LanguageAbility(code=ability.language_code, fluency=fluency2api[ability.fluency])
             for ability in db_user.language_abilities
         ],
-<<<<<<< HEAD
         regions_visited=db_user.regions_visited,
         regions_lived=db_user.regions_lived,
-=======
-        regions_visited=[region.region_code for region in db_user.regions_visited],
-        regions_lived=[region.region_code for region in db_user.regions_lived],
->>>>>>> b963416f
         additional_information=db_user.additional_information,
         friends=get_friends_status(session, context.user_id, db_user.id),
         mutual_friends=[
