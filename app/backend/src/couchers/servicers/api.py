from base64 import urlsafe_b64encode
from datetime import timedelta
from urllib.parse import urlencode

import grpc
from google.protobuf import empty_pb2
from sqlalchemy.orm import aliased
from sqlalchemy.sql import and_, func, or_

from couchers import errors, urls
from couchers.config import config
from couchers.crypto import generate_hash_signature, random_hex
from couchers.db import get_friends_status, get_user_by_field, is_valid_name, session_scope
from couchers.models import (
    Complaint,
    FriendRelationship,
    FriendStatus,
    GroupChatSubscription,
    HostingStatus,
    HostRequest,
    InitiatedUpload,
    MeetupStatus,
    Message,
    ParkingDetails,
    Reference,
    SleepingArrangement,
    SmokingLocation,
    User,
)
from couchers.tasks import send_friend_request_email, send_report_email
from couchers.utils import Timestamp_from_datetime, create_coordinate, now
from pb import api_pb2, api_pb2_grpc, media_pb2

hostingstatus2sql = {
    api_pb2.HOSTING_STATUS_UNKNOWN: None,
    api_pb2.HOSTING_STATUS_CAN_HOST: HostingStatus.can_host,
    api_pb2.HOSTING_STATUS_MAYBE: HostingStatus.maybe,
    api_pb2.HOSTING_STATUS_CANT_HOST: HostingStatus.cant_host,
}

hostingstatus2api = {
    None: api_pb2.HOSTING_STATUS_UNKNOWN,
    HostingStatus.can_host: api_pb2.HOSTING_STATUS_CAN_HOST,
    HostingStatus.maybe: api_pb2.HOSTING_STATUS_MAYBE,
    HostingStatus.cant_host: api_pb2.HOSTING_STATUS_CANT_HOST,
}

meetupstatus2sql = {
    api_pb2.MEETUP_STATUS_UNKNOWN: None,
    api_pb2.MEETUP_STATUS_WANTS_TO_MEETUP: MeetupStatus.wants_to_meetup,
    api_pb2.MEETUP_STATUS_OPEN_TO_MEETUP: MeetupStatus.open_to_meetup,
    api_pb2.MEETUP_STATUS_DOES_NOT_WANT_TO_MEETUP: MeetupStatus.does_not_want_to_meetup,
}

meetupstatus2api = {
    None: api_pb2.MEETUP_STATUS_UNKNOWN,
    MeetupStatus.wants_to_meetup: api_pb2.MEETUP_STATUS_WANTS_TO_MEETUP,
    MeetupStatus.open_to_meetup: api_pb2.MEETUP_STATUS_OPEN_TO_MEETUP,
    MeetupStatus.does_not_want_to_meetup: api_pb2.MEETUP_STATUS_DOES_NOT_WANT_TO_MEETUP,
}

smokinglocation2sql = {
    api_pb2.SMOKING_LOCATION_UNKNOWN: None,
    api_pb2.SMOKING_LOCATION_YES: SmokingLocation.yes,
    api_pb2.SMOKING_LOCATION_WINDOW: SmokingLocation.window,
    api_pb2.SMOKING_LOCATION_OUTSIDE: SmokingLocation.outside,
    api_pb2.SMOKING_LOCATION_NO: SmokingLocation.no,
}

smokinglocation2api = {
    None: api_pb2.SMOKING_LOCATION_UNKNOWN,
    SmokingLocation.yes: api_pb2.SMOKING_LOCATION_YES,
    SmokingLocation.window: api_pb2.SMOKING_LOCATION_WINDOW,
    SmokingLocation.outside: api_pb2.SMOKING_LOCATION_OUTSIDE,
    SmokingLocation.no: api_pb2.SMOKING_LOCATION_NO,
}

sleepingarrangement2sql = {
    api_pb2.SLEEPING_ARRANGEMENT_UNKNOWN: None,
    api_pb2.SLEEPING_ARRANGEMENT_PRIVATE: SleepingArrangement.private,
    api_pb2.SLEEPING_ARRANGEMENT_COMMON: SleepingArrangement.common,
    api_pb2.SLEEPING_ARRANGEMENT_SHARED_ROOM: SleepingArrangement.shared_room,
    api_pb2.SLEEPING_ARRANGEMENT_SHARED_SPACE: SleepingArrangement.shared_space,
}

sleepingarrangement2api = {
    None: api_pb2.SLEEPING_ARRANGEMENT_UNKNOWN,
    SleepingArrangement.private: api_pb2.SLEEPING_ARRANGEMENT_PRIVATE,
    SleepingArrangement.common: api_pb2.SLEEPING_ARRANGEMENT_COMMON,
    SleepingArrangement.shared_room: api_pb2.SLEEPING_ARRANGEMENT_SHARED_ROOM,
    SleepingArrangement.shared_space: api_pb2.SLEEPING_ARRANGEMENT_SHARED_SPACE,
}

parkingdetails2sql = {
    api_pb2.PARKING_DETAILS_UNKNOWN: None,
    api_pb2.PARKING_DETAILS_FREE_ONSITE: ParkingDetails.free_onsite,
    api_pb2.PARKING_DETAILS_FREE_OFFSITE: ParkingDetails.free_offsite,
    api_pb2.PARKING_DETAILS_PAID_ONSITE: ParkingDetails.paid_onsite,
    api_pb2.PARKING_DETAILS_PAID_OFFSITE: ParkingDetails.paid_offsite,
}

parkingdetails2api = {
    None: api_pb2.PARKING_DETAILS_UNKNOWN,
    ParkingDetails.free_onsite: api_pb2.PARKING_DETAILS_FREE_ONSITE,
    ParkingDetails.free_offsite: api_pb2.PARKING_DETAILS_FREE_OFFSITE,
    ParkingDetails.paid_onsite: api_pb2.PARKING_DETAILS_PAID_ONSITE,
    ParkingDetails.paid_offsite: api_pb2.PARKING_DETAILS_PAID_OFFSITE,
}


class API(api_pb2_grpc.APIServicer):
    def Ping(self, request, context):
        with session_scope() as session:
            # auth ought to make sure the user exists
            user = session.query(User).filter(User.id == context.user_id).one()

            # gets only the max message by self-joining messages which have a greater id
            # if it doesn't have a greater id, it's the biggest
            message_2 = aliased(Message)
            unseen_sent_host_request_count = (
                session.query(Message.id)
                .join(HostRequest, Message.conversation_id == HostRequest.conversation_id)
                .outerjoin(
                    message_2, and_(Message.conversation_id == message_2.conversation_id, Message.id < message_2.id)
                )
                .filter(HostRequest.from_user_id == context.user_id)
                .filter(message_2.id == None)
                .filter(HostRequest.from_last_seen_message_id < Message.id)
                .count()
            )

            unseen_received_host_request_count = (
                session.query(Message.id)
                .join(HostRequest, Message.conversation_id == HostRequest.conversation_id)
                .outerjoin(
                    message_2, and_(Message.conversation_id == message_2.conversation_id, Message.id < message_2.id)
                )
                .filter(HostRequest.to_user_id == context.user_id)
                .filter(message_2.id == None)
                .filter(HostRequest.to_last_seen_message_id < Message.id)
                .count()
            )

            unseen_message_count = (
                session.query(Message.id)
                .outerjoin(GroupChatSubscription, GroupChatSubscription.group_chat_id == Message.conversation_id)
                .filter(GroupChatSubscription.user_id == context.user_id)
                .filter(Message.time >= GroupChatSubscription.joined)
                .filter(or_(Message.time <= GroupChatSubscription.left, GroupChatSubscription.left == None))
                .filter(Message.id > GroupChatSubscription.last_seen_message_id)
                .count()
            )

            pending_friend_request_count = (
                session.query(FriendRelationship)
                .filter(FriendRelationship.to_user_id == context.user_id)
                .filter(FriendRelationship.status == FriendStatus.pending)
                .count()
            )

            return api_pb2.PingRes(
                user=user_model_to_pb(user, session, context),
                unseen_message_count=unseen_message_count,
                unseen_sent_host_request_count=unseen_sent_host_request_count,
                unseen_received_host_request_count=unseen_received_host_request_count,
                pending_friend_request_count=pending_friend_request_count,
            )

    def GetUser(self, request, context):
        with session_scope() as session:
            user = get_user_by_field(session, request.user)

            if not user:
                context.abort(grpc.StatusCode.NOT_FOUND, errors.USER_NOT_FOUND)

            return user_model_to_pb(user, session, context)

    def UpdateProfile(self, request, context):
        # users can't change gender themselves to avoid filter evasion
        if request.HasField("gender"):
            context.abort(grpc.StatusCode.PERMISSION_DENIED, errors.CANT_CHANGE_GENDER)

        with session_scope() as session:
            user = session.query(User).filter(User.id == context.user_id).one()

            if request.HasField("name"):
                if not is_valid_name(request.name.value):
                    context.abort(grpc.StatusCode.INVALID_ARGUMENT, errors.INVALID_NAME)
                user.name = request.name.value

            if request.HasField("city"):
                user.city = request.city.value

            if request.HasField("hometown"):
                if request.hometown.is_null:
                    user.hometown = None
                else:
                    user.hometown = request.hometown.value

            if request.HasField("lat") and request.HasField("lng"):
                if request.lat.value == 0 and request.lng.value == 0:
                    context.abort(grpc.StatusCode.INVALID_ARGUMENT, errors.INVALID_COORDINATE)
                user.geom = create_coordinate(request.lat.value, request.lng.value)

            if request.HasField("radius"):
                user.geom_radius = request.radius.value

            if request.HasField("avatar_key"):
                if request.avatar_key.is_null:
                    user.avatar_key = None
                else:
                    user.avatar_key = request.avatar_key.value

            # if request.HasField("gender"):
            #     user.gender = request.gender.value

            if request.HasField("pronouns"):
                if request.pronouns.is_null:
                    user.pronouns = None
                else:
                    user.pronouns = request.pronouns.value

            if request.HasField("occupation"):
                if request.occupation.is_null:
                    user.occupation = None
                else:
                    user.occupation = request.occupation.value

            if request.HasField("education"):
                if request.education.is_null:
                    user.education = None
                else:
                    user.education = request.education.value

            if request.HasField("about_me"):
                if request.about_me.is_null:
                    user.about_me = None
                else:
                    user.about_me = request.about_me.value

            if request.HasField("my_travels"):
                if request.my_travels.is_null:
                    user.my_travels = None
                else:
                    user.my_travels = request.my_travels.value

            if request.HasField("things_i_like"):
                if request.things_i_like.is_null:
                    user.things_i_like = None
                else:
                    user.things_i_like = request.things_i_like.value

            if request.HasField("about_place"):
                if request.about_place.is_null:
                    user.about_place = None
                else:
                    user.about_place = request.about_place.value

            if request.hosting_status != api_pb2.HOSTING_STATUS_UNSPECIFIED:
                user.hosting_status = hostingstatus2sql[request.hosting_status]

            if request.meetup_status != api_pb2.MEETUP_STATUS_UNSPECIFIED:
                user.meetup_status = meetupstatus2sql[request.meetup_status]

            if request.languages.exists:
                user.languages = "|".join(request.languages.value)

            if request.countries_visited.exists:
                user.countries_visited = "|".join(request.countries_visited.value)

            if request.countries_lived.exists:
                user.countries_lived = "|".join(request.countries_lived.value)

            if request.HasField("additional_information"):
                if request.additional_information.is_null:
                    user.additional_information = None
                else:
                    user.additional_information = request.additional_information.value

            if request.HasField("max_guests"):
                if request.max_guests.is_null:
                    user.max_guests = None
                else:
                    user.max_guests = request.max_guests.value

            if request.HasField("last_minute"):
                if request.last_minute.is_null:
                    user.last_minute = None
                else:
                    user.last_minute = request.last_minute.value

            if request.HasField("has_pets"):
                if request.has_pets.is_null:
                    user.has_pets = None
                else:
                    user.has_pets = request.has_pets.value

            if request.HasField("accepts_pets"):
                if request.accepts_pets.is_null:
                    user.accepts_pets = None
                else:
                    user.accepts_pets = request.accepts_pets.value

            if request.HasField("pet_details"):
                if request.pet_details.is_null:
                    user.pet_details = None
                else:
                    user.pet_details = request.pet_details.value

            if request.HasField("has_kids"):
                if request.has_kids.is_null:
                    user.has_kids = None
                else:
                    user.has_kids = request.has_kids.value

            if request.HasField("accepts_kids"):
                if request.accepts_kids.is_null:
                    user.accepts_kids = None
                else:
                    user.accepts_kids = request.accepts_kids.value

            if request.HasField("kid_details"):
                if request.kid_details.is_null:
                    user.kid_details = None
                else:
                    user.kid_details = request.kid_details.value

            if request.HasField("has_housemates"):
                if request.has_housemates.is_null:
                    user.has_housemates = None
                else:
                    user.has_housemates = request.has_housemates.value

            if request.HasField("housemate_details"):
                if request.housemate_details.is_null:
                    user.housemate_details = None
                else:
                    user.housemate_details = request.housemate_details.value

            if request.HasField("wheelchair_accessible"):
                if request.wheelchair_accessible.is_null:
                    user.wheelchair_accessible = None
                else:
                    user.wheelchair_accessible = request.wheelchair_accessible.value

            if request.smoking_allowed != api_pb2.SMOKING_LOCATION_UNSPECIFIED:
                user.smoking_allowed = smokinglocation2sql[request.smoking_allowed]

            if request.HasField("smokes_at_home"):
                if request.smokes_at_home.is_null:
                    user.smokes_at_home = None
                else:
                    user.smokes_at_home = request.smokes_at_home.value

            if request.HasField("drinking_allowed"):
                if request.drinking_allowed.is_null:
                    user.drinking_allowed = None
                else:
                    user.drinking_allowed = request.drinking_allowed.value

            if request.HasField("drinks_at_home"):
                if request.drinks_at_home.is_null:
                    user.drinks_at_home = None
                else:
                    user.drinks_at_home = request.drinks_at_home.value

            if request.HasField("other_host_info"):
                if request.other_host_info.is_null:
                    user.other_host_info = None
                else:
                    user.other_host_info = request.other_host_info.value

            if request.sleeping_arrangement != api_pb2.SLEEPING_ARRANGEMENT_UNSPECIFIED:
                user.sleeping_arrangement = sleepingarrangement2sql[request.sleeping_arrangement]

            if request.HasField("sleeping_details"):
                if request.sleeping_details.is_null:
                    user.sleeping_details = None
                else:
                    user.sleeping_details = request.sleeping_details.value

            if request.HasField("area"):
                if request.area.is_null:
                    user.area = None
                else:
                    user.area = request.area.value

            if request.HasField("house_rules"):
                if request.house_rules.is_null:
                    user.house_rules = None
                else:
                    user.house_rules = request.house_rules.value

            if request.HasField("parking"):
                if request.parking.is_null:
                    user.parking = None
                else:
                    user.parking = request.parking.value

            if request.parking_details != api_pb2.PARKING_DETAILS_UNSPECIFIED:
                user.parking_details = parkingdetails2sql[request.parking_details]

            if request.HasField("camping_ok"):
                if request.camping_ok.is_null:
                    user.camping_ok = None
                else:
                    user.camping_ok = request.camping_ok.value

            # save updates
            session.commit()

            return empty_pb2.Empty()

    def ListFriends(self, request, context):
        from_users = aliased(User)
        to_users = aliased(User)

        with session_scope() as session:
            user = session.query(User).filter(User.id == context.user_id).one()
            relevant_blocks = user.all_blocked_or_blocking_users()

            rels = (
                session.query(FriendRelationship)
                .join(
                    from_users,
                    FriendRelationship.from_user_id == from_users.id,
                )
<<<<<<< HEAD
                .join(
                    users2,
                    and_(
                        users2.id == FriendRelationship.to_user_id, FriendRelationship.to_user_id is not context.user_id
                    ),
                )
                .filter(users1.is_visible)
                .filter(users2.is_visible)
                .filter(~users1.id.in_(relevant_blocks))
                .filter(~users2.id.in_(relevant_blocks))
=======
                .join(to_users, FriendRelationship.to_user_id == to_users.id)
                .filter(from_users.is_visible)
                .filter(to_users.is_visible)
>>>>>>> 566751e8
                .filter(
                    or_(
                        FriendRelationship.from_user_id == context.user_id,
                        FriendRelationship.to_user_id == context.user_id,
                    )
                )
                .filter(FriendRelationship.status == FriendStatus.accepted)
                .all()
            )
            return api_pb2.ListFriendsRes(
                user_ids=[rel.from_user.id if rel.from_user.id != context.user_id else rel.to_user.id for rel in rels],
            )

    def SendFriendRequest(self, request, context):
        with session_scope() as session:
            from_user = session.query(User).filter(User.id == context.user_id).one_or_none()
            to_user = session.query(User).filter(User.is_visible).filter(User.id == request.user_id).one_or_none()

            if not to_user:
                context.abort(grpc.StatusCode.NOT_FOUND, errors.USER_NOT_FOUND)

            if get_friends_status(session, from_user.id, to_user.id) != api_pb2.User.FriendshipStatus.NOT_FRIENDS:
                context.abort(grpc.StatusCode.FAILED_PRECONDITION, errors.FRIENDS_ALREADY_OR_PENDING)

            # Race condition!

            friend_relationship = FriendRelationship(from_user=from_user, to_user=to_user, status=FriendStatus.pending)
            session.add(friend_relationship)
            session.commit()

            send_friend_request_email(friend_relationship)

            return empty_pb2.Empty()

    def ListFriendRequests(self, request, context):
        # both sent and received
        with session_scope() as session:
            sent_requests = (
                session.query(FriendRelationship)
                .join(User, User.id == FriendRelationship.to_user_id)
                .filter(User.is_visible)
                .filter(FriendRelationship.from_user_id == context.user_id)
                .filter(FriendRelationship.status == FriendStatus.pending)
                .all()
            )

            received_requests = (
                session.query(FriendRelationship)
                .join(User, User.id == FriendRelationship.from_user_id)
                .filter(User.is_visible)
                .filter(FriendRelationship.to_user_id == context.user_id)
                .filter(FriendRelationship.status == FriendStatus.pending)
                .all()
            )

            return api_pb2.ListFriendRequestsRes(
                sent=[
                    api_pb2.FriendRequest(
                        friend_request_id=friend_request.id,
                        state=api_pb2.FriendRequest.FriendRequestStatus.PENDING,
                        user_id=friend_request.to_user.id,
                    )
                    for friend_request in sent_requests
                ],
                received=[
                    api_pb2.FriendRequest(
                        friend_request_id=friend_request.id,
                        state=api_pb2.FriendRequest.FriendRequestStatus.PENDING,
                        user_id=friend_request.from_user.id,
                    )
                    for friend_request in received_requests
                ],
            )

    def RespondFriendRequest(self, request, context):
        with session_scope() as session:
            friend_request = (
                session.query(FriendRelationship)
                .join(User, FriendRelationship.from_user_id == User.id)
                .filter(User.is_visible)
                .filter(FriendRelationship.to_user_id == context.user_id)
                .filter(FriendRelationship.status == FriendStatus.pending)
                .filter(FriendRelationship.id == request.friend_request_id)
                .one_or_none()
            )

            if not friend_request:
                context.abort(grpc.StatusCode.NOT_FOUND, errors.FRIEND_REQUEST_NOT_FOUND)

            friend_request.status = FriendStatus.accepted if request.accept else FriendStatus.rejected
            friend_request.time_responded = func.now()

            session.commit()

            return empty_pb2.Empty()

    def CancelFriendRequest(self, request, context):
        with session_scope() as session:
            friend_request = (
                session.query(FriendRelationship)
                .join(User, FriendRelationship.to_user_id == User.id)
                .filter(User.is_visible)
                .filter(FriendRelationship.from_user_id == context.user_id)
                .filter(FriendRelationship.status == FriendStatus.pending)
                .filter(FriendRelationship.id == request.friend_request_id)
                .one_or_none()
            )

            if not friend_request:
                context.abort(grpc.StatusCode.NOT_FOUND, errors.FRIEND_REQUEST_NOT_FOUND)

            friend_request.status = FriendStatus.cancelled
            friend_request.time_responded = func.now()

            session.commit()

            return empty_pb2.Empty()

    def Report(self, request, context):
        if context.user_id == request.reported_user_id:
            context.abort(grpc.StatusCode.INVALID_ARGUMENT, errors.CANT_REPORT_SELF)

        with session_scope() as session:
            reported_user = session.query(User).filter(User.id == request.reported_user_id).one_or_none()

            if not reported_user:
                context.abort(grpc.StatusCode.NOT_FOUND, errors.USER_NOT_FOUND)

            complaint = Complaint(
                author_user_id=context.user_id,
                reported_user_id=request.reported_user_id,
                reason=request.reason,
                description=request.description,
            )

            session.add(complaint)

            # commit here so that send_report_email can lazy-load stuff it needs
            session.commit()

            send_report_email(complaint)

            return empty_pb2.Empty()

    def InitiateMediaUpload(self, request, context):
        key = random_hex()

        created = now()
        expiry = created + timedelta(minutes=20)

        with session_scope() as session:
            upload = InitiatedUpload(key=key, created=created, expiry=expiry, initiator_user_id=context.user_id)
            session.add(upload)
            session.commit()

            req = media_pb2.UploadRequest(
                key=upload.key,
                type=media_pb2.UploadRequest.UploadType.IMAGE,
                created=Timestamp_from_datetime(upload.created),
                expiry=Timestamp_from_datetime(upload.expiry),
                max_width=2000,
                max_height=1600,
            ).SerializeToString()

        data = urlsafe_b64encode(req).decode("utf8")
        sig = urlsafe_b64encode(generate_hash_signature(req, config["MEDIA_SERVER_SECRET_KEY"])).decode("utf8")

        path = "upload?" + urlencode({"data": data, "sig": sig})

        return api_pb2.InitiateMediaUploadRes(
            upload_url=urls.media_upload_url(path),
            expiry=Timestamp_from_datetime(expiry),
        )


def user_model_to_pb(db_user, session, context):
    num_references = session.query(Reference.from_user_id).filter(Reference.to_user_id == db_user.id).count()

    # returns (lat, lng)
    # we put people without coords on null island
    # https://en.wikipedia.org/wiki/Null_Island
    lat, lng = db_user.coordinates or (0, 0)

    user = api_pb2.User(
        user_id=db_user.id,
        username=db_user.username,
        name=db_user.name,
        city=db_user.city,
        hometown=db_user.hometown,
        lat=lat,
        lng=lng,
        radius=db_user.geom_radius,
        verification=db_user.verification,
        community_standing=db_user.community_standing,
        num_references=num_references,
        gender=db_user.gender,
        pronouns=db_user.pronouns,
        age=db_user.age,
        joined=Timestamp_from_datetime(db_user.display_joined),
        last_active=Timestamp_from_datetime(db_user.display_last_active),
        hosting_status=hostingstatus2api[db_user.hosting_status],
        meetup_status=meetupstatus2api[db_user.meetup_status],
        occupation=db_user.occupation,
        education=db_user.education,
        about_me=db_user.about_me,
        my_travels=db_user.my_travels,
        things_i_like=db_user.things_i_like,
        about_place=db_user.about_place,
        languages=db_user.languages.split("|") if db_user.languages else [],
        countries_visited=db_user.countries_visited.split("|") if db_user.countries_visited else [],
        countries_lived=db_user.countries_lived.split("|") if db_user.countries_lived else [],
        additional_information=db_user.additional_information,
        friends=get_friends_status(session, context.user_id, db_user.id),
        mutual_friends=[
            api_pb2.MutualFriend(user_id=mutual_friend.id, username=mutual_friend.username, name=mutual_friend.name)
            for mutual_friend in db_user.mutual_friends(context.user_id)
        ],
        smoking_allowed=smokinglocation2api[db_user.smoking_allowed],
        sleeping_arrangement=sleepingarrangement2api[db_user.sleeping_arrangement],
        parking_details=parkingdetails2api[db_user.parking_details],
        avatar_url=db_user.avatar.full_url if db_user.avatar else None,
    )

    if db_user.max_guests is not None:
        user.max_guests.value = db_user.max_guests

    if db_user.last_minute is not None:
        user.last_minute.value = db_user.last_minute

    if db_user.has_pets is not None:
        user.has_pets.value = db_user.has_pets

    if db_user.accepts_pets is not None:
        user.accepts_pets.value = db_user.accepts_pets

    if db_user.pet_details is not None:
        user.pet_details.value = db_user.pet_details

    if db_user.has_kids is not None:
        user.has_kids.value = db_user.has_kids

    if db_user.accepts_kids is not None:
        user.accepts_kids.value = db_user.accepts_kids

    if db_user.kid_details is not None:
        user.kid_details.value = db_user.kid_details

    if db_user.has_housemates is not None:
        user.has_housemates.value = db_user.has_housemates

    if db_user.housemate_details is not None:
        user.housemate_details.value = db_user.housemate_details

    if db_user.wheelchair_accessible is not None:
        user.wheelchair_accessible.value = db_user.wheelchair_accessible

    if db_user.smokes_at_home is not None:
        user.smokes_at_home.value = db_user.smokes_at_home

    if db_user.drinking_allowed is not None:
        user.drinking_allowed.value = db_user.drinking_allowed

    if db_user.drinks_at_home is not None:
        user.drinks_at_home.value = db_user.drinks_at_home

    if db_user.other_host_info is not None:
        user.other_host_info.value = db_user.other_host_info

    if db_user.sleeping_details is not None:
        user.sleeping_details.value = db_user.sleeping_details

    if db_user.area is not None:
        user.area.value = db_user.area

    if db_user.house_rules is not None:
        user.house_rules.value = db_user.house_rules

    if db_user.parking is not None:
        user.parking.value = db_user.parking

    if db_user.camping_ok is not None:
        user.camping_ok.value = db_user.camping_ok

    return user<|MERGE_RESOLUTION|>--- conflicted
+++ resolved
@@ -425,22 +425,11 @@
                     from_users,
                     FriendRelationship.from_user_id == from_users.id,
                 )
-<<<<<<< HEAD
-                .join(
-                    users2,
-                    and_(
-                        users2.id == FriendRelationship.to_user_id, FriendRelationship.to_user_id is not context.user_id
-                    ),
-                )
-                .filter(users1.is_visible)
-                .filter(users2.is_visible)
-                .filter(~users1.id.in_(relevant_blocks))
-                .filter(~users2.id.in_(relevant_blocks))
-=======
                 .join(to_users, FriendRelationship.to_user_id == to_users.id)
                 .filter(from_users.is_visible)
                 .filter(to_users.is_visible)
->>>>>>> 566751e8
+                .filter(~from_users.id.in_(relevant_blocks))
+                .filter(~to_users.id.in_(relevant_blocks))
                 .filter(
                     or_(
                         FriendRelationship.from_user_id == context.user_id,
