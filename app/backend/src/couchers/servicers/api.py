--- conflicted
+++ resolved
@@ -488,18 +488,12 @@
             )
 
     def SendFriendRequest(self, request, context):
-<<<<<<< HEAD
-        with session_scope() as session:
-            from_user = session.query(User).filter(User.id == context.user_id).one_or_none()
-            to_user = session.query(User).filter(User.is_visible).filter(User.id == request.user_id).one_or_none()
-=======
         if context.user_id == request.user_id:
             context.abort(grpc.StatusCode.FAILED_PRECONDITION, errors.CANT_FRIEND_SELF)
 
         with session_scope() as session:
             user = session.query(User).filter(User.id == context.user_id).one()
             to_user = session.query(User).filter(User.id == request.user_id).one_or_none()
->>>>>>> 313c4385
 
             if not to_user:
                 context.abort(grpc.StatusCode.NOT_FOUND, errors.USER_NOT_FOUND)
