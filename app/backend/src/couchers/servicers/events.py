import logging
from datetime import timedelta
from types import SimpleNamespace

import grpc
from google.protobuf import empty_pb2
from psycopg2.extras import DateTimeTZRange
from sqlalchemy.sql import and_, func, or_, select, update

from couchers import errors
from couchers.db import can_moderate_node, get_parent_node_at_location, session_scope
from couchers.jobs.enqueue import queue_job
from couchers.models import (
    AttendeeStatus,
    Cluster,
    ClusterSubscription,
    Event,
    EventCommunityInviteRequest,
    EventOccurrence,
    EventOccurrenceAttendee,
    EventOrganizer,
    EventSubscription,
    Node,
    Thread,
    Upload,
    User,
)
from couchers.notifications.notify import notify
from couchers.servicers.api import user_model_to_pb
from couchers.servicers.blocking import are_blocked
from couchers.servicers.threads import thread_to_pb
from couchers.sql import couchers_select as select
from couchers.tasks import send_event_community_invite_request_email
from couchers.utils import (
    Timestamp_from_datetime,
    create_coordinate,
    dt_from_millis,
    millis_from_dt,
    now,
    to_aware_datetime,
)
from proto import events_pb2, events_pb2_grpc, notification_data_pb2
from proto.internal import jobs_pb2

logger = logging.getLogger(__name__)

attendancestate2sql = {
    events_pb2.AttendanceState.ATTENDANCE_STATE_NOT_GOING: None,
    events_pb2.AttendanceState.ATTENDANCE_STATE_GOING: AttendeeStatus.going,
    events_pb2.AttendanceState.ATTENDANCE_STATE_MAYBE: AttendeeStatus.maybe,
}

attendancestate2api = {
    None: events_pb2.AttendanceState.ATTENDANCE_STATE_NOT_GOING,
    AttendeeStatus.going: events_pb2.AttendanceState.ATTENDANCE_STATE_GOING,
    AttendeeStatus.maybe: events_pb2.AttendanceState.ATTENDANCE_STATE_MAYBE,
}

MAX_PAGINATION_LENGTH = 25


def _is_event_owner(event: Event, user_id):
    """
    Checks whether the user can act as an owner of the event
    """
    if event.owner_user:
        return event.owner_user_id == user_id
    # otherwise owned by a cluster
    return event.owner_cluster.admins.where(User.id == user_id).one_or_none() is not None


def _can_moderate_event(session, event: Event, user_id):
    # if the event is owned by a cluster, then any moderator of that cluster can moderate this event
    if event.owner_cluster is not None and can_moderate_node(session, user_id, event.owner_cluster.parent_node_id):
        return True

    # finally check if the user can moderate the parent node of the cluster
    return can_moderate_node(session, user_id, event.parent_node_id)


def _can_edit_event(session, event, user_id):
    return _is_event_owner(event, user_id) or _can_moderate_event(session, event, user_id)


def event_to_pb(session, occurrence: EventOccurrence, context):
    event = occurrence.event

    next_occurrence = (
        event.occurrences.where(EventOccurrence.end_time >= now()).order_by(EventOccurrence.end_time.asc()).first()
    )

    owner_community_id = None
    owner_group_id = None
    if event.owner_cluster:
        if event.owner_cluster.is_official_cluster:
            owner_community_id = event.owner_cluster.parent_node_id
        else:
            owner_group_id = event.owner_cluster.id

    attendance = occurrence.attendances.where(EventOccurrenceAttendee.user_id == context.user_id).one_or_none()
    attendance_state = attendance.attendee_status if attendance else None

    can_moderate = _can_moderate_event(session, event, context.user_id)
    can_edit = _can_edit_event(session, event, context.user_id)

    going_count = session.execute(
        select(func.count())
        .select_from(EventOccurrenceAttendee)
        .where_users_column_visible(context, EventOccurrenceAttendee.user_id)
        .where(EventOccurrenceAttendee.occurrence_id == occurrence.id)
        .where(EventOccurrenceAttendee.attendee_status == AttendeeStatus.going)
    ).scalar_one()
    maybe_count = session.execute(
        select(func.count())
        .select_from(EventOccurrenceAttendee)
        .where_users_column_visible(context, EventOccurrenceAttendee.user_id)
        .where(EventOccurrenceAttendee.occurrence_id == occurrence.id)
        .where(EventOccurrenceAttendee.attendee_status == AttendeeStatus.maybe)
    ).scalar_one()

    organizer_count = session.execute(
        select(func.count())
        .select_from(EventOrganizer)
        .where_users_column_visible(context, EventOrganizer.user_id)
        .where(EventOrganizer.event_id == event.id)
    ).scalar_one()
    subscriber_count = session.execute(
        select(func.count())
        .select_from(EventSubscription)
        .where_users_column_visible(context, EventSubscription.user_id)
        .where(EventSubscription.event_id == event.id)
    ).scalar_one()

    return events_pb2.Event(
        event_id=occurrence.id,
        is_next=False if not next_occurrence else occurrence.id == next_occurrence.id,
        is_cancelled=occurrence.is_cancelled,
        is_deleted=occurrence.is_deleted,
        title=event.title,
        slug=event.slug,
        content=occurrence.content,
        photo_url=occurrence.photo.full_url if occurrence.photo else None,
        online_information=(
            events_pb2.OnlineEventInformation(
                link=occurrence.link,
            )
            if occurrence.link
            else None
        ),
        offline_information=(
            events_pb2.OfflineEventInformation(
                lat=occurrence.coordinates[0],
                lng=occurrence.coordinates[1],
                address=occurrence.address,
            )
            if occurrence.geom
            else None
        ),
        created=Timestamp_from_datetime(occurrence.created),
        last_edited=Timestamp_from_datetime(occurrence.last_edited),
        creator_user_id=occurrence.creator_user_id,
        start_time=Timestamp_from_datetime(occurrence.start_time),
        end_time=Timestamp_from_datetime(occurrence.end_time),
        timezone=occurrence.timezone,
        start_time_display=str(occurrence.start_time),
        end_time_display=str(occurrence.end_time),
        attendance_state=attendancestate2api[attendance_state],
        organizer=event.organizers.where(EventOrganizer.user_id == context.user_id).one_or_none() is not None,
        subscriber=event.subscribers.where(EventSubscription.user_id == context.user_id).one_or_none() is not None,
        going_count=going_count,
        maybe_count=maybe_count,
        organizer_count=organizer_count,
        subscriber_count=subscriber_count,
        owner_user_id=event.owner_user_id,
        owner_community_id=owner_community_id,
        owner_group_id=owner_group_id,
        thread=thread_to_pb(event.thread_id),
        can_edit=can_edit,
        can_moderate=can_moderate,
    )


def _get_event_and_occurrence_query(occurrence_id, include_deleted: bool):
    query = (
        select(Event, EventOccurrence)
        .where(EventOccurrence.id == occurrence_id)
        .where(EventOccurrence.event_id == Event.id)
    )

    if not include_deleted:
        query = query.where(~EventOccurrence.is_deleted)

    return query


def _get_event_and_occurrence_one(
    session, occurrence_id, include_deleted: bool = False
) -> tuple[Event, EventOccurrence]:
    return session.execute(_get_event_and_occurrence_query(occurrence_id, include_deleted)).one()


def _get_event_and_occurrence_one_or_none(
    session, occurrence_id, include_deleted: bool = False
) -> tuple[Event, EventOccurrence] | None:
    return session.execute(_get_event_and_occurrence_query(occurrence_id, include_deleted)).one_or_none()


def _check_occurrence_time_validity(start_time, end_time, context):
    if start_time < now():
        context.abort(grpc.StatusCode.INVALID_ARGUMENT, errors.EVENT_IN_PAST)
    if end_time < start_time:
        context.abort(grpc.StatusCode.INVALID_ARGUMENT, errors.EVENT_ENDS_BEFORE_STARTS)
    if end_time - start_time > timedelta(days=7):
        context.abort(grpc.StatusCode.INVALID_ARGUMENT, errors.EVENT_TOO_LONG)
    if start_time - now() > timedelta(days=365):
        context.abort(grpc.StatusCode.INVALID_ARGUMENT, errors.EVENT_TOO_FAR_IN_FUTURE)


def get_users_to_notify_for_new_event(session, occurrence):
    """
<<<<<<< HEAD
    Returns the users to notify, as well as a flag about whether this was a nearby geom search or not
=======
    Returns the users to notify, as well as the community id that is being notified (None if based on geo search)
>>>>>>> 4fbb818d
    """
    cluster = occurrence.event.parent_node.official_cluster
    if cluster.parent_node_id == 1:
        logger.info("The Global Community is too big for email notifications.")
<<<<<<< HEAD
        return [], False
    elif occurrence.creator_user in cluster.admins or cluster.is_leaf:
        return list(cluster.members.where(User.is_visible)), False
=======
        return [], occurrence.event.parent_node_id
    elif occurrence.creator_user in cluster.admins or cluster.is_leaf:
        return list(cluster.members.where(User.is_visible)), occurrence.event.parent_node_id
>>>>>>> 4fbb818d
    else:
        max_radius = 20000  # m
        users = (
            session.execute(
                select(User)
                .join(ClusterSubscription, ClusterSubscription.user_id == User.id)
                .where(User.is_visible)
                .where(ClusterSubscription.cluster_id == cluster.id)
                .where(func.ST_DWithin(User.geom, occurrence.geom, max_radius / 111111))
            )
            .scalars()
            .all()
        )
<<<<<<< HEAD
        return users, True
=======
        return users, None
>>>>>>> 4fbb818d


def generate_event_create_notifications(payload: jobs_pb2.GenerateEventCreateNotificationsPayload):
    """
    Background job to generated/fan out event notifications
    """
    from couchers.servicers.communities import community_to_pb

    logger.info(f"Fanning out notifications for event occurrence id = {payload.occurrence_id}")

    with session_scope() as session:
        event, occurrence = _get_event_and_occurrence_one(session, occurrence_id=payload.occurrence_id)
        creator = occurrence.creator_user

<<<<<<< HEAD
        users, is_geom_search = get_users_to_notify_for_new_event(session, occurrence)
=======
        users, node_id = get_users_to_notify_for_new_event(session, occurrence)
>>>>>>> 4fbb818d

        inviting_user = session.execute(select(User).where(User.id == payload.inviting_user_id)).scalar_one_or_none()

        if not inviting_user:
            logger.error(f"Inviting user {payload.inviting_user_id} is gone while trying to send event notification?")
            return

        for user in users:
            if are_blocked(session, user.id, creator.id):
                continue
            context = SimpleNamespace(user_id=user.id)
            notify(
                user_id=user.id,
                topic_action="event:create_approved" if payload.approved else "event:create_any",
                key=payload.occurrence_id,
                data=notification_data_pb2.EventCreate(
                    event=event_to_pb(session, occurrence, context),
                    inviting_user=user_model_to_pb(inviting_user, session, context),
<<<<<<< HEAD
                    nearby=True if is_geom_search else None,
                    in_community=community_to_pb(event.parent_node, context) if not is_geom_search else None,
=======
                    nearby=True if node_id is None else None,
                    in_community=community_to_pb(event.parent_node, context) if node_id is not None else None,
>>>>>>> 4fbb818d
                ),
            )


def generate_event_update_notifications(payload: jobs_pb2.GenerateEventUpdateNotificationsPayload):
    with session_scope() as session:
        event, occurrence = _get_event_and_occurrence_one(session, occurrence_id=payload.occurrence_id)

        updating_user = session.execute(select(User).where(User.id == payload.updating_user_id)).scalar_one_or_none()

        subscribed_user_ids = [user.id for user in event.subscribers]
        attending_user_ids = [user.user_id for user in occurrence.attendances]

        for user_id in set(subscribed_user_ids + attending_user_ids):
            logger.info(user_id)
            if are_blocked(session, user_id, updating_user.id):
                continue
            context = SimpleNamespace(user_id=user_id)
            notify(
                user_id=user_id,
                topic_action="event:update",
                key=payload.occurrence_id,
                data=notification_data_pb2.EventUpdate(
                    event=event_to_pb(session, occurrence, context),
                    updating_user=user_model_to_pb(updating_user, session, context),
                    updated_items=payload.updated_items,
                ),
            )


def generate_event_cancel_notifications(payload: jobs_pb2.GenerateEventCancelNotificationsPayload):
    with session_scope() as session:
        event, occurrence = _get_event_and_occurrence_one(session, occurrence_id=payload.occurrence_id)

        cancelling_user = session.execute(
            select(User).where(User.id == payload.cancelling_user_id)
        ).scalar_one_or_none()

        subscribed_user_ids = [user.id for user in event.subscribers]
        attending_user_ids = [user.user_id for user in occurrence.attendances]

        for user_id in set(subscribed_user_ids + attending_user_ids):
            logger.info(user_id)
            if are_blocked(session, user_id, cancelling_user.id):
                continue
            context = SimpleNamespace(user_id=user_id)
            notify(
                user_id=user_id,
                topic_action="event:cancel",
                key=payload.occurrence_id,
                data=notification_data_pb2.EventCancel(
                    event=event_to_pb(session, occurrence, context),
                    cancelling_user=user_model_to_pb(cancelling_user, session, context),
                ),
            )


def generate_event_delete_notifications(payload: jobs_pb2.GenerateEventDeleteNotificationsPayload):
    with session_scope() as session:
        event, occurrence = _get_event_and_occurrence_one(
            session, occurrence_id=payload.occurrence_id, include_deleted=True
        )

        subscribed_user_ids = [user.id for user in event.subscribers]
        attending_user_ids = [user.user_id for user in occurrence.attendances]

        for user_id in set(subscribed_user_ids + attending_user_ids):
            logger.info(user_id)
            context = SimpleNamespace(user_id=user_id)
            notify(
                user_id=user_id,
                topic_action="event:delete",
                key=payload.occurrence_id,
                data=notification_data_pb2.EventDelete(
                    event=event_to_pb(session, occurrence, context),
                ),
            )


class Events(events_pb2_grpc.EventsServicer):
    def CreateEvent(self, request, context):
        if not request.title:
            context.abort(grpc.StatusCode.INVALID_ARGUMENT, errors.MISSING_EVENT_TITLE)
        if not request.content:
            context.abort(grpc.StatusCode.INVALID_ARGUMENT, errors.MISSING_EVENT_CONTENT)
        if request.HasField("online_information"):
            online = True
            geom = None
            address = None
            if not request.online_information.link:
                context.abort(grpc.StatusCode.INVALID_ARGUMENT, errors.ONLINE_EVENT_REQUIRES_LINK)
            link = request.online_information.link
        elif request.HasField("offline_information"):
            online = False
            if not (
                request.offline_information.address
                and request.offline_information.lat
                and request.offline_information.lng
            ):
                context.abort(grpc.StatusCode.INVALID_ARGUMENT, errors.MISSING_EVENT_ADDRESS_OR_LOCATION)
            if request.offline_information.lat == 0 and request.offline_information.lng == 0:
                context.abort(grpc.StatusCode.INVALID_ARGUMENT, errors.INVALID_COORDINATE)
            geom = create_coordinate(request.offline_information.lat, request.offline_information.lng)
            address = request.offline_information.address
            link = None
        else:
            context.abort(grpc.StatusCode.INVALID_ARGUMENT, errors.MISSING_EVENT_ADDRESS_LOCATION_OR_LINK)

        start_time = to_aware_datetime(request.start_time)
        end_time = to_aware_datetime(request.end_time)

        _check_occurrence_time_validity(start_time, end_time, context)

        with session_scope() as session:
            user = session.execute(select(User).where(User.id == context.user_id)).scalar_one()
            if request.parent_community_id:
                parent_node = session.execute(
                    select(Node).where(Node.id == request.parent_community_id)
                ).scalar_one_or_none()
            else:
                if online:
                    context.abort(grpc.StatusCode.INVALID_ARGUMENT, errors.ONLINE_EVENT_MISSING_PARENT_COMMUNITY)
                # parent community computed from geom
                parent_node = get_parent_node_at_location(session, geom)

            if not parent_node:
                context.abort(grpc.StatusCode.INVALID_ARGUMENT, errors.COMMUNITY_NOT_FOUND)

            if (
                request.photo_key
                and not session.execute(select(Upload).where(Upload.key == request.photo_key)).scalar_one_or_none()
            ):
                context.abort(grpc.StatusCode.INVALID_ARGUMENT, errors.PHOTO_NOT_FOUND)

            event = Event(
                title=request.title,
                parent_node_id=parent_node.id,
                owner_user_id=context.user_id,
                thread=Thread(),
                creator_user_id=context.user_id,
            )
            session.add(event)

            occurrence = EventOccurrence(
                event=event,
                content=request.content,
                geom=geom,
                address=address,
                link=link,
                photo_key=request.photo_key if request.photo_key != "" else None,
                # timezone=timezone,
                during=DateTimeTZRange(start_time, end_time),
                creator_user_id=context.user_id,
            )
            session.add(occurrence)

            session.add(
                EventOrganizer(
                    user_id=context.user_id,
                    event=event,
                )
            )

            session.add(
                EventSubscription(
                    user_id=context.user_id,
                    event=event,
                )
            )

            session.add(
                EventOccurrenceAttendee(
                    user_id=context.user_id,
                    occurrence=occurrence,
                    attendee_status=AttendeeStatus.going,
                )
            )

            session.commit()

            if user.has_completed_profile:
                queue_job(
                    "generate_event_create_notifications",
                    payload=jobs_pb2.GenerateEventCreateNotificationsPayload(
                        inviting_user_id=user.id,
                        occurrence_id=occurrence.id,
                        approved=False,
                    ),
                )

            return event_to_pb(session, occurrence, context)

    def ScheduleEvent(self, request, context):
        if not request.content:
            context.abort(grpc.StatusCode.INVALID_ARGUMENT, errors.MISSING_EVENT_CONTENT)
        if request.HasField("online_information"):
            geom = None
            address = None
            link = request.online_information.link
        elif request.HasField("offline_information"):
            if not (
                request.offline_information.address
                and request.offline_information.lat
                and request.offline_information.lng
            ):
                context.abort(grpc.StatusCode.INVALID_ARGUMENT, errors.MISSING_EVENT_ADDRESS_OR_LOCATION)
            if request.offline_information.lat == 0 and request.offline_information.lng == 0:
                context.abort(grpc.StatusCode.INVALID_ARGUMENT, errors.INVALID_COORDINATE)
            geom = create_coordinate(request.offline_information.lat, request.offline_information.lng)
            address = request.offline_information.address
            link = None
        else:
            context.abort(grpc.StatusCode.INVALID_ARGUMENT, errors.MISSING_EVENT_ADDRESS_LOCATION_OR_LINK)

        start_time = to_aware_datetime(request.start_time)
        end_time = to_aware_datetime(request.end_time)

        _check_occurrence_time_validity(start_time, end_time, context)

        with session_scope() as session:
            res = _get_event_and_occurrence_one_or_none(session, occurrence_id=request.event_id)
            if not res:
                context.abort(grpc.StatusCode.NOT_FOUND, errors.EVENT_NOT_FOUND)

            event, occurrence = res

            if not _can_edit_event(session, event, context.user_id):
                context.abort(grpc.StatusCode.PERMISSION_DENIED, errors.EVENT_EDIT_PERMISSION_DENIED)

            if occurrence.is_cancelled:
                context.abort(grpc.StatusCode.PERMISSION_DENIED, errors.EVENT_CANT_UPDATE_CANCELLED_EVENT)

            if (
                request.photo_key
                and not session.execute(select(Upload).where(Upload.key == request.photo_key)).scalar_one_or_none()
            ):
                context.abort(grpc.StatusCode.INVALID_ARGUMENT, errors.PHOTO_NOT_FOUND)

            during = DateTimeTZRange(start_time, end_time)

            # && is the overlap operator for ranges
            if (
                session.execute(
                    select(EventOccurrence.id)
                    .where(EventOccurrence.event_id == event.id)
                    .where(EventOccurrence.during.op("&&")(during))
                )
                .scalars()
                .first()
                is not None
            ):
                context.abort(grpc.StatusCode.FAILED_PRECONDITION, errors.EVENT_CANT_OVERLAP)

            occurrence = EventOccurrence(
                event=event,
                content=request.content,
                geom=geom,
                address=address,
                link=link,
                photo_key=request.photo_key if request.photo_key != "" else None,
                # timezone=timezone,
                during=during,
                creator_user_id=context.user_id,
            )
            session.add(occurrence)

            session.add(
                EventOccurrenceAttendee(
                    user_id=context.user_id,
                    occurrence=occurrence,
                    attendee_status=AttendeeStatus.going,
                )
            )

            session.flush()

            # TODO: notify

            return event_to_pb(session, occurrence, context)

    def UpdateEvent(self, request, context):
        with session_scope() as session:
            user = session.execute(select(User).where(User.id == context.user_id)).scalar_one()
            res = _get_event_and_occurrence_one_or_none(session, occurrence_id=request.event_id)
            if not res:
                context.abort(grpc.StatusCode.NOT_FOUND, errors.EVENT_NOT_FOUND)

            event, occurrence = res

            if not _can_edit_event(session, event, context.user_id):
                context.abort(grpc.StatusCode.PERMISSION_DENIED, errors.EVENT_EDIT_PERMISSION_DENIED)

            # the things that were updated and need to be notified about
            notify_updated = []

            if occurrence.is_cancelled:
                context.abort(grpc.StatusCode.PERMISSION_DENIED, errors.EVENT_CANT_UPDATE_CANCELLED_EVENT)

            occurrence_update = {"last_edited": now()}

            if request.HasField("title"):
                notify_updated.append("title")
                event.title = request.title.value
                event.last_edited = now()

            if request.HasField("content"):
                notify_updated.append("content")
                occurrence_update["content"] = request.content.value

            if request.HasField("photo_key"):
                occurrence_update["photo_key"] = request.photo_key.value

            if request.HasField("online_information"):
                notify_updated.append("location")
                if not request.online_information.link:
                    context.abort(grpc.StatusCode.INVALID_ARGUMENT, errors.ONLINE_EVENT_REQUIRES_LINK)
                occurrence_update["link"] = request.online_information.link
                occurrence_update["geom"] = None
                occurrence_update["address"] = None
            elif request.HasField("offline_information"):
                notify_updated.append("location")
                occurrence_update["link"] = None
                if request.offline_information.lat == 0 and request.offline_information.lng == 0:
                    context.abort(grpc.StatusCode.INVALID_ARGUMENT, errors.INVALID_COORDINATE)
                occurrence_update["geom"] = create_coordinate(
                    request.offline_information.lat, request.offline_information.lng
                )
                occurrence_update["address"] = request.offline_information.address

            if request.HasField("start_time") or request.HasField("end_time"):
                if request.update_all_future:
                    context.abort(grpc.StatusCode.INVALID_ARGUMENT, errors.EVENT_CANT_UPDATE_ALL_TIMES)
                if request.HasField("start_time"):
                    notify_updated.append("start time")
                    start_time = to_aware_datetime(request.start_time)
                else:
                    start_time = occurrence.start_time
                if request.HasField("end_time"):
                    notify_updated.append("end time")
                    end_time = to_aware_datetime(request.end_time)
                else:
                    end_time = occurrence.end_time

                _check_occurrence_time_validity(start_time, end_time, context)

                during = DateTimeTZRange(start_time, end_time)

                # && is the overlap operator for ranges
                if (
                    session.execute(
                        select(EventOccurrence.id)
                        .where(EventOccurrence.event_id == event.id)
                        .where(EventOccurrence.id != occurrence.id)
                        .where(EventOccurrence.during.op("&&")(during))
                    )
                    .scalars()
                    .first()
                    is not None
                ):
                    context.abort(grpc.StatusCode.FAILED_PRECONDITION, errors.EVENT_CANT_OVERLAP)

                occurrence_update["during"] = during

            # TODO
            # if request.HasField("timezone"):
            #     occurrence_update["timezone"] = request.timezone

            # allow editing any event which hasn't ended more than 24 hours before now
            # when editing all future events, we edit all which have not yet ended

            if request.update_all_future:
                session.execute(
                    update(EventOccurrence)
                    .where(EventOccurrence.end_time >= now() - timedelta(hours=24))
                    .where(EventOccurrence.start_time >= occurrence.start_time)
                    .values(occurrence_update)
                    .execution_options(synchronize_session=False)
                )
            else:
                if occurrence.end_time < now() - timedelta(hours=24):
                    context.abort(grpc.StatusCode.FAILED_PRECONDITION, errors.EVENT_CANT_UPDATE_OLD_EVENT)
                session.execute(
                    update(EventOccurrence)
                    .where(EventOccurrence.end_time >= now() - timedelta(hours=24))
                    .where(EventOccurrence.id == occurrence.id)
                    .values(occurrence_update)
                    .execution_options(synchronize_session=False)
                )

            session.flush()

            if notify_updated:
                logger.info(f"Fields {','.join(notify_updated)} updated in event {event.id=}, notifying")

                queue_job(
                    "generate_event_update_notifications",
                    payload=jobs_pb2.GenerateEventUpdateNotificationsPayload(
                        updating_user_id=user.id,
                        occurrence_id=occurrence.id,
                        updated_items=notify_updated,
                    ),
                )

            # since we have synchronize_session=False, we have to refresh the object
            session.refresh(occurrence)

            return event_to_pb(session, occurrence, context)

    def GetEvent(self, request, context):
        with session_scope() as session:
            occurrence = session.execute(
                select(EventOccurrence).where(EventOccurrence.id == request.event_id).where(~EventOccurrence.is_deleted)
            ).scalar_one_or_none()

            if not occurrence:
                context.abort(grpc.StatusCode.NOT_FOUND, errors.EVENT_NOT_FOUND)

            return event_to_pb(session, occurrence, context)

    def CancelEvent(self, request, context):
        with session_scope() as session:
            res = _get_event_and_occurrence_one_or_none(session, occurrence_id=request.event_id)
            if not res:
                context.abort(grpc.StatusCode.NOT_FOUND, errors.EVENT_NOT_FOUND)

            event, occurrence = res

            if not _can_edit_event(session, event, context.user_id):
                context.abort(grpc.StatusCode.PERMISSION_DENIED, errors.EVENT_EDIT_PERMISSION_DENIED)

            if occurrence.end_time < now() - timedelta(hours=24):
                context.abort(grpc.StatusCode.FAILED_PRECONDITION, errors.EVENT_CANT_CANCEL_OLD_EVENT)

            occurrence.is_cancelled = True

            queue_job(
                "generate_event_cancel_notifications",
                payload=jobs_pb2.GenerateEventCancelNotificationsPayload(
                    cancelling_user_id=context.user_id,
                    occurrence_id=occurrence.id,
                ),
            )

        return empty_pb2.Empty()

    def RequestCommunityInvite(self, request, context):
        with session_scope() as session:
            user = session.execute(select(User).where(User.id == context.user_id)).scalar_one()
            res = _get_event_and_occurrence_one_or_none(session, occurrence_id=request.event_id)
            if not res:
                context.abort(grpc.StatusCode.NOT_FOUND, errors.EVENT_NOT_FOUND)

            event, occurrence = res

            if not _can_edit_event(session, event, context.user_id):
                context.abort(grpc.StatusCode.PERMISSION_DENIED, errors.EVENT_EDIT_PERMISSION_DENIED)

            if occurrence.is_cancelled:
                context.abort(grpc.StatusCode.PERMISSION_DENIED, errors.EVENT_CANT_UPDATE_CANCELLED_EVENT)

            if occurrence.end_time < now() - timedelta(hours=24):
                context.abort(grpc.StatusCode.FAILED_PRECONDITION, errors.EVENT_CANT_UPDATE_OLD_EVENT)

            this_user_reqs = [req for req in occurrence.community_invite_requests if req.user_id == context.user_id]

            if len(this_user_reqs) > 0:
                context.abort(grpc.StatusCode.FAILED_PRECONDITION, errors.EVENT_COMMUNITY_INVITE_ALREADY_REQUESTED)

            approved_reqs = [req for req in occurrence.community_invite_requests if req.approved]

            if len(approved_reqs) > 0:
                context.abort(grpc.StatusCode.FAILED_PRECONDITION, errors.EVENT_COMMUNITY_INVITE_ALREADY_APPROVED)

            request = EventCommunityInviteRequest(
                occurrence_id=request.event_id,
                user_id=context.user_id,
            )
            session.add(request)
            session.flush()

            send_event_community_invite_request_email(request)

            return empty_pb2.Empty()

    def ListEventOccurrences(self, request, context):
        with session_scope() as session:
            page_size = min(MAX_PAGINATION_LENGTH, request.page_size or MAX_PAGINATION_LENGTH)
            # the page token is a unix timestamp of where we left off
            page_token = dt_from_millis(int(request.page_token)) if request.page_token else now()
            occurrence = session.execute(
                select(EventOccurrence).where(EventOccurrence.id == request.event_id).where(~EventOccurrence.is_deleted)
            ).scalar_one_or_none()
            if not occurrence:
                context.abort(grpc.StatusCode.NOT_FOUND, errors.EVENT_NOT_FOUND)

            occurrences = (
                select(EventOccurrence).where(EventOccurrence.event_id == Event.id).where(~EventOccurrence.is_deleted)
            )

            if not request.include_cancelled:
                occurrences = occurrences.where(~EventOccurrence.is_cancelled)

            if not request.past:
                occurrences = occurrences.where(EventOccurrence.end_time > page_token - timedelta(seconds=1)).order_by(
                    EventOccurrence.start_time.asc()
                )
            else:
                occurrences = occurrences.where(EventOccurrence.end_time < page_token + timedelta(seconds=1)).order_by(
                    EventOccurrence.start_time.desc()
                )

            occurrences = occurrences.limit(page_size + 1)
            occurrences = session.execute(occurrences).scalars().all()

            return events_pb2.ListEventOccurrencesRes(
                events=[event_to_pb(session, occurrence, context) for occurrence in occurrences[:page_size]],
                next_page_token=str(millis_from_dt(occurrences[-1].end_time)) if len(occurrences) > page_size else None,
            )

    def ListEventAttendees(self, request, context):
        with session_scope() as session:
            page_size = min(MAX_PAGINATION_LENGTH, request.page_size or MAX_PAGINATION_LENGTH)
            next_user_id = int(request.page_token) if request.page_token else 0
            occurrence = session.execute(
                select(EventOccurrence).where(EventOccurrence.id == request.event_id).where(~EventOccurrence.is_deleted)
            ).scalar_one_or_none()
            if not occurrence:
                context.abort(grpc.StatusCode.NOT_FOUND, errors.EVENT_NOT_FOUND)
            attendees = (
                session.execute(
                    select(EventOccurrenceAttendee)
                    .where_users_column_visible(context, EventOccurrenceAttendee.user_id)
                    .where(EventOccurrenceAttendee.occurrence_id == occurrence.id)
                    .where(EventOccurrenceAttendee.user_id >= next_user_id)
                    .order_by(EventOccurrenceAttendee.user_id)
                    .limit(page_size + 1)
                )
                .scalars()
                .all()
            )
            return events_pb2.ListEventAttendeesRes(
                attendee_user_ids=[attendee.user_id for attendee in attendees[:page_size]],
                next_page_token=str(attendees[-1].user_id) if len(attendees) > page_size else None,
            )

    def ListEventSubscribers(self, request, context):
        with session_scope() as session:
            page_size = min(MAX_PAGINATION_LENGTH, request.page_size or MAX_PAGINATION_LENGTH)
            next_user_id = int(request.page_token) if request.page_token else 0
            res = _get_event_and_occurrence_one_or_none(session, occurrence_id=request.event_id)
            if not res:
                context.abort(grpc.StatusCode.NOT_FOUND, errors.EVENT_NOT_FOUND)
            event, occurrence = res
            subscribers = (
                session.execute(
                    select(EventSubscription)
                    .where_users_column_visible(context, EventSubscription.user_id)
                    .where(EventSubscription.event_id == event.id)
                    .where(EventSubscription.user_id >= next_user_id)
                    .order_by(EventSubscription.user_id)
                    .limit(page_size + 1)
                )
                .scalars()
                .all()
            )
            return events_pb2.ListEventSubscribersRes(
                subscriber_user_ids=[subscriber.user_id for subscriber in subscribers[:page_size]],
                next_page_token=str(subscribers[-1].user_id) if len(subscribers) > page_size else None,
            )

    def ListEventOrganizers(self, request, context):
        with session_scope() as session:
            page_size = min(MAX_PAGINATION_LENGTH, request.page_size or MAX_PAGINATION_LENGTH)
            next_user_id = int(request.page_token) if request.page_token else 0
            res = _get_event_and_occurrence_one_or_none(session, occurrence_id=request.event_id)
            if not res:
                context.abort(grpc.StatusCode.NOT_FOUND, errors.EVENT_NOT_FOUND)
            event, occurrence = res
            organizers = (
                session.execute(
                    select(EventOrganizer)
                    .where_users_column_visible(context, EventOrganizer.user_id)
                    .where(EventOrganizer.event_id == event.id)
                    .where(EventOrganizer.user_id >= next_user_id)
                    .order_by(EventOrganizer.user_id)
                    .limit(page_size + 1)
                )
                .scalars()
                .all()
            )
            return events_pb2.ListEventOrganizersRes(
                organizer_user_ids=[organizer.user_id for organizer in organizers[:page_size]],
                next_page_token=str(organizers[-1].user_id) if len(organizers) > page_size else None,
            )

    def TransferEvent(self, request, context):
        with session_scope() as session:
            res = _get_event_and_occurrence_one_or_none(session, occurrence_id=request.event_id)
            if not res:
                context.abort(grpc.StatusCode.NOT_FOUND, errors.EVENT_NOT_FOUND)

            event, occurrence = res

            if not _can_edit_event(session, event, context.user_id):
                context.abort(grpc.StatusCode.PERMISSION_DENIED, errors.EVENT_TRANSFER_PERMISSION_DENIED)

            if occurrence.is_cancelled:
                context.abort(grpc.StatusCode.PERMISSION_DENIED, errors.EVENT_CANT_UPDATE_CANCELLED_EVENT)

            if occurrence.end_time < now() - timedelta(hours=24):
                context.abort(grpc.StatusCode.FAILED_PRECONDITION, errors.EVENT_CANT_UPDATE_OLD_EVENT)

            if request.WhichOneof("new_owner") == "new_owner_group_id":
                cluster = session.execute(
                    select(Cluster).where(~Cluster.is_official_cluster).where(Cluster.id == request.new_owner_group_id)
                ).scalar_one_or_none()
            elif request.WhichOneof("new_owner") == "new_owner_community_id":
                cluster = session.execute(
                    select(Cluster)
                    .where(Cluster.parent_node_id == request.new_owner_community_id)
                    .where(Cluster.is_official_cluster)
                ).scalar_one_or_none()

            if not cluster:
                context.abort(grpc.StatusCode.NOT_FOUND, errors.GROUP_OR_COMMUNITY_NOT_FOUND)

            event.owner_user = None
            event.owner_cluster = cluster

            session.commit()
            return event_to_pb(session, occurrence, context)

    def SetEventSubscription(self, request, context):
        with session_scope() as session:
            res = _get_event_and_occurrence_one_or_none(session, occurrence_id=request.event_id)
            if not res:
                context.abort(grpc.StatusCode.NOT_FOUND, errors.EVENT_NOT_FOUND)

            event, occurrence = res

            if occurrence.is_cancelled:
                context.abort(grpc.StatusCode.PERMISSION_DENIED, errors.EVENT_CANT_UPDATE_CANCELLED_EVENT)

            if occurrence.end_time < now() - timedelta(hours=24):
                context.abort(grpc.StatusCode.FAILED_PRECONDITION, errors.EVENT_CANT_UPDATE_OLD_EVENT)

            current_subscription = session.execute(
                select(EventSubscription)
                .where(EventSubscription.user_id == context.user_id)
                .where(EventSubscription.event_id == event.id)
            ).scalar_one_or_none()

            # if not subscribed, subscribe
            if request.subscribe and not current_subscription:
                session.add(EventSubscription(user_id=context.user_id, event_id=event.id))

            # if subscribed but unsubbing, remove subscription
            if not request.subscribe and current_subscription:
                session.delete(current_subscription)

            session.flush()

            return event_to_pb(session, occurrence, context)

    def SetEventAttendance(self, request, context):
        with session_scope() as session:
            occurrence = session.execute(
                select(EventOccurrence).where(EventOccurrence.id == request.event_id).where(~EventOccurrence.is_deleted)
            ).scalar_one_or_none()

            if not occurrence:
                context.abort(grpc.StatusCode.NOT_FOUND, errors.EVENT_NOT_FOUND)

            if occurrence.is_cancelled:
                context.abort(grpc.StatusCode.PERMISSION_DENIED, errors.EVENT_CANT_UPDATE_CANCELLED_EVENT)

            if occurrence.end_time < now() - timedelta(hours=24):
                context.abort(grpc.StatusCode.FAILED_PRECONDITION, errors.EVENT_CANT_UPDATE_OLD_EVENT)

            current_attendance = session.execute(
                select(EventOccurrenceAttendee)
                .where(EventOccurrenceAttendee.user_id == context.user_id)
                .where(EventOccurrenceAttendee.occurrence_id == occurrence.id)
            ).scalar_one_or_none()

            if request.attendance_state == events_pb2.ATTENDANCE_STATE_NOT_GOING:
                if current_attendance:
                    session.delete(current_attendance)
                # if unset/not going, nothing to do!
            else:
                if current_attendance:
                    current_attendance.attendee_status = attendancestate2sql[request.attendance_state]
                else:
                    # create new
                    attendance = EventOccurrenceAttendee(
                        user_id=context.user_id,
                        occurrence_id=occurrence.id,
                        attendee_status=attendancestate2sql[request.attendance_state],
                    )
                    session.add(attendance)

            session.flush()

            return event_to_pb(session, occurrence, context)

    def ListMyEvents(self, request, context):
        with session_scope() as session:
            page_size = min(MAX_PAGINATION_LENGTH, request.page_size or MAX_PAGINATION_LENGTH)
            # the page token is a unix timestamp of where we left off
            page_token = dt_from_millis(int(request.page_token)) if request.page_token else now()

            occurrences = (
                select(EventOccurrence)
                .join(Event, Event.id == EventOccurrence.event_id)
                .where(~EventOccurrence.is_deleted)
            )

            include_all = not (request.subscribed or request.attending or request.organizing or request.my_communities)
            include_subscribed = request.subscribed or include_all
            include_organizing = request.organizing or include_all
            include_attending = request.attending or include_all
            include_my_communities = request.my_communities or include_all

            where_ = []

            if include_subscribed:
                occurrences = occurrences.outerjoin(
                    EventSubscription,
                    and_(EventSubscription.event_id == Event.id, EventSubscription.user_id == context.user_id),
                )
                where_.append(EventSubscription.user_id != None)
            if include_organizing:
                occurrences = occurrences.outerjoin(
                    EventOrganizer, and_(EventOrganizer.event_id == Event.id, EventOrganizer.user_id == context.user_id)
                )
                where_.append(EventOrganizer.user_id != None)
            if include_attending:
                occurrences = occurrences.outerjoin(
                    EventOccurrenceAttendee,
                    and_(
                        EventOccurrenceAttendee.occurrence_id == EventOccurrence.id,
                        EventOccurrenceAttendee.user_id == context.user_id,
                    ),
                )
                where_.append(EventOccurrenceAttendee.user_id != None)
            if include_my_communities:
                my_communities = (
                    session.execute(
                        select(Node.id)
                        .join(Cluster, Cluster.parent_node_id == Node.id)
                        .join(ClusterSubscription, ClusterSubscription.cluster_id == Cluster.id)
                        .where(ClusterSubscription.user_id == context.user_id)
                        .where(Cluster.is_official_cluster)
                        .order_by(Node.id)
                        .limit(100000)
                    )
                    .scalars()
                    .all()
                )
                where_.append(Event.parent_node_id.in_(my_communities))

            occurrences = occurrences.where(or_(*where_))

            if not request.include_cancelled:
                occurrences = occurrences.where(~EventOccurrence.is_cancelled)

            if not request.past:
                occurrences = occurrences.where(EventOccurrence.end_time > page_token - timedelta(seconds=1)).order_by(
                    EventOccurrence.start_time.asc()
                )
            else:
                occurrences = occurrences.where(EventOccurrence.end_time < page_token + timedelta(seconds=1)).order_by(
                    EventOccurrence.start_time.desc()
                )

            occurrences = occurrences.limit(page_size + 1)
            occurrences = session.execute(occurrences).scalars().all()

            return events_pb2.ListMyEventsRes(
                events=[event_to_pb(session, occurrence, context) for occurrence in occurrences[:page_size]],
                next_page_token=str(millis_from_dt(occurrences[-1].end_time)) if len(occurrences) > page_size else None,
            )

    def ListAllEvents(self, request, context):
        with session_scope() as session:
            page_size = min(MAX_PAGINATION_LENGTH, request.page_size or MAX_PAGINATION_LENGTH)
            # the page token is a unix timestamp of where we left off
            page_token = dt_from_millis(int(request.page_token)) if request.page_token else now()

            occurrences = (
                select(EventOccurrence)
                .join(Event, Event.id == EventOccurrence.event_id)
                .where(~EventOccurrence.is_deleted)
            )

            if not request.past:
                occurrences = occurrences.where(EventOccurrence.end_time > page_token - timedelta(seconds=1)).order_by(
                    EventOccurrence.start_time.asc()
                )
            else:
                occurrences = occurrences.where(EventOccurrence.end_time < page_token + timedelta(seconds=1)).order_by(
                    EventOccurrence.start_time.desc()
                )

            occurrences = occurrences.limit(page_size + 1)
            occurrences = session.execute(occurrences).scalars().all()

            return events_pb2.ListAllEventsRes(
                events=[event_to_pb(session, occurrence, context) for occurrence in occurrences[:page_size]],
                next_page_token=str(millis_from_dt(occurrences[-1].end_time)) if len(occurrences) > page_size else None,
            )

    def InviteEventOrganizer(self, request, context):
        with session_scope() as session:
            user = session.execute(select(User).where(User.id == context.user_id)).scalar_one()
            res = _get_event_and_occurrence_one_or_none(session, occurrence_id=request.event_id)
            if not res:
                context.abort(grpc.StatusCode.NOT_FOUND, errors.EVENT_NOT_FOUND)

            event, occurrence = res

            if not _can_edit_event(session, event, context.user_id):
                context.abort(grpc.StatusCode.PERMISSION_DENIED, errors.EVENT_EDIT_PERMISSION_DENIED)

            if occurrence.is_cancelled:
                context.abort(grpc.StatusCode.PERMISSION_DENIED, errors.EVENT_CANT_UPDATE_CANCELLED_EVENT)

            if occurrence.end_time < now() - timedelta(hours=24):
                context.abort(grpc.StatusCode.FAILED_PRECONDITION, errors.EVENT_CANT_UPDATE_OLD_EVENT)

            if not session.execute(
                select(User).where_users_visible(context).where(User.id == request.user_id)
            ).scalar_one_or_none():
                context.abort(grpc.StatusCode.NOT_FOUND, errors.USER_NOT_FOUND)

            session.add(
                EventOrganizer(
                    user_id=request.user_id,
                    event=event,
                )
            )
            session.flush()

            other_user_context = SimpleNamespace(user_id=request.user_id)

            notify(
                user_id=request.user_id,
                topic_action="event:invite_organizer",
                key=event.id,
                data=notification_data_pb2.EventInviteOrganizer(
                    event=event_to_pb(session, occurrence, other_user_context),
                    inviting_user=user_model_to_pb(user, session, other_user_context),
                ),
            )

            return empty_pb2.Empty()

    def RemoveEventOrganizer(self, request, context):
        with session_scope() as session:
            res = _get_event_and_occurrence_one_or_none(session, occurrence_id=request.event_id)
            if not res:
                context.abort(grpc.StatusCode.NOT_FOUND, errors.EVENT_NOT_FOUND)

            event, occurrence = res

            if occurrence.is_cancelled:
                context.abort(grpc.StatusCode.PERMISSION_DENIED, errors.EVENT_CANT_UPDATE_CANCELLED_EVENT)

            if occurrence.end_time < now() - timedelta(hours=24):
                context.abort(grpc.StatusCode.FAILED_PRECONDITION, errors.EVENT_CANT_UPDATE_OLD_EVENT)

            if event.owner_user_id == context.user_id:
                context.abort(grpc.StatusCode.FAILED_PRECONDITION, errors.EVENT_CANT_REMOVE_OWNER_AS_ORGANIZER)

            current = session.execute(
                select(EventOrganizer)
                .where(EventOrganizer.user_id == context.user_id)
                .where(EventOrganizer.event_id == event.id)
            ).scalar_one_or_none()

            if not current:
                context.abort(grpc.StatusCode.FAILED_PRECONDITION, errors.EVENT_NOT_AN_ORGANIZER)

            session.delete(current)

            return empty_pb2.Empty()<|MERGE_RESOLUTION|>--- conflicted
+++ resolved
@@ -218,24 +218,14 @@
 
 def get_users_to_notify_for_new_event(session, occurrence):
     """
-<<<<<<< HEAD
-    Returns the users to notify, as well as a flag about whether this was a nearby geom search or not
-=======
     Returns the users to notify, as well as the community id that is being notified (None if based on geo search)
->>>>>>> 4fbb818d
     """
     cluster = occurrence.event.parent_node.official_cluster
     if cluster.parent_node_id == 1:
         logger.info("The Global Community is too big for email notifications.")
-<<<<<<< HEAD
-        return [], False
-    elif occurrence.creator_user in cluster.admins or cluster.is_leaf:
-        return list(cluster.members.where(User.is_visible)), False
-=======
         return [], occurrence.event.parent_node_id
     elif occurrence.creator_user in cluster.admins or cluster.is_leaf:
         return list(cluster.members.where(User.is_visible)), occurrence.event.parent_node_id
->>>>>>> 4fbb818d
     else:
         max_radius = 20000  # m
         users = (
@@ -249,11 +239,7 @@
             .scalars()
             .all()
         )
-<<<<<<< HEAD
-        return users, True
-=======
         return users, None
->>>>>>> 4fbb818d
 
 
 def generate_event_create_notifications(payload: jobs_pb2.GenerateEventCreateNotificationsPayload):
@@ -268,11 +254,7 @@
         event, occurrence = _get_event_and_occurrence_one(session, occurrence_id=payload.occurrence_id)
         creator = occurrence.creator_user
 
-<<<<<<< HEAD
-        users, is_geom_search = get_users_to_notify_for_new_event(session, occurrence)
-=======
         users, node_id = get_users_to_notify_for_new_event(session, occurrence)
->>>>>>> 4fbb818d
 
         inviting_user = session.execute(select(User).where(User.id == payload.inviting_user_id)).scalar_one_or_none()
 
@@ -291,13 +273,8 @@
                 data=notification_data_pb2.EventCreate(
                     event=event_to_pb(session, occurrence, context),
                     inviting_user=user_model_to_pb(inviting_user, session, context),
-<<<<<<< HEAD
-                    nearby=True if is_geom_search else None,
-                    in_community=community_to_pb(event.parent_node, context) if not is_geom_search else None,
-=======
                     nearby=True if node_id is None else None,
                     in_community=community_to_pb(event.parent_node, context) if node_id is not None else None,
->>>>>>> 4fbb818d
                 ),
             )
 
