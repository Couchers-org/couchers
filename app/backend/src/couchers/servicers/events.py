--- conflicted
+++ resolved
@@ -412,13 +412,11 @@
             if not _can_edit_event(session, event, context.user_id):
                 context.abort(grpc.StatusCode.PERMISSION_DENIED, errors.EVENT_EDIT_PERMISSION_DENIED)
 
-<<<<<<< HEAD
+            # the things that were updated and need to be notified about
+            notify_updated = []
+
             if occurrence.is_cancelled:
                 context.abort(grpc.StatusCode.PERMISSION_DENIED, errors.EVENT_CANT_UPDATE_CANCELLED_EVENT)
-=======
-            # the things that were updated and need to be notified about
-            notify_updated = []
->>>>>>> e5e35d4f
 
             occurrence_update = {"last_edited": now()}
 
