--- conflicted
+++ resolved
@@ -162,17 +162,10 @@
             members = (
                 session.execute(
                     select(User)
-<<<<<<< HEAD
+                    .join(ClusterSubscription, ClusterSubscription.user_id == User.id)
                     .where_users_visible(context)
-                    .join(ClusterSubscription, ClusterSubscription.user_id == User.id)
                     .where(ClusterSubscription.cluster_id == cluster.id)
                     .where(User.id >= next_member_id)
-=======
-                    .join(ClusterSubscription, ClusterSubscription.user_id == User.id)
-                    .filter_users(context)
-                    .filter(ClusterSubscription.cluster_id == cluster.id)
-                    .filter(User.id >= next_member_id)
->>>>>>> 37d03fc8
                     .order_by(User.id)
                     .limit(page_size + 1)
                 )
