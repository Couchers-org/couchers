"""
See //docs/search.md for overview.
"""

from datetime import timedelta

import grpc
from sqlalchemy.sql import and_, func, or_

from couchers import errors
from couchers.crypto import decrypt_page_token, encrypt_page_token
from couchers.models import (
    Cluster,
    ClusterSubscription,
    Event,
    EventOccurrence,
    EventOccurrenceAttendee,
    EventOrganizer,
    EventSubscription,
    Node,
    Page,
    PageType,
    PageVersion,
    Reference,
    User,
)
from couchers.servicers.account import has_strong_verification
from couchers.servicers.api import (
    hostingstatus2sql,
    meetupstatus2sql,
    parkingdetails2sql,
    sleepingarrangement2sql,
    smokinglocation2sql,
    user_model_to_pb,
    fluency2sql,

)
from couchers.servicers.communities import community_to_pb
from couchers.servicers.events import event_to_pb
from couchers.servicers.groups import group_to_pb
from couchers.servicers.pages import page_to_pb
from couchers.sql import couchers_select as select
from couchers.utils import (
    create_coordinate,
    dt_from_millis,
    last_active_coarsen,
    millis_from_dt,
    now,
    to_aware_datetime,
)
from proto import search_pb2, search_pb2_grpc

# searches are a bit expensive, we'd rather send back a bunch of results at once than lots of small pages
MAX_PAGINATION_LENGTH = 100

REGCONFIG = "english"
TRI_SIMILARITY_THRESHOLD = 0.6
TRI_SIMILARITY_WEIGHT = 5


def _join_with_space(coalesces):
    # the objects in coalesces are not strings, so we can't do " ".join(coalesces). They're SQLAlchemy magic.
    if not coalesces:
        return ""
    out = coalesces[0]
    for coalesce in coalesces[1:]:
        out += " " + coalesce
    return out


def _build_tsv(A, B=None, C=None, D=None):
    """
    Given lists for A, B, C, and D, builds a tsvector from them.
    """
    B = B or []
    C = C or []
    D = D or []
    tsv = func.setweight(func.to_tsvector(REGCONFIG, _join_with_space([func.coalesce(bit, "") for bit in A])), "A")
    if B:
        tsv = tsv.concat(
            func.setweight(func.to_tsvector(REGCONFIG, _join_with_space([func.coalesce(bit, "") for bit in B])), "B")
        )
    if C:
        tsv = tsv.concat(
            func.setweight(func.to_tsvector(REGCONFIG, _join_with_space([func.coalesce(bit, "") for bit in C])), "C")
        )
    if D:
        tsv = tsv.concat(
            func.setweight(func.to_tsvector(REGCONFIG, _join_with_space([func.coalesce(bit, "") for bit in D])), "D")
        )
    return tsv


def _build_doc(A, B=None, C=None, D=None):
    """
    Builds the raw document (without to_tsvector and weighting), used for extracting snippet
    """
    B = B or []
    C = C or []
    D = D or []
    doc = _join_with_space([func.coalesce(bit, "") for bit in A])
    if B:
        doc += " " + _join_with_space([func.coalesce(bit, "") for bit in B])
    if C:
        doc += " " + _join_with_space([func.coalesce(bit, "") for bit in C])
    if D:
        doc += " " + _join_with_space([func.coalesce(bit, "") for bit in D])
    return doc


def _similarity(statement, text):
    return func.word_similarity(func.unaccent(statement), func.unaccent(text))


def _gen_search_elements(statement, title_only, next_rank, page_size, A, B=None, C=None, D=None):
    """
    Given an sql statement and four sets of fields, (A, B, C, D), generates a bunch of postgres expressions for full text search.

    The four sets are in decreasing order of "importance" for ranking.

    A should be the "title", the others can be anything.

    If title_only=True, we only perform a trigram search against A only
    """
    B = B or []
    C = C or []
    D = D or []
    if not title_only:
        # a postgres tsquery object that can be used to match against a tsvector
        tsq = func.websearch_to_tsquery(REGCONFIG, statement)

        # the tsvector object that we want to search against with our tsquery
        tsv = _build_tsv(A, B, C, D)

        # document to generate snippet from
        doc = _build_doc(A, B, C, D)

        title = _build_doc(A)

        # trigram based text similarity between title and sql statement string
        sim = _similarity(statement, title)

        # ranking algo, weigh the similarity a lot, the text-based ranking less
        rank = (TRI_SIMILARITY_WEIGHT * sim + func.ts_rank_cd(tsv, tsq)).label("rank")

        # the snippet with results highlighted
        snippet = func.ts_headline(REGCONFIG, doc, tsq, "StartSel=**,StopSel=**").label("snippet")

        def execute_search_statement(session, orig_statement):
            """
            Does the right search filtering, limiting, and ordering for the initial statement
            """
            return session.execute(
                orig_statement.where(or_(tsv.op("@@")(tsq), sim > TRI_SIMILARITY_THRESHOLD))
                .where(rank <= next_rank if next_rank is not None else True)
                .order_by(rank.desc())
                .limit(page_size + 1)
            ).all()

    else:
        title = _build_doc(A)

        # trigram based text similarity between title and sql statement string
        sim = _similarity(statement, title)

        # ranking algo, weigh the similarity a lot, the text-based ranking less
        rank = sim.label("rank")

        # used only for headline
        tsq = func.websearch_to_tsquery(REGCONFIG, statement)
        doc = _build_doc(A, B, C, D)

        # the snippet with results highlighted
        snippet = func.ts_headline(REGCONFIG, doc, tsq, "StartSel=**,StopSel=**").label("snippet")

        def execute_search_statement(session, orig_statement):
            """
            Does the right search filtering, limiting, and ordering for the initial statement
            """
            return session.execute(
                orig_statement.where(sim > TRI_SIMILARITY_THRESHOLD)
                .where(rank <= next_rank if next_rank is not None else True)
                .order_by(rank.desc())
                .limit(page_size + 1)
            ).all()

    return rank, snippet, execute_search_statement


def _search_users(session, search_statement, title_only, next_rank, page_size, context, include_users):
    if not include_users:
        return []
    rank, snippet, execute_search_statement = _gen_search_elements(
        search_statement,
        title_only,
        next_rank,
        page_size,
        [User.username, User.name],
        [User.city],
        [User.about_me],
        [User.my_travels, User.things_i_like, User.about_place, User.additional_information],
    )

    users = execute_search_statement(session, select(User, rank, snippet).where_users_visible(context))

    return [
        search_pb2.Result(
            rank=rank,
            user=user_model_to_pb(page, session, context),
            snippet=snippet,
        )
        for page, rank, snippet in users
    ]


def _search_pages(session, search_statement, title_only, next_rank, page_size, context, include_places, include_guides):
    rank, snippet, execute_search_statement = _gen_search_elements(
        search_statement,
        title_only,
        next_rank,
        page_size,
        [PageVersion.title],
        [PageVersion.address],
        [],
        [PageVersion.content],
    )
    if not include_places and not include_guides:
        return []

    latest_pages = (
        select(func.max(PageVersion.id).label("id"))
        .join(Page, Page.id == PageVersion.page_id)
        .where(
            or_(
                (Page.type == PageType.place) if include_places else False,
                (Page.type == PageType.guide) if include_guides else False,
            )
        )
        .group_by(PageVersion.page_id)
        .subquery()
    )

    pages = execute_search_statement(
        session,
        select(Page, rank, snippet)
        .join(PageVersion, PageVersion.page_id == Page.id)
        .join(latest_pages, latest_pages.c.id == PageVersion.id),
    )

    return [
        search_pb2.Result(
            rank=rank,
            place=page_to_pb(session, page, context) if page.type == PageType.place else None,
            guide=page_to_pb(session, page, context) if page.type == PageType.guide else None,
            snippet=snippet,
        )
        for page, rank, snippet in pages
    ]


def _search_events(session, search_statement, title_only, next_rank, page_size, context):
    rank, snippet, execute_search_statement = _gen_search_elements(
        search_statement,
        title_only,
        next_rank,
        page_size,
        [Event.title],
        [EventOccurrence.address, EventOccurrence.link],
        [],
        [EventOccurrence.content],
    )

    occurrences = execute_search_statement(
        session,
        select(EventOccurrence, rank, snippet)
        .join(Event, Event.id == EventOccurrence.event_id)
        .where(EventOccurrence.end_time >= func.now()),
    )

    return [
        search_pb2.Result(
            rank=rank,
            event=event_to_pb(session, occurrence, context),
            snippet=snippet,
        )
        for occurrence, rank, snippet in occurrences
    ]


def _search_clusters(
        session, search_statement, title_only, next_rank, page_size, context, include_communities, include_groups
):
    if not include_communities and not include_groups:
        return []

    rank, snippet, execute_search_statement = _gen_search_elements(
        search_statement,
        title_only,
        next_rank,
        page_size,
        [Cluster.name],
        [PageVersion.address, PageVersion.title],
        [Cluster.description],
        [PageVersion.content],
    )

    latest_pages = (
        select(func.max(PageVersion.id).label("id"))
        .join(Page, Page.id == PageVersion.page_id)
        .where(Page.type == PageType.main_page)
        .group_by(PageVersion.page_id)
        .subquery()
    )

    clusters = execute_search_statement(
        session,
        select(Cluster, rank, snippet)
        .join(Page, Page.owner_cluster_id == Cluster.id)
        .join(PageVersion, PageVersion.page_id == Page.id)
        .join(latest_pages, latest_pages.c.id == PageVersion.id)
        .where(Cluster.is_official_cluster if include_communities and not include_groups else True)
        .where(~Cluster.is_official_cluster if not include_communities and include_groups else True),
    )

    return [
        search_pb2.Result(
            rank=rank,
            community=(
                community_to_pb(session, cluster.official_cluster_for_node, context)
                if cluster.is_official_cluster
                else None
            ),
            group=group_to_pb(session, cluster, context) if not cluster.is_official_cluster else None,
            snippet=snippet,
        )
        for cluster, rank, snippet in clusters
    ]


class Search(search_pb2_grpc.SearchServicer):
    def Search(self, request, context, session):
        page_size = min(MAX_PAGINATION_LENGTH, request.page_size or MAX_PAGINATION_LENGTH)
        # this is not an ideal page token, some results have equal rank (unlikely)
        next_rank = float(request.page_token) if request.page_token else None
<<<<<<< HEAD
        with session_scope() as session:
            all_results = (
                    _search_users(
                        session,
                        request.query,
                        request.title_only,
                        next_rank,
                        page_size,
                        context,
                        request.include_users,
                    )
                    + _search_pages(
=======

        all_results = (
            _search_users(
>>>>>>> ff4abd80
                session,
                request.query,
                request.title_only,
                next_rank,
                page_size,
                context,
<<<<<<< HEAD
                request.include_places,
                request.include_guides,
            )
                    + _search_events(
                session,
                request.query,
                request.title_only,
                next_rank,
                page_size,
                context,
            )
                    + _search_clusters(
                session,
                request.query,
                request.title_only,
                next_rank,
                page_size,
                context,
                request.include_communities,
                request.include_groups,
            )
=======
                request.include_users,
>>>>>>> ff4abd80
            )
            + _search_pages(
                session,
                request.query,
                request.title_only,
                next_rank,
                page_size,
                context,
                request.include_places,
                request.include_guides,
            )
            + _search_events(
                session,
                request.query,
                request.title_only,
                next_rank,
                page_size,
                context,
            )
            + _search_clusters(
                session,
                request.query,
                request.title_only,
                next_rank,
                page_size,
                context,
                request.include_communities,
                request.include_groups,
            )
        )
        all_results.sort(key=lambda result: result.rank, reverse=True)
        return search_pb2.SearchRes(
            results=all_results[:page_size],
            next_page_token=str(all_results[page_size].rank) if len(all_results) > page_size else None,
        )

<<<<<<< HEAD
    def UserSearch(self, request, context):
        with session_scope() as session:
            user = session.execute(select(User).where(User.id == context.user_id)).scalar_one()

            statement = select(User).where_users_visible(context)
            if request.HasField("query"):
                if request.query_name_only:
                    statement = statement.where(
                        or_(
                            User.name.ilike(f"%{request.query.value}%"), User.username.ilike(f"%{request.query.value}%")
                        )
                    )
                else:
                    statement = statement.where(
                        or_(
                            User.name.ilike(f"%{request.query.value}%"),
                            User.username.ilike(f"%{request.query.value}%"),
                            User.city.ilike(f"%{request.query.value}%"),
                            User.hometown.ilike(f"%{request.query.value}%"),
                            User.about_me.ilike(f"%{request.query.value}%"),
                            User.my_travels.ilike(f"%{request.query.value}%"),
                            User.things_i_like.ilike(f"%{request.query.value}%"),
                            User.about_place.ilike(f"%{request.query.value}%"),
                            User.additional_information.ilike(f"%{request.query.value}%"),

                        )
                    )
            conversational_fluent_filter_values = [
                fluency2sql[api_pb2.LanguageAbility.Fluency.FLUENCY_CONVERSATIONAL],
                fluency2sql[api_pb2.LanguageAbility.Fluency.FLUENCY_FLUENT]
            ]

            # add interests in profile and as filter.
            if request.HasField("last_active"):
                raw_dt = to_aware_datetime(request.last_active)
                statement = statement.where(User.last_active >= last_active_coarsen(raw_dt))

            if len(request.gender) > 0:
                if not has_strong_verification(session, user):
                    context.abort(grpc.StatusCode.FAILED_PRECONDITION, errors.NEED_STRONG_VERIFICATION)
                elif user.gender not in request.gender:
                    context.abort(grpc.StatusCode.FAILED_PRECONDITION, errors.MUST_INCLUDE_OWN_GENDER)
                else:
                    statement = statement.where(User.gender.in_(request.gender))
=======
    def UserSearch(self, request, context, session):
        user = session.execute(select(User).where(User.id == context.user_id)).scalar_one()
>>>>>>> ff4abd80

        statement = select(User).where_users_visible(context)
        if request.HasField("query"):
            if request.query_name_only:
                statement = statement.where(
                    or_(User.name.ilike(f"%{request.query.value}%"), User.username.ilike(f"%{request.query.value}%"))
                )
            else:
                statement = statement.where(
                    or_(
                        User.name.ilike(f"%{request.query.value}%"),
                        User.username.ilike(f"%{request.query.value}%"),
                        User.city.ilike(f"%{request.query.value}%"),
                        User.hometown.ilike(f"%{request.query.value}%"),
                        User.about_me.ilike(f"%{request.query.value}%"),
                        User.my_travels.ilike(f"%{request.query.value}%"),
                        User.things_i_like.ilike(f"%{request.query.value}%"),
                        User.about_place.ilike(f"%{request.query.value}%"),
                        User.additional_information.ilike(f"%{request.query.value}%"),
                    )
                )
<<<<<<< HEAD
            if len(request.parking_details_filter) > 0:
                statement = statement.where(
                    User.parking_details.in_([parkingdetails2sql[det] for det in request.parking_details_filter])
                )
            # limits/default could be handled on the front end as well
            if request.HasField('age_min'):
                min_age = request.age_min.value
            else:
                min_age = 18
            statement = statement.where(User.age >= min_age)

            if request.HasField('age_max'):
                max_age = request.age_max.value
            else:
                max_age = 200
            statement = statement.where(User.age <= max_age)
            
            if len(request.languages_filter) > 0:
                statement = statement.where(
                    User.language_abilities.any(LanguageAbility.fluency.in_(fluency_filter_values)))
            if request.HasField("profile_completed"):
                statement = statement.where(User.has_completed_profile == request.profile_completed.value)
            if request.HasField("guests"):
                statement = statement.where(User.max_guests >= request.guests.value)
            if request.HasField("last_minute"):
                statement = statement.where(User.last_minute == request.last_minute.value)
            if request.HasField("has_pets"):
                statement = statement.where(User.has_pets == request.has_pets.value)
            if request.HasField("accepts_pets"):
                statement = statement.where(User.accepts_pets == request.accepts_pets.value)
            if request.HasField("has_kids"):
                statement = statement.where(User.has_kids == request.has_kids.value)
            if request.HasField("accepts_kids"):
                statement = statement.where(User.accepts_kids == request.accepts_kids.value)
            if request.HasField("has_housemates"):
                statement = statement.where(User.has_housemates == request.has_housemates.value)
            if request.HasField("wheelchair_accessible"):
                statement = statement.where(User.wheelchair_accessible == request.wheelchair_accessible.value)
            if request.HasField("smokes_at_home"):
                statement = statement.where(User.smokes_at_home == request.smokes_at_home.value)
            if request.HasField("drinking_allowed"):
                statement = statement.where(User.drinking_allowed == request.drinking_allowed.value)
            if request.HasField("drinks_at_home"):
                statement = statement.where(User.drinks_at_home == request.drinks_at_home.value)
            if request.HasField("parking"):
                statement = statement.where(User.parking == request.parking.value)
            if request.HasField("camping_ok"):
                statement = statement.where(User.camping_ok == request.camping_ok.value)

            if request.HasField("search_in_area"):
                # EPSG4326 measures distance in decimal degress
                # we want to check whether two circles overlap, so check if the distance between their centers is less
                # than the sum of their radii, divided by 111111 m ~= 1 degree (at the equator)
                search_point = create_coordinate(request.search_in_area.lat, request.search_in_area.lng)
                statement = statement.where(
                    func.ST_DWithin(
                        # old:
                        # User.geom, search_point, (User.geom_radius + request.search_in_area.radius) / 111111
                        # this is an optimization that speeds up the db queries since it doesn't need to look up the user's geom radius
                        User.geom,
                        search_point,
                        (1000 + request.search_in_area.radius) / 111111,
                    )
=======

        if request.HasField("last_active"):
            raw_dt = to_aware_datetime(request.last_active)
            statement = statement.where(User.last_active >= last_active_coarsen(raw_dt))

        if len(request.gender) > 0:
            if not has_strong_verification(session, user):
                context.abort(grpc.StatusCode.FAILED_PRECONDITION, errors.NEED_STRONG_VERIFICATION)
            elif user.gender not in request.gender:
                context.abort(grpc.StatusCode.FAILED_PRECONDITION, errors.MUST_INCLUDE_OWN_GENDER)
            else:
                statement = statement.where(User.gender.in_(request.gender))

        if len(request.hosting_status_filter) > 0:
            statement = statement.where(
                User.hosting_status.in_([hostingstatus2sql[status] for status in request.hosting_status_filter])
            )
        if len(request.meetup_status_filter) > 0:
            statement = statement.where(
                User.meetup_status.in_([meetupstatus2sql[status] for status in request.meetup_status_filter])
            )
        if len(request.smoking_location_filter) > 0:
            statement = statement.where(
                User.smoking_allowed.in_([smokinglocation2sql[loc] for loc in request.smoking_location_filter])
            )
        if len(request.sleeping_arrangement_filter) > 0:
            statement = statement.where(
                User.sleeping_arrangement.in_(
                    [sleepingarrangement2sql[arr] for arr in request.sleeping_arrangement_filter]
>>>>>>> ff4abd80
                )
            )
        if len(request.parking_details_filter) > 0:
            statement = statement.where(
                User.parking_details.in_([parkingdetails2sql[det] for det in request.parking_details_filter])
            )
        if request.HasField("profile_completed"):
            statement = statement.where(User.has_completed_profile == request.profile_completed.value)
        if request.HasField("guests"):
            statement = statement.where(User.max_guests >= request.guests.value)
        if request.HasField("last_minute"):
            statement = statement.where(User.last_minute == request.last_minute.value)
        if request.HasField("has_pets"):
            statement = statement.where(User.has_pets == request.has_pets.value)
        if request.HasField("accepts_pets"):
            statement = statement.where(User.accepts_pets == request.accepts_pets.value)
        if request.HasField("has_kids"):
            statement = statement.where(User.has_kids == request.has_kids.value)
        if request.HasField("accepts_kids"):
            statement = statement.where(User.accepts_kids == request.accepts_kids.value)
        if request.HasField("has_housemates"):
            statement = statement.where(User.has_housemates == request.has_housemates.value)
        if request.HasField("wheelchair_accessible"):
            statement = statement.where(User.wheelchair_accessible == request.wheelchair_accessible.value)
        if request.HasField("smokes_at_home"):
            statement = statement.where(User.smokes_at_home == request.smokes_at_home.value)
        if request.HasField("drinking_allowed"):
            statement = statement.where(User.drinking_allowed == request.drinking_allowed.value)
        if request.HasField("drinks_at_home"):
            statement = statement.where(User.drinks_at_home == request.drinks_at_home.value)
        if request.HasField("parking"):
            statement = statement.where(User.parking == request.parking.value)
        if request.HasField("camping_ok"):
            statement = statement.where(User.camping_ok == request.camping_ok.value)

        if request.HasField("search_in_area"):
            # EPSG4326 measures distance in decimal degress
            # we want to check whether two circles overlap, so check if the distance between their centers is less
            # than the sum of their radii, divided by 111111 m ~= 1 degree (at the equator)
            search_point = create_coordinate(request.search_in_area.lat, request.search_in_area.lng)
            statement = statement.where(
                func.ST_DWithin(
                    # old:
                    # User.geom, search_point, (User.geom_radius + request.search_in_area.radius) / 111111
                    # this is an optimization that speeds up the db queries since it doesn't need to look up the user's geom radius
                    User.geom,
                    search_point,
                    (1000 + request.search_in_area.radius) / 111111,
                )
            )
        if request.HasField("search_in_rectangle"):
            statement = statement.where(
                func.ST_Within(
                    User.geom,
                    func.ST_MakeEnvelope(
                        request.search_in_rectangle.lng_min,
                        request.search_in_rectangle.lat_min,
                        request.search_in_rectangle.lng_max,
                        request.search_in_rectangle.lat_max,
                        4326,
                    ),
                )
            )
        if request.HasField("search_in_community_id"):
            # could do a join here as well, but this is just simpler
            node = session.execute(select(Node).where(Node.id == request.search_in_community_id)).scalar_one_or_none()
            if not node:
                context.abort(grpc.StatusCode.NOT_FOUND, errors.COMMUNITY_NOT_FOUND)
            statement = statement.where(func.ST_Contains(node.geom, User.geom))

        if request.only_with_references:
            statement = statement.join(Reference, Reference.to_user_id == User.id)

        # TODO:
        # google.protobuf.StringValue language = 11;
        # bool friends_only = 13;
        # google.protobuf.UInt32Value age_min = 14;
        # google.protobuf.UInt32Value age_max = 15;

        page_size = min(MAX_PAGINATION_LENGTH, request.page_size or MAX_PAGINATION_LENGTH)
        next_recommendation_score = float(decrypt_page_token(request.page_token)) if request.page_token else 1e10

        statement = (
            statement.where(User.recommendation_score <= next_recommendation_score)
            .order_by(User.recommendation_score.desc())
            .limit(page_size + 1)
        )
        users = session.execute(statement).scalars().all()

        return search_pb2.UserSearchRes(
            results=[
                search_pb2.Result(
                    rank=1,
                    user=user_model_to_pb(user, session, context),
                )
                for user in users[:page_size]
            ],
            next_page_token=(
                encrypt_page_token(str(users[-1].recommendation_score)) if len(users) > page_size else None
            ),
        )

    def EventSearch(self, request, context, session):
        statement = (
            select(EventOccurrence).join(Event, Event.id == EventOccurrence.event_id).where(~EventOccurrence.is_deleted)
        )

        if request.HasField("query"):
            if request.query_title_only:
                statement = statement.where(Event.title.ilike(f"%{request.query.value}%"))
            else:
                statement = statement.where(
                    or_(
                        Event.title.ilike(f"%{request.query.value}%"),
                        EventOccurrence.content.ilike(f"%{request.query.value}%"),
                        EventOccurrence.address.ilike(f"%{request.query.value}%"),
                    )
                )

        if request.only_online:
            statement = statement.where(EventOccurrence.geom == None)
        elif request.only_offline:
            statement = statement.where(EventOccurrence.geom != None)

        if request.subscribed or request.attending or request.organizing or request.my_communities:
            where_ = []

            if request.subscribed:
                statement = statement.outerjoin(
                    EventSubscription,
                    and_(EventSubscription.event_id == Event.id, EventSubscription.user_id == context.user_id),
                )
                where_.append(EventSubscription.user_id != None)
            if request.organizing:
                statement = statement.outerjoin(
                    EventOrganizer,
                    and_(EventOrganizer.event_id == Event.id, EventOrganizer.user_id == context.user_id),
                )
                where_.append(EventOrganizer.user_id != None)
            if request.attending:
                statement = statement.outerjoin(
                    EventOccurrenceAttendee,
                    and_(
                        EventOccurrenceAttendee.occurrence_id == EventOccurrence.id,
                        EventOccurrenceAttendee.user_id == context.user_id,
                    ),
                )
                where_.append(EventOccurrenceAttendee.user_id != None)
            if request.my_communities:
                my_communities = (
                    session.execute(
                        select(Node.id)
                        .join(Cluster, Cluster.parent_node_id == Node.id)
                        .join(ClusterSubscription, ClusterSubscription.cluster_id == Cluster.id)
                        .where(ClusterSubscription.user_id == context.user_id)
                        .where(Cluster.is_official_cluster)
                        .order_by(Node.id)
                        .limit(100000)
                    )
                    .scalars()
                    .all()
                )
                where_.append(Event.parent_node_id.in_(my_communities))

            statement = statement.where(or_(*where_))

        if not request.include_cancelled:
            statement = statement.where(~EventOccurrence.is_cancelled)

        if request.HasField("search_in_area"):
            # EPSG4326 measures distance in decimal degress
            # we want to check whether two circles overlap, so check if the distance between their centers is less
            # than the sum of their radii, divided by 111111 m ~= 1 degree (at the equator)
            search_point = create_coordinate(request.search_in_area.lat, request.search_in_area.lng)
            statement = statement.where(
                func.ST_DWithin(
                    # old:
                    # User.geom, search_point, (User.geom_radius + request.search_in_area.radius) / 111111
                    # this is an optimization that speeds up the db queries since it doesn't need to look up the user's geom radius
                    EventOccurrence.geom,
                    search_point,
                    (1000 + request.search_in_area.radius) / 111111,
                )
            )
        if request.HasField("search_in_rectangle"):
            statement = statement.where(
                func.ST_Within(
                    EventOccurrence.geom,
                    func.ST_MakeEnvelope(
                        request.search_in_rectangle.lng_min,
                        request.search_in_rectangle.lat_min,
                        request.search_in_rectangle.lng_max,
                        request.search_in_rectangle.lat_max,
                        4326,
                    ),
                )
            )
        if request.HasField("search_in_community_id"):
            # could do a join here as well, but this is just simpler
            node = session.execute(select(Node).where(Node.id == request.search_in_community_id)).scalar_one_or_none()
            if not node:
                context.abort(grpc.StatusCode.NOT_FOUND, errors.COMMUNITY_NOT_FOUND)
            statement = statement.where(func.ST_Contains(node.geom, EventOccurrence.geom))

        if request.HasField("after"):
            statement = statement.where(EventOccurrence.start_time > to_aware_datetime(request.after))
        if request.HasField("before"):
            statement = statement.where(EventOccurrence.end_time < to_aware_datetime(request.before))

        page_size = min(MAX_PAGINATION_LENGTH, request.page_size or MAX_PAGINATION_LENGTH)
        # the page token is a unix timestamp of where we left off
        page_token = dt_from_millis(int(request.page_token)) if request.page_token else now()

        if not request.past:
            statement = statement.where(EventOccurrence.end_time > page_token - timedelta(seconds=1)).order_by(
                EventOccurrence.start_time.asc()
            )
        else:
            statement = statement.where(EventOccurrence.end_time < page_token + timedelta(seconds=1)).order_by(
                EventOccurrence.start_time.desc()
            )

        statement = statement.limit(page_size + 1)
        occurrences = session.execute(statement).scalars().all()

        return search_pb2.EventSearchRes(
            events=[event_to_pb(session, occurrence, context) for occurrence in occurrences[:page_size]],
            next_page_token=(str(millis_from_dt(occurrences[-1].end_time)) if len(occurrences) > page_size else None),
        )<|MERGE_RESOLUTION|>--- conflicted
+++ resolved
@@ -342,55 +342,16 @@
         page_size = min(MAX_PAGINATION_LENGTH, request.page_size or MAX_PAGINATION_LENGTH)
         # this is not an ideal page token, some results have equal rank (unlikely)
         next_rank = float(request.page_token) if request.page_token else None
-<<<<<<< HEAD
-        with session_scope() as session:
-            all_results = (
-                    _search_users(
-                        session,
-                        request.query,
-                        request.title_only,
-                        next_rank,
-                        page_size,
-                        context,
-                        request.include_users,
-                    )
-                    + _search_pages(
-=======
 
         all_results = (
             _search_users(
->>>>>>> ff4abd80
                 session,
                 request.query,
                 request.title_only,
                 next_rank,
                 page_size,
                 context,
-<<<<<<< HEAD
-                request.include_places,
-                request.include_guides,
-            )
-                    + _search_events(
-                session,
-                request.query,
-                request.title_only,
-                next_rank,
-                page_size,
-                context,
-            )
-                    + _search_clusters(
-                session,
-                request.query,
-                request.title_only,
-                next_rank,
-                page_size,
-                context,
-                request.include_communities,
-                request.include_groups,
-            )
-=======
                 request.include_users,
->>>>>>> ff4abd80
             )
             + _search_pages(
                 session,
@@ -427,55 +388,8 @@
             next_page_token=str(all_results[page_size].rank) if len(all_results) > page_size else None,
         )
 
-<<<<<<< HEAD
-    def UserSearch(self, request, context):
-        with session_scope() as session:
-            user = session.execute(select(User).where(User.id == context.user_id)).scalar_one()
-
-            statement = select(User).where_users_visible(context)
-            if request.HasField("query"):
-                if request.query_name_only:
-                    statement = statement.where(
-                        or_(
-                            User.name.ilike(f"%{request.query.value}%"), User.username.ilike(f"%{request.query.value}%")
-                        )
-                    )
-                else:
-                    statement = statement.where(
-                        or_(
-                            User.name.ilike(f"%{request.query.value}%"),
-                            User.username.ilike(f"%{request.query.value}%"),
-                            User.city.ilike(f"%{request.query.value}%"),
-                            User.hometown.ilike(f"%{request.query.value}%"),
-                            User.about_me.ilike(f"%{request.query.value}%"),
-                            User.my_travels.ilike(f"%{request.query.value}%"),
-                            User.things_i_like.ilike(f"%{request.query.value}%"),
-                            User.about_place.ilike(f"%{request.query.value}%"),
-                            User.additional_information.ilike(f"%{request.query.value}%"),
-
-                        )
-                    )
-            conversational_fluent_filter_values = [
-                fluency2sql[api_pb2.LanguageAbility.Fluency.FLUENCY_CONVERSATIONAL],
-                fluency2sql[api_pb2.LanguageAbility.Fluency.FLUENCY_FLUENT]
-            ]
-
-            # add interests in profile and as filter.
-            if request.HasField("last_active"):
-                raw_dt = to_aware_datetime(request.last_active)
-                statement = statement.where(User.last_active >= last_active_coarsen(raw_dt))
-
-            if len(request.gender) > 0:
-                if not has_strong_verification(session, user):
-                    context.abort(grpc.StatusCode.FAILED_PRECONDITION, errors.NEED_STRONG_VERIFICATION)
-                elif user.gender not in request.gender:
-                    context.abort(grpc.StatusCode.FAILED_PRECONDITION, errors.MUST_INCLUDE_OWN_GENDER)
-                else:
-                    statement = statement.where(User.gender.in_(request.gender))
-=======
     def UserSearch(self, request, context, session):
         user = session.execute(select(User).where(User.id == context.user_id)).scalar_one()
->>>>>>> ff4abd80
 
         statement = select(User).where_users_visible(context)
         if request.HasField("query"):
@@ -495,13 +409,49 @@
                         User.things_i_like.ilike(f"%{request.query.value}%"),
                         User.about_place.ilike(f"%{request.query.value}%"),
                         User.additional_information.ilike(f"%{request.query.value}%"),
+
                     )
                 )
-<<<<<<< HEAD
-            if len(request.parking_details_filter) > 0:
-                statement = statement.where(
-                    User.parking_details.in_([parkingdetails2sql[det] for det in request.parking_details_filter])
-                )
+            conversational_fluent_filter_values = [
+                fluency2sql[api_pb2.LanguageAbility.Fluency.FLUENCY_CONVERSATIONAL],
+                fluency2sql[api_pb2.LanguageAbility.Fluency.FLUENCY_FLUENT]
+            ]
+
+            # add interests in profile and as filter.
+        if request.HasField("last_active"):
+            raw_dt = to_aware_datetime(request.last_active)
+            statement = statement.where(User.last_active >= last_active_coarsen(raw_dt))
+
+        if len(request.gender) > 0:
+            if not has_strong_verification(session, user):
+                context.abort(grpc.StatusCode.FAILED_PRECONDITION, errors.NEED_STRONG_VERIFICATION)
+            elif user.gender not in request.gender:
+                context.abort(grpc.StatusCode.FAILED_PRECONDITION, errors.MUST_INCLUDE_OWN_GENDER)
+            else:
+                statement = statement.where(User.gender.in_(request.gender))
+
+        if len(request.hosting_status_filter) > 0:
+            statement = statement.where(
+                User.hosting_status.in_([hostingstatus2sql[status] for status in request.hosting_status_filter])
+            )
+        if len(request.meetup_status_filter) > 0:
+            statement = statement.where(
+                User.meetup_status.in_([meetupstatus2sql[status] for status in request.meetup_status_filter])
+            )
+        if len(request.smoking_location_filter) > 0:
+            statement = statement.where(
+                User.smoking_allowed.in_([smokinglocation2sql[loc] for loc in request.smoking_location_filter])
+            )
+        if len(request.sleeping_arrangement_filter) > 0:
+            statement = statement.where(
+                User.sleeping_arrangement.in_(
+                    [sleepingarrangement2sql[arr] for arr in request.sleeping_arrangement_filter]
+                )
+            )
+        if len(request.parking_details_filter) > 0:
+            statement = statement.where(
+                User.parking_details.in_([parkingdetails2sql[det] for det in request.parking_details_filter])
+            )
             # limits/default could be handled on the front end as well
             if request.HasField('age_min'):
                 min_age = request.age_min.value
@@ -518,86 +468,6 @@
             if len(request.languages_filter) > 0:
                 statement = statement.where(
                     User.language_abilities.any(LanguageAbility.fluency.in_(fluency_filter_values)))
-            if request.HasField("profile_completed"):
-                statement = statement.where(User.has_completed_profile == request.profile_completed.value)
-            if request.HasField("guests"):
-                statement = statement.where(User.max_guests >= request.guests.value)
-            if request.HasField("last_minute"):
-                statement = statement.where(User.last_minute == request.last_minute.value)
-            if request.HasField("has_pets"):
-                statement = statement.where(User.has_pets == request.has_pets.value)
-            if request.HasField("accepts_pets"):
-                statement = statement.where(User.accepts_pets == request.accepts_pets.value)
-            if request.HasField("has_kids"):
-                statement = statement.where(User.has_kids == request.has_kids.value)
-            if request.HasField("accepts_kids"):
-                statement = statement.where(User.accepts_kids == request.accepts_kids.value)
-            if request.HasField("has_housemates"):
-                statement = statement.where(User.has_housemates == request.has_housemates.value)
-            if request.HasField("wheelchair_accessible"):
-                statement = statement.where(User.wheelchair_accessible == request.wheelchair_accessible.value)
-            if request.HasField("smokes_at_home"):
-                statement = statement.where(User.smokes_at_home == request.smokes_at_home.value)
-            if request.HasField("drinking_allowed"):
-                statement = statement.where(User.drinking_allowed == request.drinking_allowed.value)
-            if request.HasField("drinks_at_home"):
-                statement = statement.where(User.drinks_at_home == request.drinks_at_home.value)
-            if request.HasField("parking"):
-                statement = statement.where(User.parking == request.parking.value)
-            if request.HasField("camping_ok"):
-                statement = statement.where(User.camping_ok == request.camping_ok.value)
-
-            if request.HasField("search_in_area"):
-                # EPSG4326 measures distance in decimal degress
-                # we want to check whether two circles overlap, so check if the distance between their centers is less
-                # than the sum of their radii, divided by 111111 m ~= 1 degree (at the equator)
-                search_point = create_coordinate(request.search_in_area.lat, request.search_in_area.lng)
-                statement = statement.where(
-                    func.ST_DWithin(
-                        # old:
-                        # User.geom, search_point, (User.geom_radius + request.search_in_area.radius) / 111111
-                        # this is an optimization that speeds up the db queries since it doesn't need to look up the user's geom radius
-                        User.geom,
-                        search_point,
-                        (1000 + request.search_in_area.radius) / 111111,
-                    )
-=======
-
-        if request.HasField("last_active"):
-            raw_dt = to_aware_datetime(request.last_active)
-            statement = statement.where(User.last_active >= last_active_coarsen(raw_dt))
-
-        if len(request.gender) > 0:
-            if not has_strong_verification(session, user):
-                context.abort(grpc.StatusCode.FAILED_PRECONDITION, errors.NEED_STRONG_VERIFICATION)
-            elif user.gender not in request.gender:
-                context.abort(grpc.StatusCode.FAILED_PRECONDITION, errors.MUST_INCLUDE_OWN_GENDER)
-            else:
-                statement = statement.where(User.gender.in_(request.gender))
-
-        if len(request.hosting_status_filter) > 0:
-            statement = statement.where(
-                User.hosting_status.in_([hostingstatus2sql[status] for status in request.hosting_status_filter])
-            )
-        if len(request.meetup_status_filter) > 0:
-            statement = statement.where(
-                User.meetup_status.in_([meetupstatus2sql[status] for status in request.meetup_status_filter])
-            )
-        if len(request.smoking_location_filter) > 0:
-            statement = statement.where(
-                User.smoking_allowed.in_([smokinglocation2sql[loc] for loc in request.smoking_location_filter])
-            )
-        if len(request.sleeping_arrangement_filter) > 0:
-            statement = statement.where(
-                User.sleeping_arrangement.in_(
-                    [sleepingarrangement2sql[arr] for arr in request.sleeping_arrangement_filter]
->>>>>>> ff4abd80
-                )
-            )
-        if len(request.parking_details_filter) > 0:
-            statement = statement.where(
-                User.parking_details.in_([parkingdetails2sql[det] for det in request.parking_details_filter])
-            )
         if request.HasField("profile_completed"):
             statement = statement.where(User.has_completed_profile == request.profile_completed.value)
         if request.HasField("guests"):
