--- conflicted
+++ resolved
@@ -3,13 +3,8 @@
 from sqlalchemy.sql import func, or_
 
 from couchers import errors
-<<<<<<< HEAD
-from couchers.db import get_friends_status, session_scope
-from couchers.models import Conversation, GroupChat, GroupChatRole, GroupChatSubscription, Message, MessageType, User
-=======
 from couchers.db import are_friends, session_scope
 from couchers.models import Conversation, GroupChat, GroupChatRole, GroupChatSubscription, Message, MessageType
->>>>>>> 313c4385
 from couchers.utils import Timestamp_from_datetime
 from pb import api_pb2, conversations_pb2, conversations_pb2_grpc
 
@@ -415,15 +410,9 @@
             )
             session.add(your_subscription)
 
-<<<<<<< HEAD
-            for recipient in recipient_user_ids:
-                if get_friends_status(session, context.user_id, recipient) != api_pb2.User.FriendshipStatus.FRIENDS:
-                    if len(recipient_user_ids) > 1:
-=======
             for recipient in request.recipient_user_ids:
                 if not are_friends(session, context.user_id, recipient):
                     if len(request.recipient_user_ids) > 1:
->>>>>>> 313c4385
                         context.abort(grpc.StatusCode.FAILED_PRECONDITION, errors.GROUP_CHAT_ONLY_ADD_FRIENDS)
                     else:
                         context.abort(grpc.StatusCode.FAILED_PRECONDITION, errors.DIRECT_MESSAGE_ONLY_FRIENDS)
