import json
import logging

import grpc
from google.protobuf import empty_pb2

from couchers import errors
from couchers.config import config
from couchers.models import (
    HostingStatus,
    MeetupStatus,
    Notification,
    NotificationDeliveryType,
    PushNotificationSubscription,
    User,
)
from couchers.notifications.push import get_vapid_public_key, push_to_subscription, push_to_user
from couchers.notifications.push_api import decode_key
from couchers.notifications.render import render_notification
from couchers.notifications.settings import PreferenceNotUserEditableError, get_user_setting_groups, set_preference
from couchers.notifications.utils import enum_from_topic_action
from couchers.sql import couchers_select as select
from couchers.utils import Timestamp_from_datetime
from proto import notifications_pb2, notifications_pb2_grpc

logger = logging.getLogger(__name__)
MAX_PAGINATION_LENGTH = 100


def notification_to_pb(user, notification: Notification):
    rendered = render_notification(user, notification)
    return notifications_pb2.Notification(
        notification_id=notification.id,
        created=Timestamp_from_datetime(notification.created),
        topic=notification.topic_action.topic,
        action=notification.topic_action.action,
        key=notification.key,
        title=rendered.push_title,
        body=rendered.push_body,
        icon=rendered.push_icon,
        url=rendered.push_url,
    )


class Notifications(notifications_pb2_grpc.NotificationsServicer):
    def GetNotificationSettings(self, request, context, session):
        user = session.execute(select(User).where(User.id == context.user_id)).scalar_one()
        return notifications_pb2.GetNotificationSettingsRes(
            do_not_email_enabled=user.do_not_email,
            groups=get_user_setting_groups(user.id),
        )

    def SetNotificationSettings(self, request, context, session):
        user = session.execute(select(User).where(User.id == context.user_id)).scalar_one()
        user.do_not_email = request.enable_do_not_email
        if request.enable_do_not_email:
            user.hosting_status = HostingStatus.cant_host
            user.meetup_status = MeetupStatus.does_not_want_to_meetup
        for preference in request.preferences:
            topic_action = enum_from_topic_action.get((preference.topic, preference.action), None)
            if not topic_action:
                context.abort(grpc.StatusCode.NOT_FOUND, errors.INVALID_NOTIFICATION_PREFERENCE)
            delivery_types = {t.name for t in NotificationDeliveryType}
            if preference.delivery_method not in delivery_types:
                context.abort(grpc.StatusCode.NOT_FOUND, errors.INVALID_DELIVERY_METHOD)
            delivery_type = NotificationDeliveryType[preference.delivery_method]
            try:
                set_preference(session, user.id, topic_action, delivery_type, preference.enabled)
            except PreferenceNotUserEditableError:
                context.abort(grpc.StatusCode.FAILED_PRECONDITION, errors.CANNOT_EDIT_THAT_NOTIFICATION_PREFERENCE)
        return notifications_pb2.GetNotificationSettingsRes(
            do_not_email_enabled=user.do_not_email,
            groups=get_user_setting_groups(user.id),
        )

    def ListNotifications(self, request, context, session):
        user = session.execute(select(User).where(User.id == context.user_id)).scalar_one()
        page_size = min(MAX_PAGINATION_LENGTH, request.page_size or MAX_PAGINATION_LENGTH)
        next_notification_id = int(request.page_token) if request.page_token else 2**50
        notifications = (
            session.execute(
                select(Notification)
                .where(Notification.user_id == context.user_id)
                .where(Notification.id <= next_notification_id)
                .order_by(Notification.id.desc())
                .limit(page_size + 1)
            )
            .scalars()
            .all()
        )
        return notifications_pb2.ListNotificationsRes(
            notifications=[notification_to_pb(user, notification) for notification in notifications[:page_size]],
            next_page_token=str(notifications[-1].id) if len(notifications) > page_size else None,
        )

    def GetVapidPublicKey(self, request, context, session):
        if not config["PUSH_NOTIFICATIONS_ENABLED"]:
            context.abort(grpc.StatusCode.UNAVAILABLE, errors.PUSH_NOTIFICATIONS_DISABLED)

        return notifications_pb2.GetVapidPublicKeyRes(vapid_public_key=get_vapid_public_key())

<<<<<<< HEAD
    def RegisterPushNotificationSubscription(self, request, context):
        if not config["PUSH_NOTIFICATIONS_ENABLED"]:
            context.abort(grpc.StatusCode.UNAVAILABLE, errors.PUSH_NOTIFICATIONS_DISABLED)

        with session_scope() as session:
            data = json.loads(request.full_subscription_json)
            subscription = PushNotificationSubscription(
                user_id=context.user_id,
                endpoint=data["endpoint"],
                p256dh_key=decode_key(data["keys"]["p256dh"]),
                auth_key=decode_key(data["keys"]["auth"]),
                full_subscription_info=request.full_subscription_json,
                user_agent=request.user_agent,
            )
            session.add(subscription)
            session.flush()
            push_to_subscription(
                session,
                push_notification_subscription_id=subscription.id,
                user_id=context.user_id,
                topic_action="adhoc:setup",
                title="Checking push notifications work!",
                body="Hi, thanks for enabling push notifications!",
            )
=======
    def RegisterPushNotification(self, request, context, session):
        if not config["PUSH_NOTIFICATIONS_ENABLED"]:
            context.abort(grpc.StatusCode.UNAVAILABLE, errors.PUSH_NOTIFICATIONS_DISABLED)

        subscription = PushNotificationSubscription(
            user_id=context.user_id,
            endpoint=request.endpoint,
            p256dh_key=decode_key(request.p256dh_key),
            auth_key=decode_key(request.auth_key),
            full_subscription_info=request.full_subscription_json,
            user_agent=request.user_agent,
        )
        session.add(subscription)
        session.flush()
        sub_id = subscription.id
        push_to_subscription(
            session,
            push_notification_subscription_id=sub_id,
            user_id=context.user_id,
            topic_action="adhoc:setup",
            title="Checking push notifications work!",
            body="Hi, thanks for enabling push notifications!",
        )

>>>>>>> 3b9bd6d7
        return empty_pb2.Empty()

    def SendTestPushNotification(self, request, context, session):
        if not config["PUSH_NOTIFICATIONS_ENABLED"]:
            context.abort(grpc.StatusCode.UNAVAILABLE, errors.PUSH_NOTIFICATIONS_DISABLED)

        push_to_user(
            session,
            user_id=context.user_id,
            topic_action="adhoc:testing",
            title="Checking push notifications work!",
            body="If you see this, then it's working :)",
        )

        return empty_pb2.Empty()<|MERGE_RESOLUTION|>--- conflicted
+++ resolved
@@ -99,33 +99,7 @@
 
         return notifications_pb2.GetVapidPublicKeyRes(vapid_public_key=get_vapid_public_key())
 
-<<<<<<< HEAD
-    def RegisterPushNotificationSubscription(self, request, context):
-        if not config["PUSH_NOTIFICATIONS_ENABLED"]:
-            context.abort(grpc.StatusCode.UNAVAILABLE, errors.PUSH_NOTIFICATIONS_DISABLED)
-
-        with session_scope() as session:
-            data = json.loads(request.full_subscription_json)
-            subscription = PushNotificationSubscription(
-                user_id=context.user_id,
-                endpoint=data["endpoint"],
-                p256dh_key=decode_key(data["keys"]["p256dh"]),
-                auth_key=decode_key(data["keys"]["auth"]),
-                full_subscription_info=request.full_subscription_json,
-                user_agent=request.user_agent,
-            )
-            session.add(subscription)
-            session.flush()
-            push_to_subscription(
-                session,
-                push_notification_subscription_id=subscription.id,
-                user_id=context.user_id,
-                topic_action="adhoc:setup",
-                title="Checking push notifications work!",
-                body="Hi, thanks for enabling push notifications!",
-            )
-=======
-    def RegisterPushNotification(self, request, context, session):
+    def RegisterPushNotificationSubscription(self, request, context, session):
         if not config["PUSH_NOTIFICATIONS_ENABLED"]:
             context.abort(grpc.StatusCode.UNAVAILABLE, errors.PUSH_NOTIFICATIONS_DISABLED)
 
@@ -149,7 +123,6 @@
             body="Hi, thanks for enabling push notifications!",
         )
 
->>>>>>> 3b9bd6d7
         return empty_pb2.Empty()
 
     def SendTestPushNotification(self, request, context, session):
