--- conflicted
+++ resolved
@@ -59,7 +59,6 @@
             user = session.query(User).filter(User.id == context.user_id).one()
 
             if not user.hashed_password:
-<<<<<<< HEAD
                 auth_info = dict(
                     login_method=account_pb2.GetAccountInfoRes.LoginMethod.MAGIC_LINK,
                     has_password=False,
@@ -69,21 +68,8 @@
                     login_method=account_pb2.GetAccountInfoRes.LoginMethod.PASSWORD,
                     has_password=True,
                 )
-            return account_pb2.GetAccountInfoRes(email=user.email, phone=user.phone or "", **auth_info)
-=======
-                login_method = account_pb2.GetAccountInfoRes.LoginMethod.MAGIC_LINK
-                has_password = False
-            else:
-                login_method = account_pb2.GetAccountInfoRes.LoginMethod.PASSWORD
-                has_password = True
-
-            return account_pb2.GetAccountInfoRes(
-                login_method=login_method,
-                has_password=has_password,
-                email=user.email,
-                profile_complete=user.has_completed_profile,
-            )
->>>>>>> 065094bd
+            return account_pb2.GetAccountInfoRes(email=user.email, phone=user.phone or "",
+                                                 profile_complete=user.has_completed_profile, **auth_info)
 
     def ChangePassword(self, request, context):
         """
