--- conflicted
+++ resolved
@@ -137,9 +137,7 @@
                 send_email_changed_confirmation_to_old_email(user, old_email_token, expiry_text)
                 send_email_changed_confirmation_to_new_email(user, new_email_token, expiry_text)
             # session autocommit
-<<<<<<< HEAD
 
-=======
         return empty_pb2.Empty()
 
     def GetContributorFormInfo(self, request, context):
@@ -160,5 +158,4 @@
         with session_scope() as session:
             user = session.query(User).filter(User.id == context.user_id).one()
             user.filled_contributor_form = request.filled_contributor_form
->>>>>>> 36482316
         return empty_pb2.Empty()