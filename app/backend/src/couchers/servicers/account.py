--- conflicted
+++ resolved
@@ -9,23 +9,16 @@
 from couchers.constants import PHONE_REVERIFICATION_INTERVAL, SMS_CODE_ATTEMPTS, SMS_CODE_LIFETIME
 from couchers.crypto import hash_password, urlsafe_secure_token, verify_password, verify_token
 from couchers.db import session_scope
-<<<<<<< HEAD
-from couchers.models import AccountDeletionToken, ContributeOption, ReasonForDeletion, User
-=======
-from couchers.models import ContributeOption, ContributorForm, User
+from couchers.models import AccountDeletionToken, ContributeOption, ContributorForm, ReasonForDeletion, User
 from couchers.notifications.notify import notify
->>>>>>> 99ef2d61
 from couchers.phone import sms
 from couchers.phone.check import is_e164_format, is_known_operator
 from couchers.sql import couchers_select as select
 from couchers.tasks import (
-<<<<<<< HEAD
+    maybe_send_contributor_form_email,
     send_account_deletion_confirmation_email,
     send_account_deletion_successful_email,
     send_account_recovery_email,
-=======
-    maybe_send_contributor_form_email,
->>>>>>> 99ef2d61
     send_email_changed_confirmation_to_new_email,
     send_email_changed_confirmation_to_old_email,
     send_email_changed_notification_email,
@@ -322,88 +315,6 @@
             user.phone_verification_verified = now()
             user.phone_verification_attempts = 0
 
-<<<<<<< HEAD
-        return empty_pb2.Empty()
-
-    def RequestAccountDeletion(self, request, context):
-        """
-        Triggers email with token to confirm deletion
-
-        Frontend should confirm via unique string (i.e. username) before this is called
-        """
-        with session_scope() as session:
-            user = session.execute(select(User).where(User.id == context.user_id)).scalar_one()
-
-            # If account deletion token already exists for user, delete it
-            existing_token = session.execute(
-                select(AccountDeletionToken).where(AccountDeletionToken.user_id == user.id)
-            ).scalar_one_or_none()
-            if existing_token:
-                session.delete(existing_token)
-                session.flush()
-
-            token = send_account_deletion_confirmation_email(user)
-            session.add(token)
-
-            regex = re.compile("[^a-zA-Z]")
-
-            if len(regex.sub("", request.reason)) > 0:  # Discount any messages without real text
-                reason_for_deletion = ReasonForDeletion(user_id=user.id, reason=request.reason)
-                session.add(reason_for_deletion)
-
-        return empty_pb2.Empty()
-
-    def DeleteAccount(self, request, context):
-        """
-        Can only be used to delete active user's account, no one else's
-
-        Since only an active user can make this API call, don't have to worry about user already being deleted
-        """
-        with session_scope() as session:
-            account_deletion_token = session.execute(
-                select(AccountDeletionToken)
-                .where(AccountDeletionToken.user_id == context.user_id)
-                .where(AccountDeletionToken.token == request.token)
-                .where(AccountDeletionToken.expiry > now())
-                .where(AccountDeletionToken.end_time_to_recover < now())
-            ).scalar_one_or_none()
-
-            if not account_deletion_token:
-                context.abort(grpc.StatusCode.NOT_FOUND, errors.INVALID_TOKEN)
-
-            account_deletion_token.end_time_to_recover = now() + timedelta(hours=48)
-            account_deletion_token.user.is_deleted = True
-
-            send_account_deletion_successful_email(account_deletion_token.user, account_deletion_token)
-
-        return account_pb2.DeleteAccountRes(success=True)
-
-    def RecoverAccount(self, request, context):
-        """
-        Recovers account deleted within the past 48 hours
-        """
-        with session_scope() as session:
-            account_deletion_token = session.execute(
-                select(AccountDeletionToken)
-                .where(AccountDeletionToken.token == request.token)
-                .where(AccountDeletionToken.end_time_to_recover > now())
-            ).scalar_one_or_none()
-
-            if not account_deletion_token:
-                context.abort(grpc.StatusCode.NOT_FOUND, errors.INVALID_TOKEN)
-
-            user = account_deletion_token.user
-            if not user.is_deleted:
-                context.abort(grpc.StatusCode.FAILED_PRECONDITION, errors.USER_NOT_DELETED)
-
-            if user.has_password and not verify_password(user.hashed_password, request.password):
-                context.abort(grpc.StatusCode.NOT_FOUND, errors.INVALID_USERNAME_OR_PASSWORD)
-
-            user.is_deleted = False
-            send_account_recovery_email(user)
-
-            return account_pb2.RecoverAccountRes(success=True)
-=======
             notify(
                 user_id=user.id,
                 topic="phone_number",
@@ -415,4 +326,82 @@
             )
 
         return empty_pb2.Empty()
->>>>>>> 99ef2d61
+
+    def RequestAccountDeletion(self, request, context):
+        """
+        Triggers email with token to confirm deletion
+
+        Frontend should confirm via unique string (i.e. username) before this is called
+        """
+        with session_scope() as session:
+            user = session.execute(select(User).where(User.id == context.user_id)).scalar_one()
+
+            # If account deletion token already exists for user, delete it
+            existing_token = session.execute(
+                select(AccountDeletionToken).where(AccountDeletionToken.user_id == user.id)
+            ).scalar_one_or_none()
+            if existing_token:
+                session.delete(existing_token)
+                session.flush()
+
+            token = send_account_deletion_confirmation_email(user)
+            session.add(token)
+
+            regex = re.compile("[^a-zA-Z]")
+
+            if len(regex.sub("", request.reason)) > 0:  # Discount any messages without real text
+                reason_for_deletion = ReasonForDeletion(user_id=user.id, reason=request.reason)
+                session.add(reason_for_deletion)
+
+        return empty_pb2.Empty()
+
+    def DeleteAccount(self, request, context):
+        """
+        Can only be used to delete active user's account, no one else's
+
+        Since only an active user can make this API call, don't have to worry about user already being deleted
+        """
+        with session_scope() as session:
+            account_deletion_token = session.execute(
+                select(AccountDeletionToken)
+                .where(AccountDeletionToken.user_id == context.user_id)
+                .where(AccountDeletionToken.token == request.token)
+                .where(AccountDeletionToken.expiry > now())
+                .where(AccountDeletionToken.end_time_to_recover < now())
+            ).scalar_one_or_none()
+
+            if not account_deletion_token:
+                context.abort(grpc.StatusCode.NOT_FOUND, errors.INVALID_TOKEN)
+
+            account_deletion_token.end_time_to_recover = now() + timedelta(hours=48)
+            account_deletion_token.user.is_deleted = True
+
+            send_account_deletion_successful_email(account_deletion_token.user, account_deletion_token)
+
+        return account_pb2.DeleteAccountRes(success=True)
+
+    def RecoverAccount(self, request, context):
+        """
+        Recovers account deleted within the past 48 hours
+        """
+        with session_scope() as session:
+            account_deletion_token = session.execute(
+                select(AccountDeletionToken)
+                .where(AccountDeletionToken.token == request.token)
+                .where(AccountDeletionToken.end_time_to_recover > now())
+            ).scalar_one_or_none()
+
+            if not account_deletion_token:
+                context.abort(grpc.StatusCode.NOT_FOUND, errors.INVALID_TOKEN)
+
+            user = account_deletion_token.user
+            if not user.is_deleted:
+                context.abort(grpc.StatusCode.FAILED_PRECONDITION, errors.USER_NOT_DELETED)
+
+            if user.has_password and not verify_password(user.hashed_password, request.password):
+                context.abort(grpc.StatusCode.NOT_FOUND, errors.INVALID_USERNAME_OR_PASSWORD)
+
+            user.is_deleted = False
+            send_account_recovery_email(user)
+
+            return account_pb2.RecoverAccountRes(success=True)