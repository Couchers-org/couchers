import enum
from calendar import monthrange
from datetime import date

from geoalchemy2.types import Geometry
from google.protobuf import empty_pb2
from sqlalchemy import (
    ARRAY,
    BigInteger,
    Boolean,
    CheckConstraint,
    Column,
    Date,
    DateTime,
    Enum,
    Float,
    ForeignKey,
    Index,
    Integer,
    Interval,
)
from sqlalchemy import LargeBinary as Binary
from sqlalchemy import MetaData, Sequence, String, UniqueConstraint
from sqlalchemy.dialects.postgresql import TSTZRANGE, ExcludeConstraint
from sqlalchemy.ext.associationproxy import association_proxy
from sqlalchemy.ext.hybrid import hybrid_method, hybrid_property
from sqlalchemy.orm import backref, column_property, declarative_base, deferred, relationship
from sqlalchemy.sql import and_, func
from sqlalchemy.sql import select as sa_select
from sqlalchemy.sql import text

from couchers import urls
from couchers.config import config
from couchers.constants import (
    DATETIME_INFINITY,
    DATETIME_MINUS_INFINITY,
    EMAIL_REGEX,
    GUIDELINES_VERSION,
    PHONE_VERIFICATION_LIFETIME,
    SMS_CODE_LIFETIME,
    TOS_VERSION,
)
from couchers.utils import date_in_timezone, get_coordinates, last_active_coarsen, now
from proto import notification_data_pb2

meta = MetaData(
    naming_convention={
        "ix": "ix_%(column_0_label)s",
        "uq": "uq_%(table_name)s_%(column_0_name)s",
        "ck": "ck_%(table_name)s_%(constraint_name)s",
        "fk": "fk_%(table_name)s_%(column_0_name)s_%(referred_table_name)s",
        "pk": "pk_%(table_name)s",
    }
)

Base = declarative_base(metadata=meta)


class HostingStatus(enum.Enum):
    can_host = enum.auto()
    maybe = enum.auto()
    cant_host = enum.auto()


class MeetupStatus(enum.Enum):
    wants_to_meetup = enum.auto()
    open_to_meetup = enum.auto()
    does_not_want_to_meetup = enum.auto()


class SmokingLocation(enum.Enum):
    yes = enum.auto()
    window = enum.auto()
    outside = enum.auto()
    no = enum.auto()


class SleepingArrangement(enum.Enum):
    private = enum.auto()
    common = enum.auto()
    shared_room = enum.auto()
    shared_space = enum.auto()


class ParkingDetails(enum.Enum):
    free_onsite = enum.auto()
    free_offsite = enum.auto()
    paid_onsite = enum.auto()
    paid_offsite = enum.auto()


class TimezoneArea(Base):
    __tablename__ = "timezone_areas"
    id = Column(BigInteger, primary_key=True)

    tzid = Column(String)
    geom = Column(Geometry(geometry_type="MULTIPOLYGON", srid=4326), nullable=False)

    __table_args__ = (
        Index(
            "ix_timezone_areas_geom_tzid",
            geom,
            tzid,
            postgresql_using="gist",
        ),
    )


class User(Base):
    """
    Basic user and profile details
    """

    __tablename__ = "users"

    id = Column(BigInteger, primary_key=True)

    username = Column(String, nullable=False, unique=True)
    email = Column(String, nullable=False, unique=True)
    # stored in libsodium hash format, can be null for email login
    hashed_password = Column(Binary, nullable=True)
    # phone number in E.164 format with leading +, for example "+46701740605"
    phone = Column(String, nullable=True, server_default=text("NULL"))

    # timezones should always be UTC
    ## location
    # point describing their location. EPSG4326 is the SRS (spatial ref system, = way to describe a point on earth) used
    # by GPS, it has the WGS84 geoid with lat/lon
    geom = Column(Geometry(geometry_type="POINT", srid=4326), nullable=True)
    # their display location (displayed to other users), in meters
    geom_radius = Column(Float, nullable=True)
    # the display address (text) shown on their profile
    city = Column(String, nullable=False)
    hometown = Column(String, nullable=True)

    regions_visited = relationship("Region", secondary="regions_visited", order_by="Region.name")
    regions_lived = relationship("Region", secondary="regions_lived", order_by="Region.name")

    timezone = column_property(
        sa_select(TimezoneArea.tzid).where(func.ST_Contains(TimezoneArea.geom, geom)).limit(1).scalar_subquery(),
        deferred=True,
    )

    joined = Column(DateTime(timezone=True), nullable=False, server_default=func.now())
    last_active = Column(DateTime(timezone=True), nullable=False, server_default=func.now())

    # id of the last message that they received a notification about
    last_notified_message_id = Column(BigInteger, nullable=False, default=0)
    # same as above for host requests
    last_notified_request_message_id = Column(BigInteger, nullable=False, server_default=text("0"))

    # display name
    name = Column(String, nullable=False)
    gender = Column(String, nullable=False)
    pronouns = Column(String, nullable=True)
    birthdate = Column(Date, nullable=False)  # in the timezone of birthplace

    # name as on official docs for verification, etc. not needed until verification
    full_name = Column(String, nullable=True)

    avatar_key = Column(ForeignKey("uploads.key"), nullable=True)

    hosting_status = Column(Enum(HostingStatus), nullable=False)
    meetup_status = Column(Enum(MeetupStatus), nullable=False, server_default="open_to_meetup")

    # community standing score
    community_standing = Column(Float, nullable=True)

    occupation = Column(String, nullable=True)  # CommonMark without images
    education = Column(String, nullable=True)  # CommonMark without images
    about_me = Column(String, nullable=True)  # CommonMark without images
    my_travels = Column(String, nullable=True)  # CommonMark without images
    things_i_like = Column(String, nullable=True)  # CommonMark without images
    about_place = Column(String, nullable=True)  # CommonMark without images
    additional_information = Column(String, nullable=True)  # CommonMark without images

    is_banned = Column(Boolean, nullable=False, server_default=text("false"))
    is_deleted = Column(Boolean, nullable=False, server_default=text("false"))
    is_superuser = Column(Boolean, nullable=False, server_default=text("false"))

    # the undelete token allows a user to recover their account for a couple of days after deletion in case it was
    # accidental or they changed their mind
    # constraints make sure these are non-null only if is_deleted and that these are null in unison
    undelete_token = Column(String, nullable=True)
    # validity of the undelete token
    undelete_until = Column(DateTime(timezone=True), nullable=True)

    # hosting preferences
    max_guests = Column(Integer, nullable=True)
    last_minute = Column(Boolean, nullable=True)
    has_pets = Column(Boolean, nullable=True)
    accepts_pets = Column(Boolean, nullable=True)
    pet_details = Column(String, nullable=True)  # CommonMark without images
    has_kids = Column(Boolean, nullable=True)
    accepts_kids = Column(Boolean, nullable=True)
    kid_details = Column(String, nullable=True)  # CommonMark without images
    has_housemates = Column(Boolean, nullable=True)
    housemate_details = Column(String, nullable=True)  # CommonMark without images
    wheelchair_accessible = Column(Boolean, nullable=True)
    smoking_allowed = Column(Enum(SmokingLocation), nullable=True)
    smokes_at_home = Column(Boolean, nullable=True)
    drinking_allowed = Column(Boolean, nullable=True)
    drinks_at_home = Column(Boolean, nullable=True)
    other_host_info = Column(String, nullable=True)  # CommonMark without images

    sleeping_arrangement = Column(Enum(SleepingArrangement), nullable=True)
    sleeping_details = Column(String, nullable=True)  # CommonMark without images
    area = Column(String, nullable=True)  # CommonMark without images
    house_rules = Column(String, nullable=True)  # CommonMark without images
    parking = Column(Boolean, nullable=True)
    parking_details = Column(Enum(ParkingDetails), nullable=True)  # CommonMark without images
    camping_ok = Column(Boolean, nullable=True)

    accepted_tos = Column(Integer, nullable=False, default=0)
    accepted_community_guidelines = Column(Integer, nullable=False, server_default="0")
    # whether the user has yet filled in the contributor form
    filled_contributor_form = Column(Boolean, nullable=False, server_default="false")

    # number of onboarding emails sent
    onboarding_emails_sent = Column(Integer, nullable=False, server_default="0")
    last_onboarding_email_sent = Column(DateTime(timezone=True), nullable=True)

    # whether we need to sync the user's newsletter preferences with the newsletter server
    in_sync_with_newsletter = Column(Boolean, nullable=False, server_default="false")
    # opted out of the newsletter
    opt_out_of_newsletter = Column(Boolean, nullable=False, server_default="false")

    # set to null to receive no digests
    digest_frequency = Column(Interval, nullable=True)
    last_digest_sent = Column(DateTime(timezone=True), nullable=False, server_default=text("to_timestamp(0)"))

    # for changing their email
    new_email = Column(String, nullable=True)
    old_email_token = Column(String, nullable=True)
    old_email_token_created = Column(DateTime(timezone=True), nullable=True)
    old_email_token_expiry = Column(DateTime(timezone=True), nullable=True)
    need_to_confirm_via_old_email = Column(Boolean, nullable=True, default=None)
    new_email_token = Column(String, nullable=True)
    new_email_token_created = Column(DateTime(timezone=True), nullable=True)
    new_email_token_expiry = Column(DateTime(timezone=True), nullable=True)
    need_to_confirm_via_new_email = Column(Boolean, nullable=True, default=None)

    recommendation_score = Column(Float, nullable=False, server_default="0")

    # Columns for verifying their phone number. State chart:
    #                                       ,-------------------,
    #                                       |    Start          |
    #                                       | phone = None      |  someone else
    # ,-----------------,                   | token = None      |  verifies            ,-----------------------,
    # |  Code Expired   |                   | sent = 1970 or zz |  phone xx            |  Verification Expired |
    # | phone = xx      |  time passes      | verified = None   | <------,             | phone = xx            |
    # | token = yy      | <------------,    | attempts = 0      |        |             | token = None          |
    # | sent = zz (exp.)|              |    '-------------------'        |             | sent = zz             |
    # | verified = None |              |       V    ^                    +-----------< | verified = ww (exp.)  |
    # | attempts = 0..2 | >--,         |       |    | ChangePhone("")    |             | attempts = 0          |
    # '-----------------'    +-------- | ------+----+--------------------+             '-----------------------'
    #                        |         |       |    | ChangePhone(xx)    |                       ^ time passes
    #                        |         |       ^    V                    |                       |
    # ,-----------------,    |         |    ,-------------------,        |             ,-----------------------,
    # |    Too Many     | >--'         '--< |    Code sent      | >------+             |         Verified      |
    # | phone = xx      |                   | phone = xx        |        |             | phone = xx            |
    # | token = yy      | VerifyPhone(wrong)| token = yy        |        '-----------< | token = None          |
    # | sent = zz       | <------+--------< | sent = zz         |                      | sent = zz             |
    # | verified = None |        |          | verified = None   | VerifyPhone(correct) | verified = ww         |
    # | attempts = 3    |        '--------> | attempts = 0..2   | >------------------> | attempts = 0          |
    # '-----------------'                   '-------------------'                      '-----------------------'

    # randomly generated Luhn 6-digit string
    phone_verification_token = Column(String(6), nullable=True, server_default=text("NULL"))

    phone_verification_sent = Column(DateTime(timezone=True), nullable=False, server_default=text("to_timestamp(0)"))
    phone_verification_verified = Column(DateTime(timezone=True), nullable=True, server_default=text("NULL"))
    phone_verification_attempts = Column(Integer, nullable=False, server_default=text("0"))

    # the stripe customer identifier if the user has donated to Couchers
    # e.g. cus_JjoXHttuZopv0t
    # for new US entity
    stripe_customer_id = Column(String, nullable=True)
    # for old AU entity
    stripe_customer_id_old = Column(String, nullable=True)

    has_passport_sex_gender_exception = Column(Boolean, nullable=False, server_default=text("false"))

    # whether this user has all emails turned off
    do_not_email = Column(Boolean, nullable=False, server_default=text("false"))

    avatar = relationship("Upload", foreign_keys="User.avatar_key")

    admin_note = Column(String, nullable=False, server_default=text("''"))

    __table_args__ = (
        # Verified phone numbers should be unique
        Index(
            "ix_users_unique_phone",
            phone,
            unique=True,
            postgresql_where=phone_verification_verified != None,
        ),
        Index(
            "ix_users_active",
            id,
            postgresql_where=~is_banned & ~is_deleted,
        ),
        # create index on users(geom, id, username) where not is_banned and not is_deleted and geom is not null;
        Index(
            "ix_users_geom_active",
            geom,
            id,
            username,
            postgresql_where=~is_banned & ~is_deleted & (geom != None),
        ),
        # There are three possible states for need_to_confirm_via_old_email, old_email_token, old_email_token_created, and old_email_token_expiry
        # 1) All None (default)
        # 2) need_to_confirm_via_old_email is True and the others have assigned value (confirmation initiated)
        # 3) need_to_confirm_via_old_email is False and the others are None (confirmation via old email complete)
        CheckConstraint(
            "(need_to_confirm_via_old_email IS NULL AND old_email_token IS NULL AND old_email_token_created IS NULL AND old_email_token_expiry IS NULL) OR \
             (need_to_confirm_via_old_email IS TRUE AND old_email_token IS NOT NULL AND old_email_token_created IS NOT NULL AND old_email_token_expiry IS NOT NULL) OR \
             (need_to_confirm_via_old_email IS FALSE AND old_email_token IS NULL AND old_email_token_created IS NULL AND old_email_token_expiry IS NULL)",
            name="check_old_email_token_state",
        ),
        # There are three possible states for need_to_confirm_via_new_email, new_email_token, new_email_token_created, and new_email_token_expiry
        # They mirror the states above
        CheckConstraint(
            "(need_to_confirm_via_new_email IS NULL AND new_email_token IS NULL AND new_email_token_created IS NULL AND new_email_token_expiry IS NULL) OR \
             (need_to_confirm_via_new_email IS TRUE AND new_email_token IS NOT NULL AND new_email_token_created IS NOT NULL AND new_email_token_expiry IS NOT NULL) OR \
             (need_to_confirm_via_new_email IS FALSE AND new_email_token IS NULL AND new_email_token_created IS NULL AND new_email_token_expiry IS NULL)",
            name="check_new_email_token_state",
        ),
        # Whenever a phone number is set, it must either be pending verification or already verified.
        # Exactly one of the following must always be true: not phone, token, verified.
        CheckConstraint(
            "(phone IS NULL)::int + (phone_verification_verified IS NOT NULL)::int + (phone_verification_token IS NOT NULL)::int = 1",
            name="phone_verified_conditions",
        ),
        # Email must match our regex
        CheckConstraint(
            f"email ~ '{EMAIL_REGEX}'",
            name="valid_email",
        ),
        # Undelete token + time are coupled: either both null or neither; and if they're not null then the account is deleted
        CheckConstraint(
            "((undelete_token IS NULL) = (undelete_until IS NULL)) AND ((undelete_token IS NULL) OR is_deleted)",
            name="undelete_nullity",
        ),
        # If the user disabled all emails, then they can't host or meet up
        CheckConstraint(
            "(do_not_email IS FALSE) OR ((hosting_status = 'cant_host') AND (meetup_status = 'does_not_want_to_meetup'))",
            name="do_not_email_inactive",
        ),
    )

    @hybrid_property
    def has_completed_profile(self):
        return self.avatar_key is not None and self.about_me is not None and len(self.about_me) >= 20

    @has_completed_profile.expression
    def has_completed_profile(cls):
        return (cls.avatar_key != None) & (func.character_length(cls.about_me) >= 20)

    @property
    def has_password(self):
        return self.hashed_password is not None

    @hybrid_property
    def is_jailed(self):
        return (
            (self.accepted_tos < TOS_VERSION)
            | (self.accepted_community_guidelines < GUIDELINES_VERSION)
            | self.is_missing_location
            | (self.hashed_password == None)
        )

    @hybrid_property
    def is_missing_location(self):
        return (self.geom == None) | (self.geom_radius == None)

    @hybrid_property
    def is_visible(self):
        return ~(self.is_banned | self.is_deleted)

    @property
    def coordinates(self):
        if self.geom:
            return get_coordinates(self.geom)
        else:
            return None

    @property
    def age(self):
        max_day = monthrange(date.today().year, self.birthdate.month)[1]
        age = date.today().year - self.birthdate.year
        # in case of leap-day babies, make sure the date is valid for this year
        safe_birthdate = self.birthdate
        if self.birthdate.day > max_day:
            safe_birthdate = safe_birthdate.replace(day=max_day)
        if date.today() < safe_birthdate.replace(year=date.today().year):
            age -= 1
        return age

    @property
    def display_joined(self):
        """
        Returns the last active time rounded down to the nearest hour.
        """
        return self.joined.replace(minute=0, second=0, microsecond=0)

    @property
    def display_last_active(self):
        """
        Returns the last active time rounded down whatever is the "last active" coarsening.
        """
        return last_active_coarsen(self.last_active)

    @hybrid_property
    def phone_is_verified(self):
        return (
            self.phone_verification_verified is not None
            and now() - self.phone_verification_verified < PHONE_VERIFICATION_LIFETIME
        )

    @phone_is_verified.expression
    def phone_is_verified(cls):
        return (cls.phone_verification_verified != None) & (
            now() - cls.phone_verification_verified < PHONE_VERIFICATION_LIFETIME
        )

    @hybrid_property
    def phone_code_expired(self):
        return now() - self.phone_verification_sent > SMS_CODE_LIFETIME

    def __repr__(self):
        return f"User(id={self.id}, email={self.email}, username={self.username})"


class UserBadge(Base):
    """
    A badge on a user's profile
    """

    __tablename__ = "user_badges"
    __table_args__ = (UniqueConstraint("user_id", "badge_id"),)

    id = Column(BigInteger, primary_key=True)

    user_id = Column(ForeignKey("users.id"), nullable=False, index=True)
    # corresponds to "id" in badges.json
    badge_id = Column(String, nullable=False, index=True)

    # take this with a grain of salt, someone may get then lose a badge for whatever reason
    created = Column(DateTime(timezone=True), nullable=False, server_default=func.now())

    user = relationship("User", backref="badges")


class StrongVerificationAttemptStatus(enum.Enum):
    ## full data states
    # completed, this now provides verification for a user
    succeeded = enum.auto()

    ## no data states
    # in progress: waiting for the user to scan the Iris code or open the app
    in_progress_waiting_on_user_to_open_app = enum.auto()
    # in progress: waiting for the user to scan MRZ or NFC/chip
    in_progress_waiting_on_user_in_app = enum.auto()
    # in progress, waiting for backend to pull verification data
    in_progress_waiting_on_backend = enum.auto()
    # failed at iris end, no data
    failed = enum.auto()

    ## minimal data states
    # the data, except minimal deduplication data, was deleted
    deleted = enum.auto()


class PassportSex(enum.Enum):
    """
    We don't care about sex, we use gender on the platform. But passports apparently do.
    """

    male = enum.auto()
    female = enum.auto()
    unspecified = enum.auto()


class StrongVerificationAttempt(Base):
    """
    An attempt to perform strong verification
    """

    __tablename__ = "strong_verification_attempts"

    # our verification id
    id = Column(BigInteger, primary_key=True)

    # this is returned in the callback, and we look up the attempt via this
    verification_attempt_token = Column(String, nullable=False, unique=True)

    user_id = Column(ForeignKey("users.id"), nullable=False, index=True)
    created = Column(DateTime(timezone=True), nullable=False, server_default=func.now())

    status = Column(
        Enum(StrongVerificationAttemptStatus),
        nullable=False,
        default=StrongVerificationAttemptStatus.in_progress_waiting_on_user_to_open_app,
    )

    ## full data
    has_full_data = Column(Boolean, nullable=False, default=False)
    # the data returned from iris, encrypted with a public key whose private key is kept offline
    passport_encrypted_data = Column(Binary, nullable=True)
    # given_names + " " + surname
    passport_name = Column(String, nullable=True)
    passport_date_of_birth = Column(Date, nullable=True)
    passport_sex = Column(Enum(PassportSex), nullable=True)

    ## minimal data: this will not be deleted
    has_minimal_data = Column(Boolean, nullable=False, default=False)
    passport_expiry_date = Column(Date, nullable=True)
    passport_nationality = Column(String, nullable=True)
    # last three characters of the passport number
    passport_last_three_document_chars = Column(String, nullable=True)

    iris_token = Column(String, nullable=False, unique=True)
    iris_session_id = Column(BigInteger, nullable=False, unique=True)

    passport_expiry_datetime = column_property(date_in_timezone(passport_expiry_date, "Etc/UTC"))

    user = relationship(
        "User",
        backref=backref(
            "strong_verification",
            primaryjoin="and_(StrongVerificationAttempt.user_id == User.id, StrongVerificationAttempt.is_valid == True)",
            viewonly=True,
            uselist=False,
        ),
    )

    @hybrid_property
    def is_valid(self):
        """
        This only checks whether the attempt is a success and the passport is not expired, use `has_strong_verification` for full check
        """
        return (self.status == StrongVerificationAttemptStatus.succeeded) & (self.passport_expiry_datetime >= now())

    @hybrid_property
    def is_visible(self):
        return self.status != StrongVerificationAttemptStatus.deleted

    @hybrid_method
    def matches_birthdate(self, user):
        return self.is_valid & (self.passport_date_of_birth == user.birthdate)

    @hybrid_method
    def matches_gender(self, user):
        return self.is_valid & (
            ((user.gender == "Woman") & (self.passport_sex == PassportSex.female))
            | ((user.gender == "Man") & (self.passport_sex == PassportSex.male))
            | (self.passport_sex == PassportSex.unspecified)
            | (user.has_passport_sex_gender_exception == True)
        )

    @hybrid_method
    def has_strong_verification(self, user):
        return self.is_valid & self.matches_birthdate(user) & self.matches_gender(user)

    __table_args__ = (
        # used to look up verification status for a user
        Index(
            "ix_strong_verification_attempts_current",
            user_id,
            passport_expiry_date,
            postgresql_where=status == StrongVerificationAttemptStatus.succeeded,
        ),
        # each passport can be verified only once
        Index(
            "ix_strong_verification_attempts_unique_succeeded",
            passport_expiry_date,
            passport_nationality,
            passport_last_three_document_chars,
            unique=True,
            postgresql_where=(
                (status == StrongVerificationAttemptStatus.succeeded)
                | (status == StrongVerificationAttemptStatus.deleted)
            ),
        ),
        # full data check
        CheckConstraint(
            "(has_full_data IS TRUE AND passport_encrypted_data IS NOT NULL AND passport_name IS NOT NULL AND passport_date_of_birth IS NOT NULL) OR \
             (has_full_data IS FALSE AND passport_encrypted_data IS NULL AND passport_name IS NULL AND passport_date_of_birth IS NULL)",
            name="full_data_status",
        ),
        # minimal data check
        CheckConstraint(
            "(has_minimal_data IS TRUE AND passport_expiry_date IS NOT NULL AND passport_nationality IS NOT NULL AND passport_last_three_document_chars IS NOT NULL) OR \
             (has_minimal_data IS FALSE AND passport_expiry_date IS NULL AND passport_nationality IS NULL AND passport_last_three_document_chars IS NULL)",
            name="minimal_data_status",
        ),
        # note on implications: p => q iff ~p OR q
        # full data implies minimal data, has_minimal_data => has_full_data
        CheckConstraint(
            "(has_full_data IS FALSE) OR (has_minimal_data IS TRUE)",
            name="full_data_implies_minimal_data",
        ),
        # succeeded implies full data
        CheckConstraint(
            "(NOT (status = 'succeeded')) OR (has_full_data IS TRUE)",
            name="succeeded_implies_full_data",
        ),
        # in_progress/failed implies no_data
        CheckConstraint(
            "(NOT ((status = 'in_progress_waiting_on_user_to_open_app') OR (status = 'in_progress_waiting_on_user_in_app') OR (status = 'in_progress_waiting_on_backend') OR (status = 'failed'))) OR (has_minimal_data IS FALSE)",
            name="in_progress_failed_iris_implies_no_data",
        ),
        # deleted implies minimal data
        CheckConstraint(
            "(NOT (status = 'deleted')) OR (has_minimal_data IS TRUE)",
            name="deleted_implies_minimal_data",
        ),
    )


class StrongVerificationCallbackEvent(Base):
    __tablename__ = "strong_verification_callback_events"

    id = Column(BigInteger, primary_key=True)
    created = Column(DateTime(timezone=True), nullable=False, server_default=func.now())

    verification_attempt_id = Column(ForeignKey("strong_verification_attempts.id"), nullable=False, index=True)

    iris_status = Column(String, nullable=False)


class DonationType(enum.Enum):
    one_time = enum.auto()
    recurring = enum.auto()


class DonationInitiation(Base):
    """
    Whenever someone initiaties a donation through the platform
    """

    __tablename__ = "donation_initiations"
    id = Column(BigInteger, primary_key=True)

    created = Column(DateTime(timezone=True), nullable=False, server_default=func.now())
    user_id = Column(ForeignKey("users.id"), nullable=False, index=True)

    amount = Column(Integer, nullable=False)
    stripe_checkout_session_id = Column(String, nullable=False)

    donation_type = Column(Enum(DonationType), nullable=False)

    user = relationship("User", backref="donation_initiations")


class Invoice(Base):
    """
    Successful donations, both one off and recurring

    Triggered by `payment_intent.succeeded` webhook
    """

    __tablename__ = "invoices"

    id = Column(BigInteger, primary_key=True)
    created = Column(DateTime(timezone=True), nullable=False, server_default=func.now())
    user_id = Column(ForeignKey("users.id"), nullable=False)

    amount = Column(Float, nullable=False)

    stripe_payment_intent_id = Column(String, nullable=False, unique=True)
    stripe_receipt_url = Column(String, nullable=False)

    user = relationship("User", backref="invoices")


class LanguageFluency(enum.Enum):
    # note that the numbering is important here, these are ordinal
    beginner = 1
    conversational = 2
    fluent = 3


class LanguageAbility(Base):
    __tablename__ = "language_abilities"
    __table_args__ = (
        # Users can only have one language ability per language
        UniqueConstraint("user_id", "language_code"),
    )

    id = Column(BigInteger, primary_key=True)
    user_id = Column(ForeignKey("users.id"), nullable=False, index=True)
    language_code = Column(ForeignKey("languages.code", deferrable=True), nullable=False)
    fluency = Column(Enum(LanguageFluency), nullable=False)

    user = relationship("User", backref="language_abilities")
    language = relationship("Language")


class RegionVisited(Base):
    __tablename__ = "regions_visited"
    __table_args__ = (UniqueConstraint("user_id", "region_code"),)

    id = Column(BigInteger, primary_key=True)
    user_id = Column(ForeignKey("users.id"), nullable=False, index=True)
    region_code = Column(ForeignKey("regions.code", deferrable=True), nullable=False)


class RegionLived(Base):
    __tablename__ = "regions_lived"
    __table_args__ = (UniqueConstraint("user_id", "region_code"),)

    id = Column(BigInteger, primary_key=True)
    user_id = Column(ForeignKey("users.id"), nullable=False, index=True)
    region_code = Column(ForeignKey("regions.code", deferrable=True), nullable=False)


class FriendStatus(enum.Enum):
    pending = enum.auto()
    accepted = enum.auto()
    rejected = enum.auto()
    cancelled = enum.auto()


class FriendRelationship(Base):
    """
    Friendship relations between users

    TODO: make this better with sqlalchemy self-referential stuff
    TODO: constraint on only one row per user pair where accepted or pending
    """

    __tablename__ = "friend_relationships"

    id = Column(BigInteger, primary_key=True)

    from_user_id = Column(ForeignKey("users.id"), nullable=False, index=True)
    to_user_id = Column(ForeignKey("users.id"), nullable=False, index=True)

    status = Column(Enum(FriendStatus), nullable=False, default=FriendStatus.pending)

    # timezones should always be UTC
    time_sent = Column(DateTime(timezone=True), nullable=False, server_default=func.now())
    time_responded = Column(DateTime(timezone=True), nullable=True)

    from_user = relationship("User", backref="friends_from", foreign_keys="FriendRelationship.from_user_id")
    to_user = relationship("User", backref="friends_to", foreign_keys="FriendRelationship.to_user_id")


class ContributeOption(enum.Enum):
    yes = enum.auto()
    maybe = enum.auto()
    no = enum.auto()


class ContributorForm(Base):
    """
    Someone filled in the contributor form
    """

    __tablename__ = "contributor_forms"

    id = Column(BigInteger, primary_key=True)

    user_id = Column(ForeignKey("users.id"), nullable=False, index=True)
    created = Column(DateTime(timezone=True), nullable=False, server_default=func.now())

    ideas = Column(String, nullable=True)
    features = Column(String, nullable=True)
    experience = Column(String, nullable=True)
    contribute = Column(Enum(ContributeOption), nullable=True)
    contribute_ways = Column(ARRAY(String), nullable=False)
    expertise = Column(String, nullable=True)

    user = relationship("User", backref="contributor_forms")

    @hybrid_property
    def is_filled(self):
        """
        Whether the form counts as having been filled
        """
        return (
            (self.ideas != None)
            | (self.features != None)
            | (self.experience != None)
            | (self.contribute != None)
            | (self.contribute_ways != [])
            | (self.expertise != None)
        )

    @property
    def should_notify(self):
        """
        If this evaluates to true, we send an email to the recruitment team.

        We currently send if expertise is listed, or if they list a way to help outside of a set list
        """
        return (self.expertise != None) | (not set(self.contribute_ways).issubset(set(["community", "blog", "other"])))


class SignupFlow(Base):
    """
    Signup flows/incomplete users

    Coinciding fields have the same meaning as in User
    """

    __tablename__ = "signup_flows"

    id = Column(BigInteger, primary_key=True)

    # housekeeping
    created = Column(DateTime(timezone=True), nullable=False, server_default=func.now())
    flow_token = Column(String, nullable=False, unique=True)
    email_verified = Column(Boolean, nullable=False, default=False)
    email_sent = Column(Boolean, nullable=False, default=False)
    email_token = Column(String, nullable=True)
    email_token_expiry = Column(DateTime(timezone=True), nullable=True)

    ## Basic
    name = Column(String, nullable=False)
    # TODO: unique across both tables
    email = Column(String, nullable=False, unique=True)
    # TODO: invitation, attribution

    ## Account
    # TODO: unique across both tables
    username = Column(String, nullable=True, unique=True)
    hashed_password = Column(Binary, nullable=True)
    birthdate = Column(Date, nullable=True)  # in the timezone of birthplace
    gender = Column(String, nullable=True)
    hosting_status = Column(Enum(HostingStatus), nullable=True)
    city = Column(String, nullable=True)
    geom = Column(Geometry(geometry_type="POINT", srid=4326), nullable=True)
    geom_radius = Column(Float, nullable=True)

    accepted_tos = Column(Integer, nullable=True)
    accepted_community_guidelines = Column(Integer, nullable=False, server_default="0")

    opt_out_of_newsletter = Column(Boolean, nullable=True)

    ## Feedback
    filled_feedback = Column(Boolean, nullable=False, default=False)
    ideas = Column(String, nullable=True)
    features = Column(String, nullable=True)
    experience = Column(String, nullable=True)
    contribute = Column(Enum(ContributeOption), nullable=True)
    contribute_ways = Column(ARRAY(String), nullable=True)
    expertise = Column(String, nullable=True)

    @hybrid_property
    def token_is_valid(self):
        return (self.email_token != None) & (self.email_token_expiry >= now())

    @hybrid_property
    def account_is_filled(self):
        return (
            (self.username != None)
            & (self.birthdate != None)
            & (self.gender != None)
            & (self.hosting_status != None)
            & (self.city != None)
            & (self.geom != None)
            & (self.geom_radius != None)
            & (self.accepted_tos != None)
            & (self.opt_out_of_newsletter != None)
        )

    @hybrid_property
    def is_completed(self):
        return (
            self.email_verified
            & self.account_is_filled
            & self.filled_feedback
            & (self.accepted_community_guidelines == GUIDELINES_VERSION)
        )


class LoginToken(Base):
    """
    A login token sent in an email to a user, allows them to sign in between the times defined by created and expiry
    """

    __tablename__ = "login_tokens"
    token = Column(String, primary_key=True)

    user_id = Column(ForeignKey("users.id"), nullable=False, index=True)

    # timezones should always be UTC
    created = Column(DateTime(timezone=True), nullable=False, server_default=func.now())
    expiry = Column(DateTime(timezone=True), nullable=False)

    user = relationship("User", backref="login_tokens")

    @hybrid_property
    def is_valid(self):
        return (self.created <= now()) & (self.expiry >= now())

    def __repr__(self):
        return f"LoginToken(token={self.token}, user={self.user}, created={self.created}, expiry={self.expiry})"


class PasswordResetToken(Base):
    __tablename__ = "password_reset_tokens"
    token = Column(String, primary_key=True)

    user_id = Column(ForeignKey("users.id"), nullable=False, index=True)

    created = Column(DateTime(timezone=True), nullable=False, server_default=func.now())
    expiry = Column(DateTime(timezone=True), nullable=False)

    user = relationship("User", backref="password_reset_tokens")

    @hybrid_property
    def is_valid(self):
        return (self.created <= now()) & (self.expiry >= now())

    def __repr__(self):
        return f"PasswordResetToken(token={self.token}, user={self.user}, created={self.created}, expiry={self.expiry})"


class AccountDeletionToken(Base):
    __tablename__ = "account_deletion_tokens"

    token = Column(String, primary_key=True)

    user_id = Column(ForeignKey("users.id"), nullable=False, index=True)

    created = Column(DateTime(timezone=True), nullable=False, server_default=func.now())
    expiry = Column(DateTime(timezone=True), nullable=False)

    user = relationship("User", backref="account_deletion_tokens")

    @hybrid_property
    def is_valid(self):
        return (self.created <= now()) & (self.expiry >= now())

    def __repr__(self):
        return f"AccountDeletionToken(token={self.token}, user_id={self.user_id}, created={self.created}, expiry={self.expiry})"


class UserSession(Base):
    """
    API keys/session cookies for the app

    There are two types of sessions: long-lived, and short-lived. Long-lived are
    like when you choose "remember this browser": they will be valid for a long
    time without the user interacting with the site. Short-lived sessions on the
    other hand get invalidated quickly if the user does not interact with the
    site.

    Long-lived tokens are valid from `created` until `expiry`.

    Short-lived tokens expire after 168 hours (7 days) if they are not used.
    """

    __tablename__ = "sessions"
    token = Column(String, primary_key=True)

    user_id = Column(ForeignKey("users.id"), nullable=False, index=True)

    # sessions are either "api keys" or "session cookies", otherwise identical
    # an api key is put in the authorization header (e.g. "authorization: Bearer <token>")
    # a session cookie is set in the "couchers-sesh" cookie (e.g. "cookie: couchers-sesh=<token>")
    # when a session is created, it's fixed as one or the other for security reasons
    # for api keys to be useful, they should be long lived and have a long expiry
    is_api_key = Column(Boolean, nullable=False, server_default=text("false"))

    # whether it's a long-lived or short-lived session
    long_lived = Column(Boolean, nullable=False)

    # the time at which the session was created
    created = Column(DateTime(timezone=True), nullable=False, server_default=func.now())

    # the expiry of the session: the session *cannot* be refreshed past this
    expiry = Column(DateTime(timezone=True), nullable=False, server_default=func.now() + text("interval '730 days'"))

    # the time at which the token was invalidated, allows users to delete sessions
    deleted = Column(DateTime(timezone=True), nullable=True, default=None)

    # the last time this session was used
    last_seen = Column(DateTime(timezone=True), nullable=False, server_default=func.now())

    # count of api calls made with this token/session (if we're updating last_seen, might as well update this too)
    api_calls = Column(Integer, nullable=False, default=0)

    # details of the browser, if available
    # these are from the request creating the session, not used for anything else
    ip_address = Column(String, nullable=True)
    user_agent = Column(String, nullable=True)

    user = relationship("User", backref="sessions")

    @hybrid_property
    def is_valid(self):
        """
        It must have been created and not be expired or deleted.

        Also, if it's a short lived token, it must have been used in the last 168 hours.

        TODO: this probably won't run in python (instance level), only in sql (class level)
        """
        return (
            (self.created <= func.now())
            & (self.expiry >= func.now())
            & (self.deleted == None)
            & (self.long_lived | (func.now() - self.last_seen < text("interval '168 hours'")))
        )


class Conversation(Base):
    """
    Conversation brings together the different types of message/conversation types
    """

    __tablename__ = "conversations"

    id = Column(BigInteger, primary_key=True)
    # timezone should always be UTC
    created = Column(DateTime(timezone=True), nullable=False, server_default=func.now())

    def __repr__(self):
        return f"Conversation(id={self.id}, created={self.created})"


class GroupChat(Base):
    """
    Group chat
    """

    __tablename__ = "group_chats"

    conversation_id = Column("id", ForeignKey("conversations.id"), nullable=False, primary_key=True)

    title = Column(String, nullable=True)
    only_admins_invite = Column(Boolean, nullable=False, default=True)
    creator_id = Column(ForeignKey("users.id"), nullable=False, index=True)
    is_dm = Column(Boolean, nullable=False)

    conversation = relationship("Conversation", backref="group_chat")
    creator = relationship("User", backref="created_group_chats")

    def __repr__(self):
        return f"GroupChat(conversation={self.conversation}, title={self.title or 'None'}, only_admins_invite={self.only_admins_invite}, creator={self.creator}, is_dm={self.is_dm})"


class GroupChatRole(enum.Enum):
    admin = enum.auto()
    participant = enum.auto()


class GroupChatSubscription(Base):
    """
    The recipient of a thread and information about when they joined/left/etc.
    """

    __tablename__ = "group_chat_subscriptions"
    id = Column(BigInteger, primary_key=True)

    # TODO: DB constraint on only one user+group_chat combo at a given time
    user_id = Column(ForeignKey("users.id"), nullable=False, index=True)
    group_chat_id = Column(ForeignKey("group_chats.id"), nullable=False, index=True)

    # timezones should always be UTC
    joined = Column(DateTime(timezone=True), nullable=False, server_default=func.now())
    left = Column(DateTime(timezone=True), nullable=True)

    role = Column(Enum(GroupChatRole), nullable=False)

    last_seen_message_id = Column(BigInteger, nullable=False, default=0)

    # when this chat is muted until, DATETIME_INFINITY for "forever"
    muted_until = Column(DateTime(timezone=True), nullable=False, server_default=DATETIME_MINUS_INFINITY.isoformat())

    user = relationship("User", backref="group_chat_subscriptions")
    group_chat = relationship("GroupChat", backref=backref("subscriptions", lazy="dynamic"))

    def muted_display(self):
        """
        Returns (muted, muted_until) display values:
        1. If not muted, returns (False, None)
        2. If muted forever, returns (True, None)
        3. If muted until a given datetime returns (True, dt)
        """
        if self.muted_until < now():
            return (False, None)
        elif self.muted_until == DATETIME_INFINITY:
            return (True, None)
        else:
            return (True, self.muted_until)

    @hybrid_property
    def is_muted(self):
        return self.muted_until > func.now()

    def __repr__(self):
        return f"GroupChatSubscription(id={self.id}, user={self.user}, joined={self.joined}, left={self.left}, role={self.role}, group_chat={self.group_chat})"


class MessageType(enum.Enum):
    text = enum.auto()
    # e.g.
    # image =
    # emoji =
    # ...
    chat_created = enum.auto()
    chat_edited = enum.auto()
    user_invited = enum.auto()
    user_left = enum.auto()
    user_made_admin = enum.auto()
    user_removed_admin = enum.auto()  # RemoveGroupChatAdmin: remove admin permission from a user in group chat
    host_request_status_changed = enum.auto()
    user_removed = enum.auto()  # user is removed from group chat by amdin RemoveGroupChatUser


class HostRequestStatus(enum.Enum):
    pending = enum.auto()
    accepted = enum.auto()
    rejected = enum.auto()
    confirmed = enum.auto()
    cancelled = enum.auto()


class Message(Base):
    """
    A message.

    If message_type = text, then the message is a normal text message, otherwise, it's a special control message.
    """

    __tablename__ = "messages"

    id = Column(BigInteger, primary_key=True)

    # which conversation the message belongs in
    conversation_id = Column(ForeignKey("conversations.id"), nullable=False, index=True)

    # the user that sent the message/command
    author_id = Column(ForeignKey("users.id"), nullable=False, index=True)

    # the message type, "text" is a text message, otherwise a "control message"
    message_type = Column(Enum(MessageType), nullable=False)

    # the target if a control message and requires target, e.g. if inviting a user, the user invited is the target
    target_id = Column(ForeignKey("users.id"), nullable=True, index=True)

    # time sent, timezone should always be UTC
    time = Column(DateTime(timezone=True), nullable=False, server_default=func.now())

    # the plain-text message text if not control
    text = Column(String, nullable=True)

    # the new host request status if the message type is host_request_status_changed
    host_request_status_target = Column(Enum(HostRequestStatus), nullable=True)

    conversation = relationship("Conversation", backref="messages", order_by="Message.time.desc()")
    author = relationship("User", foreign_keys="Message.author_id")
    target = relationship("User", foreign_keys="Message.target_id")

    @property
    def is_normal_message(self):
        """
        There's only one normal type atm, text
        """
        return self.message_type == MessageType.text

    def __repr__(self):
        return f"Message(id={self.id}, time={self.time}, text={self.text}, author={self.author}, conversation={self.conversation})"


class ContentReport(Base):
    """
    A piece of content reported to admins
    """

    __tablename__ = "content_reports"

    id = Column(BigInteger, primary_key=True)

    time = Column(DateTime(timezone=True), nullable=False, server_default=func.now())

    # the user who reported or flagged the content
    reporting_user_id = Column(ForeignKey("users.id"), nullable=False, index=True)

    # reason, e.g. spam, inappropriate, etc
    reason = Column(String, nullable=False)
    # a short description
    description = Column(String, nullable=False)

    # a reference to the content, see //docs/content_ref.md
    content_ref = Column(String, nullable=False)
    # the author of the content (e.g. the user who wrote the comment itself)
    author_user_id = Column(ForeignKey("users.id"), nullable=False)

    # details of the browser, if available
    user_agent = Column(String, nullable=False)
    # the URL the user was on when reporting the content
    page = Column(String, nullable=False)

    # see comments above for reporting vs author
    reporting_user = relationship("User", foreign_keys="ContentReport.reporting_user_id")
    author_user = relationship("User", foreign_keys="ContentReport.author_user_id")


class Email(Base):
    """
    Table of all dispatched emails for debugging purposes, etc.
    """

    __tablename__ = "emails"

    id = Column(String, primary_key=True)

    # timezone should always be UTC
    time = Column(DateTime(timezone=True), nullable=False, server_default=func.now())

    sender_name = Column(String, nullable=False)
    sender_email = Column(String, nullable=False)

    recipient = Column(String, nullable=False)
    subject = Column(String, nullable=False)

    plain = Column(String, nullable=False)
    html = Column(String, nullable=False)

    list_unsubscribe_header = Column(String, nullable=True)
    source_data = Column(String, nullable=True)


class SMS(Base):
    """
    Table of all sent SMSs for debugging purposes, etc.
    """

    __tablename__ = "smss"

    id = Column(BigInteger, primary_key=True)

    # timezone should always be UTC
    time = Column(DateTime(timezone=True), nullable=False, server_default=func.now())
    # AWS message id
    message_id = Column(String, nullable=False)

    # the SMS sender ID sent to AWS, name that the SMS appears to come from
    sms_sender_id = Column(String, nullable=False)
    number = Column(String, nullable=False)
    message = Column(String, nullable=False)


class HostRequest(Base):
    """
    A request to stay with a host
    """

    __tablename__ = "host_requests"

    conversation_id = Column("id", ForeignKey("conversations.id"), nullable=False, primary_key=True)
    surfer_user_id = Column(ForeignKey("users.id"), nullable=False, index=True)
    host_user_id = Column(ForeignKey("users.id"), nullable=False, index=True)

    # TODO: proper timezone handling
    timezone = "Etc/UTC"

    # dates in the timezone above
    from_date = Column(Date, nullable=False)
    to_date = Column(Date, nullable=False)

    # timezone aware start and end times of the request, can be compared to now()
    start_time = column_property(date_in_timezone(from_date, timezone))
    end_time = column_property(date_in_timezone(to_date, timezone) + text("interval '1 days'"))
    start_time_to_write_reference = column_property(date_in_timezone(to_date, timezone))
    # notice 1 day for midnight at the *end of the day*, then 14 days to write a ref
    end_time_to_write_reference = column_property(date_in_timezone(to_date, timezone) + text("interval '15 days'"))

    status = Column(Enum(HostRequestStatus), nullable=False)

    host_last_seen_message_id = Column(BigInteger, nullable=False, default=0)
    surfer_last_seen_message_id = Column(BigInteger, nullable=False, default=0)

    # number of reference reminders sent out
    host_sent_reference_reminders = Column(BigInteger, nullable=False, server_default=text("0"))
    surfer_sent_reference_reminders = Column(BigInteger, nullable=False, server_default=text("0"))

    surfer = relationship("User", backref="host_requests_sent", foreign_keys="HostRequest.surfer_user_id")
    host = relationship("User", backref="host_requests_received", foreign_keys="HostRequest.host_user_id")
    conversation = relationship("Conversation")

    @hybrid_property
    def can_write_reference(self):
        return (
            ((self.status == HostRequestStatus.confirmed) | (self.status == HostRequestStatus.accepted))
            & (now() >= self.start_time_to_write_reference)
            & (now() <= self.end_time_to_write_reference)
        )

    @can_write_reference.expression
    def can_write_reference(cls):
        return (
            ((cls.status == HostRequestStatus.confirmed) | (cls.status == HostRequestStatus.accepted))
            & (func.now() >= cls.start_time_to_write_reference)
            & (func.now() <= cls.end_time_to_write_reference)
        )

    def __repr__(self):
        return f"HostRequest(id={self.conversation_id}, surfer_user_id={self.surfer_user_id}, host_user_id={self.host_user_id}...)"


class ReferenceType(enum.Enum):
    friend = enum.auto()
    surfed = enum.auto()  # The "from" user surfed with the "to" user
    hosted = enum.auto()  # The "from" user hosted the "to" user


class Reference(Base):
    """
    Reference from one user to another
    """

    __tablename__ = "references"

    id = Column(BigInteger, primary_key=True)
    # timezone should always be UTC
    time = Column(DateTime(timezone=True), nullable=False, server_default=func.now())

    from_user_id = Column(ForeignKey("users.id"), nullable=False, index=True)
    to_user_id = Column(ForeignKey("users.id"), nullable=False, index=True)

    reference_type = Column(Enum(ReferenceType), nullable=False)

    host_request_id = Column(ForeignKey("host_requests.id"), nullable=True)

    text = Column(String, nullable=False)  # plain text
    # text that's only visible to mods
    private_text = Column(String, nullable=True)  # plain text

    rating = Column(Float, nullable=False)
    was_appropriate = Column(Boolean, nullable=False)

    from_user = relationship("User", backref="references_from", foreign_keys="Reference.from_user_id")
    to_user = relationship("User", backref="references_to", foreign_keys="Reference.to_user_id")

    host_request = relationship("HostRequest", backref="references")

    __table_args__ = (
        # Rating must be between 0 and 1, inclusive
        CheckConstraint(
            "rating BETWEEN 0 AND 1",
            name="rating_between_0_and_1",
        ),
        # Has host_request_id or it's a friend reference
        CheckConstraint(
            "(host_request_id IS NOT NULL) <> (reference_type = 'friend')",
            name="host_request_id_xor_friend_reference",
        ),
        # Each user can leave at most one friend reference to another user
        Index(
            "ix_references_unique_friend_reference",
            from_user_id,
            to_user_id,
            reference_type,
            unique=True,
            postgresql_where=(reference_type == ReferenceType.friend),
        ),
        # Each user can leave at most one reference to another user for each stay
        Index(
            "ix_references_unique_per_host_request",
            from_user_id,
            to_user_id,
            host_request_id,
            unique=True,
            postgresql_where=(host_request_id != None),
        ),
    )

    @property
    def should_report(self):
        """
        If this evaluates to true, we send a report to the moderation team.
        """
        return self.rating <= 0.4 or not self.was_appropriate or self.private_text


class InitiatedUpload(Base):
    """
    Started downloads, not necessarily complete yet.
    """

    __tablename__ = "initiated_uploads"

    key = Column(String, primary_key=True)

    # timezones should always be UTC
    created = Column(DateTime(timezone=True), nullable=False, server_default=func.now())
    expiry = Column(DateTime(timezone=True), nullable=False)

    initiator_user_id = Column(ForeignKey("users.id"), nullable=False, index=True)

    initiator_user = relationship("User")

    @hybrid_property
    def is_valid(self):
        return (self.created <= func.now()) & (self.expiry >= func.now())


class Upload(Base):
    """
    Completed uploads.
    """

    __tablename__ = "uploads"
    key = Column(String, primary_key=True)

    filename = Column(String, nullable=False)
    created = Column(DateTime(timezone=True), nullable=False, server_default=func.now())
    creator_user_id = Column(ForeignKey("users.id"), nullable=False, index=True)

    # photo credit, etc
    credit = Column(String, nullable=True)

    creator_user = relationship("User", backref="uploads", foreign_keys="Upload.creator_user_id")

    def _url(self, size):
        return urls.media_url(filename=self.filename, size=size)

    @property
    def thumbnail_url(self):
        return self._url("thumbnail")

    @property
    def full_url(self):
        return self._url("full")


communities_seq = Sequence("communities_seq")


class Node(Base):
    """
    Node, i.e. geographical subdivision of the world

    Administered by the official cluster
    """

    __tablename__ = "nodes"

    id = Column(BigInteger, communities_seq, primary_key=True, server_default=communities_seq.next_value())

    # name and description come from official cluster
    parent_node_id = Column(ForeignKey("nodes.id"), nullable=True, index=True)
    geom = deferred(Column(Geometry(geometry_type="MULTIPOLYGON", srid=4326), nullable=False))
    created = Column(DateTime(timezone=True), nullable=False, server_default=func.now())

    parent_node = relationship("Node", backref="child_nodes", remote_side="Node.id")

    contained_users = relationship(
        "User",
        primaryjoin="func.ST_Contains(foreign(Node.geom), User.geom).as_comparison(1, 2)",
        viewonly=True,
        uselist=True,
    )

    contained_user_ids = association_proxy("contained_users", "id")


class Cluster(Base):
    """
    Cluster, administered grouping of content
    """

    __tablename__ = "clusters"

    id = Column(BigInteger, communities_seq, primary_key=True, server_default=communities_seq.next_value())
    parent_node_id = Column(ForeignKey("nodes.id"), nullable=False, index=True)
    name = Column(String, nullable=False)
    # short description
    description = Column(String, nullable=False)
    created = Column(DateTime(timezone=True), nullable=False, server_default=func.now())

    is_official_cluster = Column(Boolean, nullable=False, default=False)

    slug = column_property(func.slugify(name))

    official_cluster_for_node = relationship(
        "Node",
        primaryjoin="and_(Cluster.parent_node_id == Node.id, Cluster.is_official_cluster)",
        backref=backref("official_cluster", uselist=False),
        uselist=False,
        viewonly=True,
    )

    parent_node = relationship(
        "Node", backref="child_clusters", remote_side="Node.id", foreign_keys="Cluster.parent_node_id"
    )

    nodes = relationship("Cluster", backref="clusters", secondary="node_cluster_associations", viewonly=True)
    # all pages
    pages = relationship(
        "Page", backref="clusters", secondary="cluster_page_associations", lazy="dynamic", viewonly=True
    )
    events = relationship("Event", backref="clusters", secondary="cluster_event_associations", viewonly=True)
    discussions = relationship(
        "Discussion", backref="clusters", secondary="cluster_discussion_associations", viewonly=True
    )

    # includes also admins
    members = relationship(
        "User",
        lazy="dynamic",
        backref="cluster_memberships",
        secondary="cluster_subscriptions",
        primaryjoin="Cluster.id == ClusterSubscription.cluster_id",
        secondaryjoin="User.id == ClusterSubscription.user_id",
        viewonly=True,
    )

    admins = relationship(
        "User",
        lazy="dynamic",
        backref="cluster_adminships",
        secondary="cluster_subscriptions",
        primaryjoin="Cluster.id == ClusterSubscription.cluster_id",
        secondaryjoin="and_(User.id == ClusterSubscription.user_id, ClusterSubscription.role == 'admin')",
        viewonly=True,
    )

    main_page = relationship(
        "Page",
        primaryjoin="and_(Cluster.id == Page.owner_cluster_id, Page.type == 'main_page')",
        viewonly=True,
        uselist=False,
    )

    @property
    def is_leaf(self) -> bool:
        """Whether the cluster is a leaf node in the cluster hierarchy."""
        return len(self.parent_node.child_nodes) == 0

    __table_args__ = (
        # Each node can have at most one official cluster
        Index(
            "ix_clusters_owner_parent_node_id_is_official_cluster",
            parent_node_id,
            is_official_cluster,
            unique=True,
            postgresql_where=is_official_cluster,
        ),
    )


class NodeClusterAssociation(Base):
    """
    NodeClusterAssociation, grouping of nodes
    """

    __tablename__ = "node_cluster_associations"
    __table_args__ = (UniqueConstraint("node_id", "cluster_id"),)

    id = Column(BigInteger, primary_key=True)

    node_id = Column(ForeignKey("nodes.id"), nullable=False, index=True)
    cluster_id = Column(ForeignKey("clusters.id"), nullable=False, index=True)

    node = relationship("Node", backref="node_cluster_associations")
    cluster = relationship("Cluster", backref="node_cluster_associations")


class ClusterRole(enum.Enum):
    member = enum.auto()
    admin = enum.auto()


class ClusterSubscription(Base):
    """
    ClusterSubscription of a user
    """

    __tablename__ = "cluster_subscriptions"
    __table_args__ = (UniqueConstraint("user_id", "cluster_id"),)

    id = Column(BigInteger, primary_key=True)

    user_id = Column(ForeignKey("users.id"), nullable=False, index=True)
    cluster_id = Column(ForeignKey("clusters.id"), nullable=False, index=True)
    role = Column(Enum(ClusterRole), nullable=False)

    user = relationship("User", backref="cluster_subscriptions")
    cluster = relationship("Cluster", backref="cluster_subscriptions")


class ClusterPageAssociation(Base):
    """
    pages related to clusters
    """

    __tablename__ = "cluster_page_associations"
    __table_args__ = (UniqueConstraint("page_id", "cluster_id"),)

    id = Column(BigInteger, primary_key=True)

    page_id = Column(ForeignKey("pages.id"), nullable=False, index=True)
    cluster_id = Column(ForeignKey("clusters.id"), nullable=False, index=True)

    page = relationship("Page", backref="cluster_page_associations")
    cluster = relationship("Cluster", backref="cluster_page_associations")


class PageType(enum.Enum):
    main_page = enum.auto()
    place = enum.auto()
    guide = enum.auto()


class Page(Base):
    """
    similar to a wiki page about a community, POI or guide
    """

    __tablename__ = "pages"

    id = Column(BigInteger, communities_seq, primary_key=True, server_default=communities_seq.next_value())

    parent_node_id = Column(ForeignKey("nodes.id"), nullable=False, index=True)
    type = Column(Enum(PageType), nullable=False)
    creator_user_id = Column(ForeignKey("users.id"), nullable=False, index=True)
    owner_user_id = Column(ForeignKey("users.id"), nullable=True, index=True)
    owner_cluster_id = Column(ForeignKey("clusters.id"), nullable=True, index=True)

    thread_id = Column(ForeignKey("threads.id"), nullable=False, unique=True)

    parent_node = relationship("Node", backref="child_pages", remote_side="Node.id", foreign_keys="Page.parent_node_id")

    thread = relationship("Thread", backref="page", uselist=False)
    creator_user = relationship("User", backref="created_pages", foreign_keys="Page.creator_user_id")
    owner_user = relationship("User", backref="owned_pages", foreign_keys="Page.owner_user_id")
    owner_cluster = relationship(
        "Cluster", backref=backref("owned_pages", lazy="dynamic"), uselist=False, foreign_keys="Page.owner_cluster_id"
    )

    editors = relationship("User", secondary="page_versions", viewonly=True)

    __table_args__ = (
        # Only one of owner_user and owner_cluster should be set
        CheckConstraint(
            "(owner_user_id IS NULL) <> (owner_cluster_id IS NULL)",
            name="one_owner",
        ),
        # Only clusters can own main pages
        CheckConstraint(
            "NOT (owner_cluster_id IS NULL AND type = 'main_page')",
            name="main_page_owned_by_cluster",
        ),
        # Each cluster can have at most one main page
        Index(
            "ix_pages_owner_cluster_id_type",
            owner_cluster_id,
            type,
            unique=True,
            postgresql_where=(type == PageType.main_page),
        ),
    )

    def __repr__(self):
        return f"Page({self.id=})"


class PageVersion(Base):
    """
    version of page content
    """

    __tablename__ = "page_versions"

    id = Column(BigInteger, primary_key=True)

    page_id = Column(ForeignKey("pages.id"), nullable=False, index=True)
    editor_user_id = Column(ForeignKey("users.id"), nullable=False, index=True)
    title = Column(String, nullable=False)
    content = Column(String, nullable=False)  # CommonMark without images
    photo_key = Column(ForeignKey("uploads.key"), nullable=True)
    geom = Column(Geometry(geometry_type="POINT", srid=4326), nullable=True)
    # the human-readable address
    address = Column(String, nullable=True)
    created = Column(DateTime(timezone=True), nullable=False, server_default=func.now())

    slug = column_property(func.slugify(title))

    page = relationship("Page", backref="versions", order_by="PageVersion.id")
    editor_user = relationship("User", backref="edited_pages")
    photo = relationship("Upload")

    __table_args__ = (
        # Geom and address must either both be null or both be set
        CheckConstraint(
            "(geom IS NULL) = (address IS NULL)",
            name="geom_iff_address",
        ),
    )

    @property
    def coordinates(self):
        # returns (lat, lng) or None
        if self.geom:
            return get_coordinates(self.geom)
        else:
            return None

    def __repr__(self):
        return f"PageVersion({self.id=}, {self.page_id=})"


class ClusterEventAssociation(Base):
    """
    events related to clusters
    """

    __tablename__ = "cluster_event_associations"
    __table_args__ = (UniqueConstraint("event_id", "cluster_id"),)

    id = Column(BigInteger, primary_key=True)

    event_id = Column(ForeignKey("events.id"), nullable=False, index=True)
    cluster_id = Column(ForeignKey("clusters.id"), nullable=False, index=True)

    event = relationship("Event", backref="cluster_event_associations")
    cluster = relationship("Cluster", backref="cluster_event_associations")


class Event(Base):
    """
    An event is compose of two parts:

    * An event template (Event)
    * An occurrence (EventOccurrence)

    One-off events will have one of each; repeating events will have one Event,
    multiple EventOccurrences, one for each time the event happens.
    """

    __tablename__ = "events"

    id = Column(BigInteger, communities_seq, primary_key=True, server_default=communities_seq.next_value())
    parent_node_id = Column(ForeignKey("nodes.id"), nullable=False, index=True)

    title = Column(String, nullable=False)

    slug = column_property(func.slugify(title))

    creator_user_id = Column(ForeignKey("users.id"), nullable=False, index=True)
    created = Column(DateTime(timezone=True), nullable=False, server_default=func.now())
    owner_user_id = Column(ForeignKey("users.id"), nullable=True, index=True)
    owner_cluster_id = Column(ForeignKey("clusters.id"), nullable=True, index=True)
    thread_id = Column(ForeignKey("threads.id"), nullable=False, unique=True)

    parent_node = relationship(
        "Node", backref="child_events", remote_side="Node.id", foreign_keys="Event.parent_node_id"
    )
    thread = relationship("Thread", backref="event", uselist=False)
    subscribers = relationship(
        "User", backref="subscribed_events", secondary="event_subscriptions", lazy="dynamic", viewonly=True
    )
    organizers = relationship(
        "User", backref="organized_events", secondary="event_organizers", lazy="dynamic", viewonly=True
    )
    creator_user = relationship("User", backref="created_events", foreign_keys="Event.creator_user_id")
    owner_user = relationship("User", backref="owned_events", foreign_keys="Event.owner_user_id")
    owner_cluster = relationship(
        "Cluster",
        backref=backref("owned_events", lazy="dynamic"),
        uselist=False,
        foreign_keys="Event.owner_cluster_id",
    )

    __table_args__ = (
        # Only one of owner_user and owner_cluster should be set
        CheckConstraint(
            "(owner_user_id IS NULL) <> (owner_cluster_id IS NULL)",
            name="one_owner",
        ),
    )


class EventOccurrence(Base):
    __tablename__ = "event_occurrences"

    id = Column(BigInteger, communities_seq, primary_key=True, server_default=communities_seq.next_value())
    event_id = Column(ForeignKey("events.id"), nullable=False, index=True)

    # the user that created this particular occurrence of a repeating event (same as event.creator_user_id if single event)
    creator_user_id = Column(ForeignKey("users.id"), nullable=False, index=True)
    content = Column(String, nullable=False)  # CommonMark without images
    photo_key = Column(ForeignKey("uploads.key"), nullable=True)

    is_cancelled = Column(Boolean, nullable=False, default=False, server_default=text("false"))
    is_deleted = Column(Boolean, nullable=False, default=False, server_default=text("false"))

    # a null geom is an online-only event
    geom = Column(Geometry(geometry_type="POINT", srid=4326), nullable=True)
    # physical address, iff geom is not null
    address = Column(String, nullable=True)
    # videoconferencing link, etc, must be specified if no geom, otherwise optional
    link = Column(String, nullable=True)

    timezone = "Etc/UTC"

    # time during which the event takes place; this is a range type (instead of separate start+end times) which
    # simplifies database constraints, etc
    during = Column(TSTZRANGE, nullable=False)

    created = Column(DateTime(timezone=True), nullable=False, server_default=func.now())
    last_edited = Column(DateTime(timezone=True), nullable=False, server_default=func.now())

    creator_user = relationship(
        "User", backref="created_event_occurrences", foreign_keys="EventOccurrence.creator_user_id"
    )
    event = relationship(
        "Event",
        backref=backref("occurrences", lazy="dynamic"),
        remote_side="Event.id",
        foreign_keys="EventOccurrence.event_id",
    )

    photo = relationship("Upload")

    __table_args__ = (
        # Geom and address go together
        CheckConstraint(
            # geom and address are either both null or neither of them are null
            "(geom IS NULL) = (address IS NULL)",
            name="geom_iff_address",
        ),
        # Online-only events need a link, note that online events may also have a link
        CheckConstraint(
            # exactly oen of geom or link is non-null
            "(geom IS NULL) <> (link IS NULL)",
            name="link_or_geom",
        ),
        # Can't have overlapping occurrences in the same Event
        ExcludeConstraint(("event_id", "="), ("during", "&&"), name="event_occurrences_event_id_during_excl"),
    )

    @property
    def coordinates(self):
        # returns (lat, lng) or None
        if self.geom:
            return get_coordinates(self.geom)
        else:
            return None

    @hybrid_property
    def start_time(self):
        return self.during.lower

    @start_time.expression
    def start_time(cls):
        return func.lower(cls.during)

    @hybrid_property
    def end_time(self):
        return self.during.upper

    @end_time.expression
    def end_time(cls):
        return func.upper(cls.during)


class EventSubscription(Base):
    """
    Users' subscriptions to events
    """

    __tablename__ = "event_subscriptions"
    __table_args__ = (UniqueConstraint("event_id", "user_id"),)

    id = Column(BigInteger, primary_key=True)

    user_id = Column(ForeignKey("users.id"), nullable=False, index=True)
    event_id = Column(ForeignKey("events.id"), nullable=False, index=True)
    joined = Column(DateTime(timezone=True), nullable=False, server_default=func.now())

    user = relationship("User")
    event = relationship("Event")


class EventOrganizer(Base):
    """
    Organizers for events
    """

    __tablename__ = "event_organizers"
    __table_args__ = (UniqueConstraint("event_id", "user_id"),)

    id = Column(BigInteger, primary_key=True)

    user_id = Column(ForeignKey("users.id"), nullable=False, index=True)
    event_id = Column(ForeignKey("events.id"), nullable=False, index=True)
    joined = Column(DateTime(timezone=True), nullable=False, server_default=func.now())

    user = relationship("User")
    event = relationship("Event")


class AttendeeStatus(enum.Enum):
    going = enum.auto()
    maybe = enum.auto()


class EventOccurrenceAttendee(Base):
    """
    Attendees for events
    """

    __tablename__ = "event_occurrence_attendees"
    __table_args__ = (UniqueConstraint("occurrence_id", "user_id"),)

    id = Column(BigInteger, primary_key=True)

    user_id = Column(ForeignKey("users.id"), nullable=False, index=True)
    occurrence_id = Column(ForeignKey("event_occurrences.id"), nullable=False, index=True)
    responded = Column(DateTime(timezone=True), nullable=False, server_default=func.now())
    attendee_status = Column(Enum(AttendeeStatus), nullable=False)

    user = relationship("User")
    occurrence = relationship("EventOccurrence", backref=backref("attendances", lazy="dynamic"))


class EventCommunityInviteRequest(Base):
    """
    Requests to send out invitation notifications/emails to the community for a given event occurrence
    """

    __tablename__ = "event_community_invite_requests"

    id = Column(BigInteger, primary_key=True)

    occurrence_id = Column(ForeignKey("event_occurrences.id"), nullable=False, index=True)
    user_id = Column(ForeignKey("users.id"), nullable=False, index=True)

    created = Column(DateTime(timezone=True), nullable=False, server_default=func.now())

    decided = Column(DateTime(timezone=True), nullable=True)
    decided_by_user_id = Column(ForeignKey("users.id"), nullable=True)
    approved = Column(Boolean, nullable=True)

    occurrence = relationship("EventOccurrence", backref=backref("community_invite_requests", lazy="dynamic"))
    user = relationship("User", foreign_keys="EventCommunityInviteRequest.user_id")

    __table_args__ = (
        # each user can only request once
        UniqueConstraint("occurrence_id", "user_id"),
        # each event can only have one notification sent out
        Index(
            "ix_event_community_invite_requests_unique",
            occurrence_id,
            unique=True,
            postgresql_where=and_(approved.is_not(None), approved == True),
        ),
        # decided and approved ought to be null simultaneously
        CheckConstraint(
            "((decided IS NULL) AND (decided_by_user_id IS NULL) AND (approved IS NULL)) OR \
             ((decided IS NOT NULL) AND (decided_by_user_id IS NOT NULL) AND (approved IS NOT NULL))",
            name="decided_approved",
        ),
    )


class ClusterDiscussionAssociation(Base):
    """
    discussions related to clusters
    """

    __tablename__ = "cluster_discussion_associations"
    __table_args__ = (UniqueConstraint("discussion_id", "cluster_id"),)

    id = Column(BigInteger, primary_key=True)

    discussion_id = Column(ForeignKey("discussions.id"), nullable=False, index=True)
    cluster_id = Column(ForeignKey("clusters.id"), nullable=False, index=True)

    discussion = relationship("Discussion", backref="cluster_discussion_associations")
    cluster = relationship("Cluster", backref="cluster_discussion_associations")


class Discussion(Base):
    """
    forum board
    """

    __tablename__ = "discussions"

    id = Column(BigInteger, communities_seq, primary_key=True, server_default=communities_seq.next_value())

    title = Column(String, nullable=False)
    content = Column(String, nullable=False)
    thread_id = Column(ForeignKey("threads.id"), nullable=False, unique=True)
    created = Column(DateTime(timezone=True), nullable=False, server_default=func.now())

    creator_user_id = Column(ForeignKey("users.id"), nullable=False, index=True)
    owner_cluster_id = Column(ForeignKey("clusters.id"), nullable=False, index=True)

    slug = column_property(func.slugify(title))

    thread = relationship("Thread", backref="discussion", uselist=False)

    subscribers = relationship("User", backref="discussions", secondary="discussion_subscriptions", viewonly=True)

    creator_user = relationship("User", backref="created_discussions", foreign_keys="Discussion.creator_user_id")
    owner_cluster = relationship("Cluster", backref=backref("owned_discussions", lazy="dynamic"), uselist=False)


class DiscussionSubscription(Base):
    """
    users subscriptions to discussions
    """

    __tablename__ = "discussion_subscriptions"
    __table_args__ = (UniqueConstraint("discussion_id", "user_id"),)

    id = Column(BigInteger, primary_key=True)

    user_id = Column(ForeignKey("users.id"), nullable=False, index=True)
    discussion_id = Column(ForeignKey("discussions.id"), nullable=False, index=True)
    joined = Column(DateTime(timezone=True), nullable=False, server_default=func.now())
    left = Column(DateTime(timezone=True), nullable=True)

    user = relationship("User", backref="discussion_subscriptions")
    discussion = relationship("Discussion", backref="discussion_subscriptions")


class Thread(Base):
    """
    Thread
    """

    __tablename__ = "threads"

    id = Column(BigInteger, primary_key=True)

    created = Column(DateTime(timezone=True), nullable=False, server_default=func.now())
    deleted = Column(DateTime(timezone=True), nullable=True)


class Comment(Base):
    """
    Comment
    """

    __tablename__ = "comments"

    id = Column(BigInteger, primary_key=True)

    thread_id = Column(ForeignKey("threads.id"), nullable=False, index=True)
    author_user_id = Column(ForeignKey("users.id"), nullable=False)
    content = Column(String, nullable=False)  # CommonMark without images
    created = Column(DateTime(timezone=True), nullable=False, server_default=func.now())
    deleted = Column(DateTime(timezone=True), nullable=True)

    thread = relationship("Thread", backref="comments")


class Reply(Base):
    """
    Reply
    """

    __tablename__ = "replies"

    id = Column(BigInteger, primary_key=True)

    comment_id = Column(ForeignKey("comments.id"), nullable=False, index=True)
    author_user_id = Column(ForeignKey("users.id"), nullable=False)
    content = Column(String, nullable=False)  # CommonMark without images
    created = Column(DateTime(timezone=True), nullable=False, server_default=func.now())
    deleted = Column(DateTime(timezone=True), nullable=True)

    comment = relationship("Comment", backref="replies")


class BackgroundJobState(enum.Enum):
    # job is fresh, waiting to be picked off the queue
    pending = enum.auto()
    # job complete
    completed = enum.auto()
    # error occured, will be retried
    error = enum.auto()
    # failed too many times, not retrying anymore
    failed = enum.auto()


class BackgroundJob(Base):
    """
    This table implements a queue of background jobs.
    """

    __tablename__ = "background_jobs"

    id = Column(BigInteger, primary_key=True)

    # used to discern which function should be triggered to service it
    job_type = Column(String, nullable=False)
    state = Column(Enum(BackgroundJobState), nullable=False, default=BackgroundJobState.pending)

    # time queued
    queued = Column(DateTime(timezone=True), nullable=False, server_default=func.now())

    # time at which we may next attempt it, for implementing exponential backoff
    next_attempt_after = Column(DateTime(timezone=True), nullable=False, server_default=func.now())

    # used to count number of retries for failed jobs
    try_count = Column(Integer, nullable=False, default=0)

    max_tries = Column(Integer, nullable=False, default=5)

    # protobuf encoded job payload
    payload = Column(Binary, nullable=False)

    # if the job failed, we write that info here
    failure_info = Column(String, nullable=True)

    __table_args__ = (
        # used in looking up background jobs to attempt
        # create index on background_jobs(next_attempt_after, (max_tries - try_count)) where state = 'pending' OR state = 'error';
        Index(
            "ix_background_jobs_lookup",
            next_attempt_after,
            (max_tries - try_count),
            postgresql_where=((state == BackgroundJobState.pending) | (state == BackgroundJobState.error)),
        ),
    )

    @hybrid_property
    def ready_for_retry(self):
        return (
            (self.next_attempt_after <= func.now())
            & (self.try_count < self.max_tries)
            & ((self.state == BackgroundJobState.pending) | (self.state == BackgroundJobState.error))
        )

    def __repr__(self):
        return f"BackgroundJob(id={self.id}, job_type={self.job_type}, state={self.state}, next_attempt_after={self.next_attempt_after}, try_count={self.try_count}, failure_info={self.failure_info})"


class NotificationDeliveryType(enum.Enum):
    # send push notification to mobile/web
    push = enum.auto()
    # send individual email immediately
    email = enum.auto()
    # send in digest
    digest = enum.auto()


dt = NotificationDeliveryType
nd = notification_data_pb2

dt_sec = [dt.email, dt.push]
dt_all = [dt.email, dt.push, dt.digest]


class NotificationTopicAction(enum.Enum):
    def __init__(self, topic_action, defaults, user_editable, data_type):
        self.topic, self.action = topic_action.split(":")
        self.defaults = defaults
        # for now user editable == not a security notification
        self.user_editable = user_editable

        self.data_type = data_type

    def unpack(self):
        return self.topic, self.action

    @property
    def display(self):
        return f"{self.topic}:{self.action}"

    def __str__(self):
        return self.display

    # topic, action, default delivery types
    friend_request__create = ("friend_request:create", dt_all, True, nd.FriendRequestCreate)
    friend_request__accept = ("friend_request:accept", dt_all, True, nd.FriendRequestAccept)

    # host requests
    host_request__create = ("host_request:create", dt_all, True, nd.HostRequestCreate)
    host_request__accept = ("host_request:accept", dt_all, True, nd.HostRequestAccept)
    host_request__reject = ("host_request:reject", dt_all, True, nd.HostRequestReject)
    host_request__confirm = ("host_request:confirm", dt_all, True, nd.HostRequestConfirm)
    host_request__cancel = ("host_request:cancel", dt_all, True, nd.HostRequestCancel)
    host_request__message = ("host_request:message", [dt.push, dt.digest], True, nd.HostRequestMessage)

    # you receive a friend ref
    reference__receive_friend = ("reference:receive_friend", dt_all, True, nd.ReferenceReceiveFriend)
    # you receive a reference from ... the host
    reference__receive_hosted = ("reference:receive_hosted", dt_all, True, nd.ReferenceReceiveHostRequest)
    # ... the surfer
    reference__receive_surfed = ("reference:receive_surfed", dt_all, True, nd.ReferenceReceiveHostRequest)

    # you hosted
    reference__reminder_hosted = ("reference:reminder_hosted", dt_all, True, nd.ReferenceReminder)
    # you surfed
    reference__reminder_surfed = ("reference:reminder_surfed", dt_all, True, nd.ReferenceReminder)

    badge__add = ("badge:add", [dt.push, dt.digest], True, nd.BadgeAdd)
    badge__remove = ("badge:remove", [dt.push, dt.digest], True, nd.BadgeRemove)

    # group chats
    chat__message = ("chat:message", [dt.push, dt.digest], True, nd.ChatMessage)

    # events
    # approved by mods
    event__create_approved = ("event:create_approved", dt_all, True, nd.EventCreate)
    # any user creates any event, default to no notifications
<<<<<<< HEAD
    event__create_any = ("event", "create_any", [], True)
    event__update = ("event", "update", [dt.push, dt.digest], True)
    event__cancel = ("event", "cancel", [dt.email, dt.push, dt.digest], True)
    event__delete = ("event", "delete", [dt.email, dt.push, dt.digest], True)
    event__invite_organizer = ("event", "invite_organizer", [dt.email, dt.push, dt.digest], True)
=======
    event__create_any = ("event:create_any", [], True, nd.EventCreate)
    event__update = ("event:update", dt_all, True, nd.EventUpdate)
    event__invite_organizer = ("event:invite_organizer", dt_all, True, nd.EventInviteOrganizer)

    # account settings
    password__change = ("password:change", dt_sec, False, empty_pb2.Empty)
    email_address__change = ("email_address:change", dt_sec, False, nd.EmailAddressChange)
    email_address__verify = ("email_address:verify", dt_sec, False, empty_pb2.Empty)
    phone_number__change = ("phone_number:change", dt_sec, False, empty_pb2.Empty)
    phone_number__verify = ("phone_number:verify", dt_sec, False, empty_pb2.Empty)
    # reset password
    password_reset__start = ("password_reset:start", dt_sec, False, nd.PasswordResetStart)
    password_reset__complete = ("password_reset:complete", dt_sec, False, empty_pb2.Empty)

    # account deletion
    account_deletion__start = ("account_deletion:start", dt_sec, False, nd.AccountDeletionStart)
    # no more pushing to do
    account_deletion__complete = ("account_deletion:complete", dt_sec, False, nd.AccountDeletionComplete)
    # undeleted
    account_deletion__recovered = ("account_deletion:recovered", dt_sec, False, empty_pb2.Empty)

    # admin actions
    gender__change = ("gender:change", dt_sec, False, nd.GenderChange)
    birthdate__change = ("birthdate:change", dt_sec, False, nd.BirthdateChange)
    api_key__create = ("api_key:create", dt_sec, False, nd.ApiKeyCreate)

    donation__received = ("donation:received", dt_sec, True, nd.DonationReceived)
>>>>>>> d567d916


class NotificationPreference(Base):
    __tablename__ = "notification_preferences"

    id = Column(BigInteger, primary_key=True)
    user_id = Column(ForeignKey("users.id"), nullable=False, index=True)

    topic_action = Column(Enum(NotificationTopicAction), nullable=False)
    delivery_type = Column(Enum(NotificationDeliveryType), nullable=False)
    deliver = Column(Boolean, nullable=False)

    user = relationship("User", foreign_keys="NotificationPreference.user_id")

    __table_args__ = (UniqueConstraint("user_id", "topic_action", "delivery_type"),)


class Notification(Base):
    """
    Table for accumulating notifications until it is time to send email digest
    """

    __tablename__ = "notifications"

    id = Column(BigInteger, primary_key=True)
    created = Column(DateTime(timezone=True), nullable=False, server_default=func.now())

    # recipient user id
    user_id = Column(ForeignKey("users.id"), nullable=False)

    topic_action = Column(Enum(NotificationTopicAction), nullable=False)
    key = Column(String, nullable=False)

    data = Column(Binary, nullable=False)

    user = relationship("User", foreign_keys="Notification.user_id")

    __table_args__ = (
        # used in looking up which notifications need delivery
        Index(
            "ix_notifications_created",
            created,
        ),
    )

    @property
    def topic(self):
        return self.topic_action.topic

    @property
    def action(self):
        return self.topic_action.action


class NotificationDelivery(Base):
    __tablename__ = "notification_deliveries"

    id = Column(BigInteger, primary_key=True)
    notification_id = Column(ForeignKey("notifications.id"), nullable=False, index=True)
    created = Column(DateTime(timezone=True), nullable=False, server_default=func.now())
    delivered = Column(DateTime(timezone=True), nullable=True)
    read = Column(DateTime(timezone=True), nullable=True)
    # todo: enum of "phone, web, digest"
    delivery_type = Column(Enum(NotificationDeliveryType), nullable=False)
    # todo: device id
    # todo: receipt id, etc
    notification = relationship("Notification", foreign_keys="NotificationDelivery.notification_id")

    __table_args__ = (
        UniqueConstraint("notification_id", "delivery_type"),
        # used in looking up which notifications need delivery
        Index(
            "ix_notification_deliveries_delivery_type",
            delivery_type,
            postgresql_where=(delivered != None),
        ),
        Index(
            "ix_notification_deliveries_dt_ni_dnull",
            delivery_type,
            notification_id,
            delivered == None,
        ),
    )


class PushNotificationSubscription(Base):
    __tablename__ = "push_notification_subscriptions"

    id = Column(BigInteger, primary_key=True)
    created = Column(DateTime(timezone=True), nullable=False, server_default=func.now())

    # which user this is connected to
    user_id = Column(ForeignKey("users.id"), nullable=False, index=True)

    # these come from https://developer.mozilla.org/en-US/docs/Web/API/PushSubscription
    # the endpoint
    endpoint = Column(String, nullable=False)
    # the "auth" key
    auth_key = Column(Binary, nullable=False)
    # the "p256dh" key
    p256dh_key = Column(Binary, nullable=False)

    full_subscription_info = Column(String, nullable=False)

    # the browse user-agent, so we can tell the user what browser notifications are going to
    user_agent = Column(String, nullable=True)

    # when it was disabled
    disabled_at = Column(DateTime(timezone=True), nullable=False, server_default=DATETIME_INFINITY.isoformat())

    user = relationship("User")


class PushNotificationDeliveryAttempt(Base):
    __tablename__ = "push_notification_delivery_attempt"

    id = Column(BigInteger, primary_key=True)
    time = Column(DateTime(timezone=True), nullable=False, server_default=func.now())

    push_notification_subscription_id = Column(
        ForeignKey("push_notification_subscriptions.id"), nullable=False, index=True
    )

    success = Column(Boolean, nullable=False)
    # the HTTP status code, 201 is success
    status_code = Column(Integer, nullable=False)

    # can be null if it was a success
    response = Column(String, nullable=True)

    push_notification_subscription = relationship("PushNotificationSubscription")


class Language(Base):
    """
    Table of allowed languages (a subset of ISO639-3)
    """

    __tablename__ = "languages"

    # ISO639-3 language code, in lowercase, e.g. fin, eng
    code = Column(String(3), primary_key=True)

    # the english name
    name = Column(String, nullable=False, unique=True)


class Region(Base):
    """
    Table of regions
    """

    __tablename__ = "regions"

    # iso 3166-1 alpha3 code in uppercase, e.g. FIN, USA
    code = Column(String(3), primary_key=True)

    # the name, e.g. Finland, United States
    # this is the display name in English, should be the "common name", not "Republic of Finland"
    name = Column(String, nullable=False, unique=True)


class UserBlock(Base):
    """
    Table of blocked users
    """

    __tablename__ = "user_blocks"
    __table_args__ = (UniqueConstraint("blocking_user_id", "blocked_user_id"),)

    id = Column(BigInteger, primary_key=True)

    blocking_user_id = Column(ForeignKey("users.id"), nullable=False)
    blocked_user_id = Column(ForeignKey("users.id"), nullable=False)
    time_blocked = Column(DateTime(timezone=True), nullable=False, server_default=func.now())

    blocking_user = relationship("User", foreign_keys="UserBlock.blocking_user_id")
    blocked_user = relationship("User", foreign_keys="UserBlock.blocked_user_id")


class APICall(Base):
    """
    API call logs
    """

    __tablename__ = "api_calls"
    __table_args__ = {"schema": "logging"}

    id = Column(BigInteger, primary_key=True)

    # whether the call was made using an api key or session cookies
    is_api_key = Column(Boolean, nullable=False, server_default=text("false"))

    # backend version (normally e.g. develop-31469e3), allows us to figure out which proto definitions were used
    # note that `default` is a python side default, not hardcoded into DB schema
    version = Column(String, nullable=False, default=config["VERSION"])

    # approximate time of the call
    time = Column(DateTime(timezone=True), nullable=False, server_default=func.now())

    # the method call name, e.g. "/org.couchers.api.core.API/ListFriends"
    method = Column(String, nullable=False)

    # gRPC status code name, e.g. FAILED_PRECONDITION, None if success
    status_code = Column(String, nullable=True)

    # handler duration (excluding serialization, etc)
    duration = Column(Float, nullable=False)

    # user_id of caller, None means not logged in
    user_id = Column(BigInteger, nullable=True)

    # sanitized request bytes
    request = Column(Binary, nullable=True)

    # sanitized response bytes
    response = Column(Binary, nullable=True)

    # whether response bytes have been truncated
    response_truncated = Column(Boolean, nullable=False, server_default=text("false"))

    # the exception traceback, if any
    traceback = Column(String, nullable=True)

    # human readable perf report
    perf_report = Column(String, nullable=True)

    # details of the browser, if available
    ip_address = Column(String, nullable=True)
    user_agent = Column(String, nullable=True)


class AccountDeletionReason(Base):
    __tablename__ = "account_deletion_reason"

    id = Column(BigInteger, primary_key=True)
    created = Column(DateTime(timezone=True), nullable=False, server_default=func.now())
    user_id = Column(ForeignKey("users.id"), nullable=False)
    reason = Column(String, nullable=True)

    user = relationship("User")<|MERGE_RESOLUTION|>--- conflicted
+++ resolved
@@ -2210,15 +2210,10 @@
     # approved by mods
     event__create_approved = ("event:create_approved", dt_all, True, nd.EventCreate)
     # any user creates any event, default to no notifications
-<<<<<<< HEAD
-    event__create_any = ("event", "create_any", [], True)
-    event__update = ("event", "update", [dt.push, dt.digest], True)
-    event__cancel = ("event", "cancel", [dt.email, dt.push, dt.digest], True)
-    event__delete = ("event", "delete", [dt.email, dt.push, dt.digest], True)
-    event__invite_organizer = ("event", "invite_organizer", [dt.email, dt.push, dt.digest], True)
-=======
     event__create_any = ("event:create_any", [], True, nd.EventCreate)
     event__update = ("event:update", dt_all, True, nd.EventUpdate)
+    event__cancel = ("event", "cancel", dt_all, True, nd.EventCancel)
+    event__delete = ("event", "delete", dt_all, True, nd.EventDelete)
     event__invite_organizer = ("event:invite_organizer", dt_all, True, nd.EventInviteOrganizer)
 
     # account settings
@@ -2244,7 +2239,6 @@
     api_key__create = ("api_key:create", dt_sec, False, nd.ApiKeyCreate)
 
     donation__received = ("donation:received", dt_sec, True, nd.DonationReceived)
->>>>>>> d567d916
 
 
 class NotificationPreference(Base):
