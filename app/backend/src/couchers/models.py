--- conflicted
+++ resolved
@@ -132,22 +132,12 @@
     # community standing score
     community_standing = Column(Float, nullable=True)
 
-<<<<<<< HEAD
     occupation = Column(String, nullable=True)  # CommonMark without images
+    education = Column(String, nullable=True)  # CommonMark without images
     about_me = Column(String, nullable=True)  # CommonMark without images
     my_travels = Column(String, nullable=True)  # CommonMark without images
     things_i_like = Column(String, nullable=True)  # CommonMark without images
     about_place = Column(String, nullable=True)  # CommonMark without images
-
-    avatar_filename = Column(String, nullable=True)
-=======
-    occupation = Column(String, nullable=True)
-    education = Column(String, nullable=True)
-    about_me = Column(String, nullable=True)
-    my_travels = Column(String, nullable=True)
-    things_i_like = Column(String, nullable=True)
-    about_place = Column(String, nullable=True)
->>>>>>> 3de1114f
     # TODO: array types once we go postgres
     languages = Column(String, nullable=True)
     countries_visited = Column(String, nullable=True)
@@ -964,12 +954,8 @@
     page_id = Column(ForeignKey("pages.id"), nullable=False, index=True)
     editor_user_id = Column(ForeignKey("users.id"), nullable=False, index=True)
     title = Column(String, nullable=False)
-<<<<<<< HEAD
     content = Column(String, nullable=False)  # CommonMark without images
-=======
-    content = Column(String, nullable=False)
     photo_key = Column(ForeignKey("uploads.key"), nullable=True)
->>>>>>> 3de1114f
     # the human-readable address
     address = Column(String, nullable=True)
     geom = Column(Geometry(geometry_type="POINT", srid=4326), nullable=True)
