import enum
from calendar import monthrange
from datetime import date
from math import floor

from sqlalchemy import (Boolean, Column, Date, DateTime, Enum, Float,
                        ForeignKey, Integer)
from sqlalchemy import LargeBinary as Binary
from sqlalchemy import String
from sqlalchemy.ext.declarative import declarative_base
<<<<<<< HEAD
from sqlalchemy.orm import relationship
=======
from sqlalchemy.orm import backref, relationship
>>>>>>> cf6990e1
from sqlalchemy.orm.session import Session
from sqlalchemy.sql import func

Base = declarative_base()

class PhoneStatus(enum.Enum):
    # unverified
    unverified = 1
    # verified
    verified = 2


class User(Base):
    """
    Basic user and profile details
    """
    __tablename__ = "users"

    id = Column(Integer, primary_key=True)

    username = Column(String, nullable=False, unique=True)
    email = Column(String, nullable=False, unique=True)
    # stored in libsodium hash format, can be null for email login
    hashed_password = Column(Binary, nullable=True)
    # phone number
    # TODO: should it be unique?
    phone = Column(String, nullable=True, unique=True)
    phone_status = Column(Enum(PhoneStatus), nullable=True)

    joined = Column(DateTime, nullable=False, server_default=func.now())
    last_active = Column(DateTime, nullable=False, server_default=func.now())

    # display name
    name = Column(String, nullable=False)
    city = Column(String, nullable=False)
    gender = Column(String, nullable=False)
    birthdate = Column(Date, nullable=False)

    # name as on official docs for verification, etc. not needed until verification
    full_name = Column(String, nullable=True)

    # verification score
    verification = Column(Float, nullable=True)
    # community standing score
    community_standing = Column(Float, nullable=True)

    occupation = Column(String, nullable=True)
    about_me = Column(String, nullable=True)
    about_place = Column(String, nullable=True)
    # profile color
    color = Column(String, nullable=False, default="#643073")
    # TODO: array types once we go postgres
    languages = Column(String, nullable=True)
    countries_visited = Column(String, nullable=True)
    countries_lived = Column(String, nullable=True)

    # TODO: hosting fields

    @property
    def age(self):
        max_day = monthrange(date.today().year, self.birthdate.month)[1]
        age = date.today().year - self.birthdate.year
        #in case of leap-day babies, make sure the date is valid for this year
        safe_birthdate = self.birthdate
        if (self.birthdate.day > max_day):
            safe_birthdate = safe_birthdate.replace(day = max_day)
        if date.today() < safe_birthdate.replace(year=date.today().year):
            age -= 1
        return age

    @property
    def display_joined(self):
        """
        Returns the last active time rounded down to the nearest hour.
        """
        return self.joined.replace(minute=0, second=0, microsecond=0)

    @property
    def display_last_active(self):
        """
        Returns the last active time rounded down to the nearest 15 minutes.
        """
        return self.last_active.replace(minute=(self.last_active.minute // 15) * 15,
                                        second=0, microsecond=0)

    def mutual_friends(self, target_id):
        session = Session.object_session(self)

        q1 = (session.query(FriendRelationship.from_user_id.label("user_id"))
            .filter(FriendRelationship.to_user == self)
            .filter(FriendRelationship.from_user_id != target_id)
            .filter(FriendRelationship.status == FriendStatus.accepted))

        q2 = (session.query(FriendRelationship.to_user_id.label("user_id"))
            .filter(FriendRelationship.from_user == self)
            .filter(FriendRelationship.to_user_id != target_id)
            .filter(FriendRelationship.status == FriendStatus.accepted))

        q3 = (session.query(FriendRelationship.from_user_id.label("user_id"))
            .filter(FriendRelationship.to_user_id == target_id)
            .filter(FriendRelationship.from_user != self)
            .filter(FriendRelationship.status == FriendStatus.accepted))

        q4 = (session.query(FriendRelationship.to_user_id.label("user_id"))
            .filter(FriendRelationship.from_user_id == target_id)
            .filter(FriendRelationship.to_user != self)
            .filter(FriendRelationship.status == FriendStatus.accepted))

        return session.query(User).filter(User.id.in_(q1.union(q2).intersect(q3.union(q4)).subquery())).all()

    def __repr__(self):
        return f"User(id={self.id}, email={self.email}, username={self.username})"


class FriendStatus(enum.Enum):
    pending = 1
    accepted = 2
    rejected = 3
    cancelled = 4


class FriendRelationship(Base):
    """
    Friendship relations between users

    TODO: make this better with sqlalchemy self-referential stuff
    """
    __tablename__ = "friend_relationships"

    id = Column(Integer, primary_key=True)

    from_user_id = Column(Integer, ForeignKey("users.id"), nullable=False)
    to_user_id = Column(Integer, ForeignKey("users.id"), nullable=False)

    status = Column(Enum(FriendStatus), nullable=False, default=FriendStatus.pending)

    time_sent = Column(DateTime, nullable=False, server_default=func.now())
    time_responded = Column(DateTime, nullable=True)

    from_user = relationship("User", backref="friends_from", foreign_keys="FriendRelationship.from_user_id")
    to_user = relationship("User", backref="friends_to", foreign_keys="FriendRelationship.to_user_id")


class SignupToken(Base):
    """
    A signup token allows the user to verify their email and continue signing up.
    """
    __tablename__ = "signup_tokens"
    token = Column(String, primary_key=True)

    email = Column(String, nullable=False)

    created = Column(DateTime, nullable=False, server_default=func.now())
    expiry = Column(DateTime, nullable=False)

    def __repr__(self):
        return f"SignupToken(token={self.token}, email={self.email}, created={self.created}, expiry={self.expiry})"


class LoginToken(Base):
    """
    A login token sent in an email to a user, allows them to sign in between the times defined by created and expiry
    """
    __tablename__ = "login_tokens"
    token = Column(String, primary_key=True)

    user_id = Column(Integer, ForeignKey("users.id"), nullable=False)

    created = Column(DateTime, nullable=False, server_default=func.now())
    expiry = Column(DateTime, nullable=False)

    user = relationship("User", backref="login_tokens")

    def __repr__(self):
        return f"LoginToken(token={self.token}, user={self.user}, created={self.created}, expiry={self.expiry})"


class UserSession(Base):
    """
    Active session on the app, for auth
    """
    __tablename__ = "sessions"
    token = Column(String, primary_key=True)

    user_id = Column(Integer, ForeignKey("users.id"), nullable=False)

    started = Column(DateTime, nullable=False, server_default=func.now())

    user = relationship("User", backref="sessions")


class Reference(Base):
    """
    Reference from one user to another
    """
    __tablename__ = "references"

    id = Column(Integer, primary_key=True)
    time = Column(DateTime, nullable=False, server_default=func.now())

    from_user_id = Column(Integer, ForeignKey("users.id"), nullable=False)
    to_user_id = Column(Integer, ForeignKey("users.id"), nullable=False)

    text = Column(String, nullable=True)

    rating = Column(Integer, nullable=False)
    was_safe = Column(Boolean, nullable=False)

    from_user = relationship("User", backref="references_from", foreign_keys="Reference.from_user_id")
    to_user = relationship("User", backref="references_to", foreign_keys="Reference.to_user_id")


class Conversation(Base):
    """
    Conversation brings together the different types of message/conversation types
    """
    __tablename__ = "conversations"

    id = Column(Integer, primary_key=True)
    created = Column(DateTime, nullable=False, server_default=func.now())

    def __repr__(self):
        return f"Conversation(id={self.id}, created={self.created})"


class GroupChat(Base):
    """
    Group chat
    """
    __tablename__ = "group_chats"

    conversation_id = Column("id", ForeignKey("conversations.id"), nullable=False, primary_key=True)

    title = Column(String, nullable=True)
    only_admins_invite = Column(Boolean, nullable=False, default=True)
    creator_id = Column(ForeignKey("users.id"), nullable=False)
    is_dm = Column(Boolean, nullable=False)

    conversation = relationship("Conversation", backref="group_chat")
    creator = relationship("User", backref="created_group_chats")

    def __repr__(self):
        return f"GroupChat(conversation={self.conversation}, title={self.title or 'None'}, only_admins_invite={self.only_admins_invite}, creator={self.creator}, is_dm={self.is_dm})"


class GroupChatRole(enum.Enum):
    admin = 1
    participant = 2


class GroupChatSubscription(Base):
    """
    The recipient of a thread and information about when they joined/left/etc.
    """
    __tablename__ = "group_chat_subscriptions"
    id = Column(Integer, primary_key=True)

    # TODO: DB constraint on only one user+group_chat combo at a given time
    user_id = Column(ForeignKey("users.id"), nullable=False)
    group_chat_id = Column(ForeignKey("group_chats.id"), nullable=False)

    joined = Column(DateTime, nullable=False, server_default=func.now())
    left = Column(DateTime, nullable=True)

    role = Column(Enum(GroupChatRole), nullable=False)

    # TODO: should this be a ForeignKey("messages.id")?
    last_seen_message_id = Column(Integer, nullable=False, default=0)

    user = relationship("User", backref="group_chat_subscriptions")
    group_chat = relationship("GroupChat", backref="subscriptions")

    @property
    def unseen_message_count(self):
        # TODO: possibly slow

        session = Session.object_session(self)

        return (session.query(func.count(Message.id).label("count"))
            .join(GroupChatSubscription, GroupChatSubscription.group_chat_id == Message.conversation_id)
            .filter(GroupChatSubscription.id == self.id)
            .filter(Message.id > GroupChatSubscription.last_seen_message_id)
            .one()).count

    def __repr__(self):
        return f"GroupChatSubscription(id={self.id}, user={self.user}, joined={self.joined}, left={self.left}, role={self.role}, group_chat={self.group_chat})"


class Message(Base):
    """
    Message content.
    """
    __tablename__ = "messages"

    id = Column(Integer, primary_key=True)

    conversation_id = Column(ForeignKey("conversations.id"), nullable=False)
    author_id = Column(ForeignKey("users.id"), nullable=False)

    time = Column(DateTime, nullable=False, server_default=func.now())
    text = Column(String, nullable=False)

    conversation = relationship("Conversation", backref="messages", order_by="Message.time.desc()")
    author = relationship("User")

    def __repr__(self):
        return f"Message(id={self.id}, time={self.time}, text={self.text}, author={self.author}, conversation={self.conversation})"<|MERGE_RESOLUTION|>--- conflicted
+++ resolved
@@ -8,11 +8,7 @@
 from sqlalchemy import LargeBinary as Binary
 from sqlalchemy import String
 from sqlalchemy.ext.declarative import declarative_base
-<<<<<<< HEAD
-from sqlalchemy.orm import relationship
-=======
 from sqlalchemy.orm import backref, relationship
->>>>>>> cf6990e1
 from sqlalchemy.orm.session import Session
 from sqlalchemy.sql import func
 
