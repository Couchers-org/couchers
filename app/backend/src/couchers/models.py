--- conflicted
+++ resolved
@@ -172,7 +172,6 @@
     new_email_token_created = Column(DateTime(timezone=True), nullable=True)
     new_email_token_expiry = Column(DateTime(timezone=True), nullable=True)
 
-<<<<<<< HEAD
     @property
     def regions_visited(self):
         return [(region.region_code for region in self._regions_visited)]
@@ -180,9 +179,7 @@
     @property
     def regions_lived(self):
         return [(region.region_code for region in self._regions_lived)]
-
-=======
->>>>>>> b963416f
+      
     @hybrid_property
     def is_jailed(self):
         return self.accepted_tos < 1 or self.is_missing_location
