--- conflicted
+++ resolved
@@ -1687,11 +1687,9 @@
     # payload: google.protobuf.Empty
     enforce_community_membership = enum.auto()
     # payload: google.protobuf.Empty
-<<<<<<< HEAD
+    send_reference_reminders = enum.auto()
+    # payload: google.protobuf.Empty
     purge_account_deletion_tokens = enum.auto()
-=======
-    send_reference_reminders = enum.auto()
->>>>>>> 3abc85e1
 
 
 class BackgroundJobState(enum.Enum):
