--- conflicted
+++ resolved
@@ -5,10 +5,6 @@
 from couchers.db import session_scope
 from couchers.tasks import enforce_community_memberships
 from proto import groups_pb2, pages_pb2
-<<<<<<< HEAD
-from tests.test_communities import get_community_id, get_group_id, testing_communities  # noqa
-from tests.test_fixtures import get_user_id_and_token, groups_session, testconfig  # noqa
-=======
 from tests.test_communities import (  # noqa
     create_1d_point,
     create_community,
@@ -19,7 +15,6 @@
     testing_communities,
 )
 from tests.test_fixtures import db, generate_user, groups_session, testconfig  # noqa
->>>>>>> 838804eb
 
 
 @pytest.fixture(autouse=True)
