--- conflicted
+++ resolved
@@ -6,11 +6,7 @@
 
 from couchers import errors
 from couchers.db import session_scope
-<<<<<<< HEAD
-from couchers.models import Complaint, User
-=======
 from couchers.models import Complaint, FriendRelationship, FriendStatus
->>>>>>> 2c9e234e
 from couchers.utils import now, to_aware_datetime
 from pb import api_pb2, jail_pb2
 from tests.test_fixtures import (
@@ -170,7 +166,6 @@
         assert e.value.code() == grpc.StatusCode.INVALID_ARGUMENT
         assert e.value.details() == errors.INVALID_COORDINATE
 
-<<<<<<< HEAD
         with pytest.raises(grpc.RpcError) as e:
             api.UpdateProfile(
                 api_pb2.UpdateProfileReq(
@@ -192,8 +187,6 @@
             api.UpdateProfile(api_pb2.UpdateProfileReq(gender=wrappers_pb2.StringValue(value="newgender")))
         assert e.value.code() == grpc.StatusCode.PERMISSION_DENIED
 
-=======
->>>>>>> 2c9e234e
         api.UpdateProfile(
             api_pb2.UpdateProfileReq(
                 name=wrappers_pb2.StringValue(value="New name"),
