--- conflicted
+++ resolved
@@ -34,13 +34,9 @@
     # TODO grab languages as well
     with session_scope() as session:
         u = session.query(User).filter(User.id == user.id).one()
-<<<<<<< HEAD
         regions_visited = u.regions_visited
         regions_lived = u.regions_lived
-=======
-        regions_visited = [region.region_code for region in u.regions_visited]
-        regions_lived = [region.region_code for region in u.regions_lived]
->>>>>>> b963416f
+
 
     assert res.user.user_id == user.id
     assert res.user.username == user.username
