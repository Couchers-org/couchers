--- conflicted
+++ resolved
@@ -6,11 +6,7 @@
 
 from couchers import errors
 from couchers.db import session_scope
-<<<<<<< HEAD
-from couchers.models import Complaint, FriendRelationship, UserBlocks
-=======
-from couchers.models import Complaint, FriendRelationship, FriendStatus
->>>>>>> 3f4c0c5d
+from couchers.models import Complaint, FriendRelationship, FriendStatus, UserBlocks
 from couchers.utils import now, to_aware_datetime
 from pb import api_pb2, blocking_pb2, jail_pb2
 from tests.test_fixtures import (
@@ -875,33 +871,21 @@
     make_friends(user1, user4)
 
     with api_session(token1) as api:
-        res = api.GetUser(api_pb2.GetUserReq(user=user3.username))
-        assert len(res.mutual_friends) == 1
-        assert res.mutual_friends[0].user_id == user2.id
+        res = api.ListMutualFriends(api_pb2.ListMutualFriendsReq(user_id=user1.id))
+        assert len(res.mutual_friends) == 0
+
+    with api_session(token2) as api:
+        res = api.ListMutualFriends(api_pb2.ListMutualFriendsReq(user_id=user2.id))
+        assert len(res.mutual_friends) == 0
 
     with api_session(token3) as api:
-        res = api.GetUser(api_pb2.GetUserReq(user=user1.username))
-        assert len(res.mutual_friends) == 1
-        assert res.mutual_friends[0].user_id == user2.id
-
-    with api_session(token1) as api:
-        res = api.GetUser(api_pb2.GetUserReq(user=user1.username))
+        res = api.ListMutualFriends(api_pb2.ListMutualFriendsReq(user_id=user3.id))
         assert len(res.mutual_friends) == 0
 
-    with api_session(token2) as api:
-        res = api.GetUser(api_pb2.GetUserReq(user=user2.username))
+    with api_session(token4) as api:
+        res = api.ListMutualFriends(api_pb2.ListMutualFriendsReq(user_id=user4.id))
         assert len(res.mutual_friends) == 0
 
-    with api_session(token3) as api:
-        res = api.GetUser(api_pb2.GetUserReq(user=user3.username))
-        assert len(res.mutual_friends) == 0
-
-    with api_session(token4) as api:
-        res = api.GetUser(api_pb2.GetUserReq(user=user4.username))
-        assert len(res.mutual_friends) == 0
-
-
-# TODO mutual friends tests with invisible users
 
 # TODO
 def test_mutual_friends_with_blocked_user(db):
@@ -940,9 +924,6 @@
         assert len(res.sent) == 0
 
 
-<<<<<<< HEAD
-def test_CancelFriendRequest_invisible_user_as_recipient():
-=======
 def test_accept_friend_request(db):
     user1, token1 = generate_user("user1")
     user2, token2 = generate_user("user2")
@@ -983,8 +964,7 @@
         assert res.user_ids[0] == user2.id
 
 
-def test_RespondFriendRequest_invisible_user_as_sender(db):
->>>>>>> 3f4c0c5d
+def test_CancelFriendRequest_invisible_user_as_recipient(db):
     user1, token1 = generate_user()
     user2, token2 = generate_user()
 
@@ -1118,7 +1098,6 @@
     make_user_invisible(user2.id)
 
     with api_session(token1) as api:
-<<<<<<< HEAD
         with pytest.raises(grpc.RpcError) as e:
             api.RespondFriendRequest(api_pb2.RespondFriendRequestReq(friend_request_id=friend_request_id, accept=True))
     assert e.value.code() == grpc.StatusCode.NOT_FOUND
@@ -1169,23 +1148,6 @@
             api.RespondFriendRequest(api_pb2.RespondFriendRequestReq(friend_request_id=friend_request_id, accept=True))
     assert e.value.code() == grpc.StatusCode.NOT_FOUND
     assert e.value.details() == errors.FRIEND_REQUEST_NOT_FOUND
-=======
-        res = api.ListMutualFriends(api_pb2.ListMutualFriendsReq(user_id=user1.id))
-        assert len(res.mutual_friends) == 0
-
-    with api_session(token2) as api:
-        res = api.ListMutualFriends(api_pb2.ListMutualFriendsReq(user_id=user2.id))
-        assert len(res.mutual_friends) == 0
-
-    with api_session(token3) as api:
-        res = api.ListMutualFriends(api_pb2.ListMutualFriendsReq(user_id=user3.id))
-        assert len(res.mutual_friends) == 0
-
-    with api_session(token4) as api:
-        res = api.ListMutualFriends(api_pb2.ListMutualFriendsReq(user_id=user4.id))
-        assert len(res.mutual_friends) == 0
->>>>>>> 3f4c0c5d
-
 
 def test_reporting(db):
     user1, token1 = generate_user()
