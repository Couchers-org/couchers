--- conflicted
+++ resolved
@@ -7,19 +7,16 @@
 from couchers import errors
 from couchers.db import session_scope
 from couchers.models import Complaint, FriendRelationship, FriendStatus, User
-<<<<<<< HEAD
 from couchers.utils import create_coordinate, to_aware_datetime
-from proto import api_pb2, blocking_pb2, jail_pb2
+from proto import api_pb2, jail_pb2
 from tests.test_fixtures import (  # noqa
-=======
-from couchers.utils import create_coordinate, now, to_aware_datetime
-from proto import api_pb2, jail_pb2
-from tests.test_fixtures import (
->>>>>>> 685166eb
     api_session,
+    blocking_session,
     db,
     generate_user,
     make_friends,
+    make_user_block,
+    make_user_invisible,
     real_api_session,
     real_jail_session,
     testconfig,
