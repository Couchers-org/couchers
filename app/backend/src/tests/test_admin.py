import grpc
import pytest

from couchers import errors
from couchers.db import session_scope
from couchers.models import Cluster, User
from couchers.servicers.admin import Admin
<<<<<<< HEAD
from couchers.utils import parse_date
=======
from couchers.sql import couchers_select as select
>>>>>>> a0a4acdf
from proto import admin_pb2, admin_pb2_grpc
from tests.test_fixtures import db, generate_user, get_user_id_and_token, real_session, testconfig  # noqa


@pytest.fixture(autouse=True)
def _(testconfig):
    pass


NORMAL_USER_NAME = "normal_user"
SUPER_USER_NAME = "super_user"
NORMAL_USER_EMAIL = "normal@user.com"
COMMUNITY_NAME = "test community"
COMMUNITY_SLUG = "test-community"
COMMUNITY_DESCRIPTION = "community for testing"
VALID_GEOJSON_MULTIPOLYGON = """
    {
      "type": "MultiPolygon",
      "coordinates":
       [ 
        [
          [
            [
              -73.98114904754641,
              40.7470284264813
            ],
            [
              -73.98314135177611,
              40.73416844413217
            ],
            [
              -74.00538969848634,
              40.734314779027144
            ],
            [
              -74.00479214294432,
              40.75027851544338
            ],
            [
              -73.98114904754641,
              40.7470284264813
            ]
          ]
        ]
      ]
    }
"""
POINT_GEOJSON = """
{ "type": "Point", "coordinates": [100.0, 0.0] }
"""


def _admin_session(token: str):
    return real_session(token, admin_pb2_grpc.add_AdminServicer_to_server, Admin(), admin_pb2_grpc.AdminStub)


def _get_super_token():
    with session_scope() as session:
        _, super_token = get_user_id_and_token(session, SUPER_USER_NAME)
        return super_token


def _get_normal_user(session):
    return session.execute(select(User).where(User.username == NORMAL_USER_NAME)).scalar_one_or_none()


def _get_super_user(session):
    return session.execute(select(User).where(User.username == SUPER_USER_NAME)).scalar_one_or_none()


def _generate_normal_user(session):
    generate_user(username=NORMAL_USER_NAME, email=NORMAL_USER_EMAIL)


def _generate_super_user(session):
    generate_user(username=SUPER_USER_NAME, is_superuser=True)


def test_AccessByNormalUser(db):
    with session_scope() as session:
        _generate_normal_user(session)
        normal_user_id, normal_token = get_user_id_and_token(session, NORMAL_USER_NAME)
        with _admin_session(normal_token) as api:
            # all requests to the admin servicer should break when done by a non-super_user
            with pytest.raises(grpc.RpcError) as e:
                api.GetUserDetails(
                    admin_pb2.GetUserDetailsReq(
                        user=str(normal_user_id),
                    )
                )
            assert e.value.code() == grpc.StatusCode.PERMISSION_DENIED


def test_GetUserDetails(db):
    with session_scope() as session:
        _generate_normal_user(session)
        _generate_super_user(session)
        normal_user = _get_normal_user(session)

        with _admin_session(_get_super_token()) as api:
            res = api.GetUserDetails(admin_pb2.GetUserDetailsReq(user=str(normal_user.id)))
        assert res.user_id == normal_user.id
        assert res.username == normal_user.username
        assert res.email == normal_user.email
        assert res.gender == normal_user.gender
        assert parse_date(res.birthdate) == normal_user.birthdate
        assert res.banned == False
        assert res.deleted == False

        with _admin_session(_get_super_token()) as api:
            res = api.GetUserDetails(admin_pb2.GetUserDetailsReq(user=normal_user.username))
        assert res.user_id == normal_user.id
        assert res.username == normal_user.username
        assert res.email == normal_user.email
        assert res.gender == normal_user.gender
        assert parse_date(res.birthdate) == normal_user.birthdate
        assert res.banned == False
        assert res.deleted == False

        with _admin_session(_get_super_token()) as api:
            res = api.GetUserDetails(admin_pb2.GetUserDetailsReq(user=normal_user.email))
        assert res.user_id == normal_user.id
        assert res.username == normal_user.username
        assert res.email == normal_user.email
        assert res.gender == normal_user.gender
        assert parse_date(res.birthdate) == normal_user.birthdate
        assert res.banned == False
        assert res.deleted == False


def test_ChangeUserGender(db):
    with session_scope() as session:
        _generate_normal_user(session)
        _generate_super_user(session)
        normal_user = _get_normal_user(session)

        with _admin_session(_get_super_token()) as api:
            res = api.ChangeUserGender(admin_pb2.ChangeUserGenderReq(user=normal_user.username, gender="Machine"))
        assert res.user_id == normal_user.id
        assert res.username == normal_user.username
        assert res.email == normal_user.email
        assert res.gender == "Machine"
        assert parse_date(res.birthdate) == normal_user.birthdate
        assert res.banned == False
        assert res.deleted == False


def test_ChangeUserBirthdate(db):
    with session_scope() as session:
        _generate_normal_user(session)
        _generate_super_user(session)
        normal_user = _get_normal_user(session)

        with _admin_session(_get_super_token()) as api:
            res = api.ChangeUserBirthdate(
                admin_pb2.ChangeUserBirthdateReq(user=normal_user.username, birthdate="1990-05-25")
            )
        assert res.user_id == normal_user.id
        assert res.username == normal_user.username
        assert res.email == normal_user.email
        assert res.birthdate == "1990-05-25"
        assert res.gender == normal_user.gender
        assert res.banned == False
        assert res.deleted == False


def test_BanUser(db):
    with session_scope() as session:
        _generate_normal_user(session)
        _generate_super_user(session)
        normal_user = _get_normal_user(session)

        with _admin_session(_get_super_token()) as api:
            res = api.BanUser(admin_pb2.BanUserReq(user=normal_user.username))
        assert res.user_id == normal_user.id
        assert res.username == normal_user.username
        assert res.email == normal_user.email
        assert res.gender == normal_user.gender
        assert parse_date(res.birthdate) == normal_user.birthdate
        assert res.banned == True
        assert res.deleted == False


def test_DeleteUser(db):
    with session_scope() as session:
        _generate_normal_user(session)
        _generate_super_user(session)
        normal_user = _get_normal_user(session)

        with _admin_session(_get_super_token()) as api:
            res = api.DeleteUser(admin_pb2.DeleteUserReq(user=normal_user.username))
        assert res.user_id == normal_user.id
        assert res.username == normal_user.username
        assert res.email == normal_user.email
        assert res.gender == normal_user.gender
        assert parse_date(res.birthdate) == normal_user.birthdate
        assert res.banned == False
        assert res.deleted == True


def test_CreateCommunityInvalidGeoJson(db):
    with session_scope() as session:
        _generate_normal_user(session)
        _generate_super_user(session)
        with _admin_session(_get_super_token()) as api:
            with pytest.raises(grpc.RpcError) as e:
                api.CreateCommunity(
                    admin_pb2.CreateCommunityReq(
                        name=COMMUNITY_NAME,
                        slug=COMMUNITY_SLUG,
                        description=COMMUNITY_DESCRIPTION,
                        admin_ids=[],
                        geojson=POINT_GEOJSON,
                    )
                )
            assert e.value.code() == grpc.StatusCode.INVALID_ARGUMENT
            assert e.value.details() == errors.NO_MULTIPOLYGON


def test_CreateCommunity(db):
    with session_scope() as session:
        _generate_normal_user(session)
        _generate_super_user(session)
        with _admin_session(_get_super_token()) as api:
            api.CreateCommunity(
                admin_pb2.CreateCommunityReq(
                    name=COMMUNITY_NAME,
                    slug=COMMUNITY_SLUG,
                    description=COMMUNITY_DESCRIPTION,
                    admin_ids=[],
                    geojson=VALID_GEOJSON_MULTIPOLYGON,
                )
            )
            community = session.execute(select(Cluster).where(Cluster.name == COMMUNITY_NAME)).scalar_one()
            assert community.description == COMMUNITY_DESCRIPTION
            assert community.slug == COMMUNITY_SLUG<|MERGE_RESOLUTION|>--- conflicted
+++ resolved
@@ -5,11 +5,8 @@
 from couchers.db import session_scope
 from couchers.models import Cluster, User
 from couchers.servicers.admin import Admin
-<<<<<<< HEAD
+from couchers.sql import couchers_select as select
 from couchers.utils import parse_date
-=======
-from couchers.sql import couchers_select as select
->>>>>>> a0a4acdf
 from proto import admin_pb2, admin_pb2_grpc
 from tests.test_fixtures import db, generate_user, get_user_id_and_token, real_session, testconfig  # noqa
 
