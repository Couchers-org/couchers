from datetime import date, timedelta
from unittest.mock import patch

import grpc
import pytest
from sqlalchemy.sql import func

from couchers import errors
from couchers.db import session_scope
from couchers.models import AccountDeletionToken, Cluster, UserSession
from couchers.sql import couchers_select as select
from couchers.utils import now, parse_date
from proto import admin_pb2
from tests.test_fixtures import (  # noqa
    db,
    generate_user,
    get_user_id_and_token,
    real_admin_session,
    real_session,
    testconfig,
)


@pytest.fixture(autouse=True)
def _(testconfig):
    pass


def test_access_by_normal_user(db):
    with session_scope() as session:
        normal_user, normal_token = generate_user()

<<<<<<< HEAD
        with real_admin_session(normal_token) as api:
=======
def _get_super_user(session):
    return session.execute(select(User).where(User.username == SUPER_USER_NAME)).scalar_one_or_none()


def _generate_normal_user(session, delete_user=False):
    generate_user(username=NORMAL_USER_NAME, email=NORMAL_USER_EMAIL, delete_user=delete_user)


def _generate_super_user(session):
    generate_user(username=SUPER_USER_NAME, is_superuser=True)


def test_AccessByNormalUser(db):
    with session_scope() as session:
        _generate_normal_user(session)
        normal_user_id, normal_token = get_user_id_and_token(session, NORMAL_USER_NAME)
        with _admin_session(normal_token) as api:
>>>>>>> 38f0e6a6
            # all requests to the admin servicer should break when done by a non-super_user
            with pytest.raises(grpc.RpcError) as e:
                api.GetUserDetails(
                    admin_pb2.GetUserDetailsReq(
                        user=str(normal_user.id),
                    )
                )
            assert e.value.code() == grpc.StatusCode.PERMISSION_DENIED


def test_GetUserDetails(db):
    with session_scope() as session:
        super_user, super_token = generate_user(is_superuser=True)
        normal_user, normal_token = generate_user()

        with real_admin_session(super_token) as api:
            res = api.GetUserDetails(admin_pb2.GetUserDetailsReq(user=str(normal_user.id)))
        assert res.user_id == normal_user.id
        assert res.username == normal_user.username
        assert res.email == normal_user.email
        assert res.gender == normal_user.gender
<<<<<<< HEAD
        assert parse_date(res.birthdate) == normal_user.birthdate
        assert res.banned == False
        assert res.deleted == False
=======
        assert not res.banned
        assert not res.deleted
>>>>>>> 38f0e6a6

        with real_admin_session(super_token) as api:
            res = api.GetUserDetails(admin_pb2.GetUserDetailsReq(user=normal_user.username))
        assert res.user_id == normal_user.id
        assert res.username == normal_user.username
        assert res.email == normal_user.email
        assert res.gender == normal_user.gender
<<<<<<< HEAD
        assert parse_date(res.birthdate) == normal_user.birthdate
        assert res.banned == False
        assert res.deleted == False
=======
        assert not res.banned
        assert not res.deleted
>>>>>>> 38f0e6a6

        with real_admin_session(super_token) as api:
            res = api.GetUserDetails(admin_pb2.GetUserDetailsReq(user=normal_user.email))
        assert res.user_id == normal_user.id
        assert res.username == normal_user.username
        assert res.email == normal_user.email
        assert res.gender == normal_user.gender
<<<<<<< HEAD
        assert parse_date(res.birthdate) == normal_user.birthdate
        assert res.banned == False
        assert res.deleted == False
=======
        assert not res.banned
        assert not res.deleted
>>>>>>> 38f0e6a6


def test_ChangeUserGender(db):
    with session_scope() as session:
        super_user, super_token = generate_user(is_superuser=True)
        normal_user, normal_token = generate_user()

        with real_admin_session(super_token) as api:
            res = api.ChangeUserGender(admin_pb2.ChangeUserGenderReq(user=normal_user.username, gender="Machine"))
        assert res.user_id == normal_user.id
        assert res.username == normal_user.username
        assert res.email == normal_user.email
        assert res.gender == "Machine"
<<<<<<< HEAD
        assert parse_date(res.birthdate) == normal_user.birthdate
        assert res.banned == False
        assert res.deleted == False


def test_ChangeUserBirthdate(db):
    with session_scope() as session:
        super_user, super_token = generate_user(is_superuser=True)
        normal_user, normal_token = generate_user(birthdate=date(year=2000, month=1, day=1))

        with real_admin_session(super_token) as api:
            res = api.GetUserDetails(admin_pb2.GetUserDetailsReq(user=normal_user.username))
            assert parse_date(res.birthdate) == date(year=2000, month=1, day=1)

            res = api.ChangeUserBirthdate(
                admin_pb2.ChangeUserBirthdateReq(user=normal_user.username, birthdate="1990-05-25")
            )

        assert res.user_id == normal_user.id
        assert res.username == normal_user.username
        assert res.email == normal_user.email
        assert res.birthdate == "1990-05-25"
        assert res.gender == normal_user.gender
        assert res.banned == False
        assert res.deleted == False
=======
        assert not res.banned
        assert not res.deleted
>>>>>>> 38f0e6a6


def test_BanUser(db):
    with session_scope() as session:
        super_user, super_token = generate_user(is_superuser=True)
        normal_user, normal_token = generate_user()

        with real_admin_session(super_token) as api:
            res = api.BanUser(admin_pb2.BanUserReq(user=normal_user.username))
        assert res.user_id == normal_user.id
        assert res.username == normal_user.username
        assert res.email == normal_user.email
        assert res.gender == normal_user.gender
<<<<<<< HEAD
        assert parse_date(res.birthdate) == normal_user.birthdate
        assert res.banned == True
        assert res.deleted == False
=======
        assert res.banned
        assert not res.deleted
>>>>>>> 38f0e6a6


def test_DeleteUser(db):
    with session_scope() as session:
        super_user, super_token = generate_user(is_superuser=True)
        normal_user, normal_token = generate_user()

        with real_admin_session(super_token) as api:
            res = api.DeleteUser(admin_pb2.DeleteUserReq(user=normal_user.username))
        assert res.user_id == normal_user.id
        assert res.username == normal_user.username
        assert res.email == normal_user.email
        assert res.gender == normal_user.gender
<<<<<<< HEAD
        assert parse_date(res.birthdate) == normal_user.birthdate
        assert res.banned == False
        assert res.deleted == True
=======
        assert not res.banned
        assert res.deleted
>>>>>>> 38f0e6a6


def test_RecoverDeletedUser(db):
    with session_scope() as session:
<<<<<<< HEAD
        super_user, super_token = generate_user(is_superuser=True)
        normal_user, normal_token = generate_user()
=======
        _generate_normal_user(session, delete_user=True)
        _generate_super_user(session)
        normal_user = _get_normal_user(session)
>>>>>>> 38f0e6a6
        session.add(
            AccountDeletionToken(token="token", user_id=normal_user.id, end_time_to_recover=now() + timedelta(hours=48))
        )
        session.commit()

        with real_admin_session(super_token) as api:
            res = api.RecoverDeletedUser(admin_pb2.RecoverDeletedUserReq(user=normal_user.username))
        assert res.user_id == normal_user.id
        assert res.username == normal_user.username
        assert res.email == normal_user.email
        assert res.gender == normal_user.gender
        assert not res.banned
        assert not res.deleted


def test_CreateApiKey(db):
    with session_scope() as session:
        super_user, super_token = generate_user(is_superuser=True)
        normal_user, normal_token = generate_user()

        assert (
            session.execute(
                select(func.count())
                .select_from(UserSession)
                .where(UserSession.is_api_key == True)
                .where(UserSession.user_id == normal_user.id)
            ).scalar_one()
            == 0
        )

    with patch("couchers.email.enqueue_email_from_template") as mock:
        with real_admin_session(super_token) as api:
            res = api.CreateApiKey(admin_pb2.CreateApiKeyReq(user=normal_user.username))

    with session_scope() as session:
        api_key = session.execute(
            select(UserSession)
            .where(UserSession.is_valid)
            .where(UserSession.is_api_key == True)
            .where(UserSession.user_id == normal_user.id)
        ).scalar_one()

        assert mock.called_once_with(
            normal_user.email,
            "api_key",
            template_args={"user": normal_user, "token": api_key.token, "expiry": api_key.expiry},
        )


VALID_GEOJSON_MULTIPOLYGON = """
    {
      "type": "MultiPolygon",
      "coordinates":
       [
        [
          [
            [
              -73.98114904754641,
              40.7470284264813
            ],
            [
              -73.98314135177611,
              40.73416844413217
            ],
            [
              -74.00538969848634,
              40.734314779027144
            ],
            [
              -74.00479214294432,
              40.75027851544338
            ],
            [
              -73.98114904754641,
              40.7470284264813
            ]
          ]
        ]
      ]
    }
"""

POINT_GEOJSON = """
{ "type": "Point", "coordinates": [100.0, 0.0] }
"""


def test_CreateCommunity_invalid_geojson(db):
    with session_scope() as session:
        super_user, super_token = generate_user(is_superuser=True)
        normal_user, normal_token = generate_user()
        with real_admin_session(super_token) as api:
            with pytest.raises(grpc.RpcError) as e:
                api.CreateCommunity(
                    admin_pb2.CreateCommunityReq(
                        name="test community",
                        slug="test-community",
                        description="community for testing",
                        admin_ids=[],
                        geojson=POINT_GEOJSON,
                    )
                )
            assert e.value.code() == grpc.StatusCode.INVALID_ARGUMENT
            assert e.value.details() == errors.NO_MULTIPOLYGON


def test_CreateCommunity(db):
    with session_scope() as session:
        super_user, super_token = generate_user(is_superuser=True)
        normal_user, normal_token = generate_user()
        with real_admin_session(super_token) as api:
            api.CreateCommunity(
                admin_pb2.CreateCommunityReq(
                    name="test community",
                    slug="test-community",
                    description="community for testing",
                    admin_ids=[],
                    geojson=VALID_GEOJSON_MULTIPOLYGON,
                )
            )
            community = session.execute(select(Cluster).where(Cluster.name == "test community")).scalar_one()
            assert community.description == "community for testing"
            assert community.slug == "test-community"<|MERGE_RESOLUTION|>--- conflicted
+++ resolved
@@ -30,27 +30,7 @@
     with session_scope() as session:
         normal_user, normal_token = generate_user()
 
-<<<<<<< HEAD
         with real_admin_session(normal_token) as api:
-=======
-def _get_super_user(session):
-    return session.execute(select(User).where(User.username == SUPER_USER_NAME)).scalar_one_or_none()
-
-
-def _generate_normal_user(session, delete_user=False):
-    generate_user(username=NORMAL_USER_NAME, email=NORMAL_USER_EMAIL, delete_user=delete_user)
-
-
-def _generate_super_user(session):
-    generate_user(username=SUPER_USER_NAME, is_superuser=True)
-
-
-def test_AccessByNormalUser(db):
-    with session_scope() as session:
-        _generate_normal_user(session)
-        normal_user_id, normal_token = get_user_id_and_token(session, NORMAL_USER_NAME)
-        with _admin_session(normal_token) as api:
->>>>>>> 38f0e6a6
             # all requests to the admin servicer should break when done by a non-super_user
             with pytest.raises(grpc.RpcError) as e:
                 api.GetUserDetails(
@@ -72,14 +52,9 @@
         assert res.username == normal_user.username
         assert res.email == normal_user.email
         assert res.gender == normal_user.gender
-<<<<<<< HEAD
-        assert parse_date(res.birthdate) == normal_user.birthdate
-        assert res.banned == False
-        assert res.deleted == False
-=======
-        assert not res.banned
-        assert not res.deleted
->>>>>>> 38f0e6a6
+        assert parse_date(res.birthdate) == normal_user.birthdate
+        assert not res.banned
+        assert not res.deleted
 
         with real_admin_session(super_token) as api:
             res = api.GetUserDetails(admin_pb2.GetUserDetailsReq(user=normal_user.username))
@@ -87,14 +62,9 @@
         assert res.username == normal_user.username
         assert res.email == normal_user.email
         assert res.gender == normal_user.gender
-<<<<<<< HEAD
-        assert parse_date(res.birthdate) == normal_user.birthdate
-        assert res.banned == False
-        assert res.deleted == False
-=======
-        assert not res.banned
-        assert not res.deleted
->>>>>>> 38f0e6a6
+        assert parse_date(res.birthdate) == normal_user.birthdate
+        assert not res.banned
+        assert not res.deleted
 
         with real_admin_session(super_token) as api:
             res = api.GetUserDetails(admin_pb2.GetUserDetailsReq(user=normal_user.email))
@@ -102,14 +72,9 @@
         assert res.username == normal_user.username
         assert res.email == normal_user.email
         assert res.gender == normal_user.gender
-<<<<<<< HEAD
-        assert parse_date(res.birthdate) == normal_user.birthdate
-        assert res.banned == False
-        assert res.deleted == False
-=======
-        assert not res.banned
-        assert not res.deleted
->>>>>>> 38f0e6a6
+        assert parse_date(res.birthdate) == normal_user.birthdate
+        assert not res.banned
+        assert not res.deleted
 
 
 def test_ChangeUserGender(db):
@@ -123,10 +88,9 @@
         assert res.username == normal_user.username
         assert res.email == normal_user.email
         assert res.gender == "Machine"
-<<<<<<< HEAD
-        assert parse_date(res.birthdate) == normal_user.birthdate
-        assert res.banned == False
-        assert res.deleted == False
+        assert parse_date(res.birthdate) == normal_user.birthdate
+        assert not res.banned
+        assert not res.deleted
 
 
 def test_ChangeUserBirthdate(db):
@@ -147,12 +111,8 @@
         assert res.email == normal_user.email
         assert res.birthdate == "1990-05-25"
         assert res.gender == normal_user.gender
-        assert res.banned == False
-        assert res.deleted == False
-=======
-        assert not res.banned
-        assert not res.deleted
->>>>>>> 38f0e6a6
+        assert not res.banned
+        assert not res.deleted
 
 
 def test_BanUser(db):
@@ -166,14 +126,9 @@
         assert res.username == normal_user.username
         assert res.email == normal_user.email
         assert res.gender == normal_user.gender
-<<<<<<< HEAD
-        assert parse_date(res.birthdate) == normal_user.birthdate
-        assert res.banned == True
-        assert res.deleted == False
-=======
+        assert parse_date(res.birthdate) == normal_user.birthdate
         assert res.banned
         assert not res.deleted
->>>>>>> 38f0e6a6
 
 
 def test_DeleteUser(db):
@@ -187,26 +142,15 @@
         assert res.username == normal_user.username
         assert res.email == normal_user.email
         assert res.gender == normal_user.gender
-<<<<<<< HEAD
-        assert parse_date(res.birthdate) == normal_user.birthdate
-        assert res.banned == False
-        assert res.deleted == True
-=======
+        assert parse_date(res.birthdate) == normal_user.birthdate
         assert not res.banned
         assert res.deleted
->>>>>>> 38f0e6a6
 
 
 def test_RecoverDeletedUser(db):
     with session_scope() as session:
-<<<<<<< HEAD
-        super_user, super_token = generate_user(is_superuser=True)
-        normal_user, normal_token = generate_user()
-=======
-        _generate_normal_user(session, delete_user=True)
-        _generate_super_user(session)
-        normal_user = _get_normal_user(session)
->>>>>>> 38f0e6a6
+        super_user, super_token = generate_user(is_superuser=True)
+        normal_user, normal_token = generate_user()
         session.add(
             AccountDeletionToken(token="token", user_id=normal_user.id, end_time_to_recover=now() + timedelta(hours=48))
         )
