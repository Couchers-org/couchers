<<<<<<< HEAD
from datetime import timedelta
=======
from datetime import date
from unittest.mock import patch
>>>>>>> 99ef2d61

import grpc
import pytest
from sqlalchemy.sql import func

from couchers import errors
from couchers.db import session_scope
<<<<<<< HEAD
from couchers.models import AccountDeletionToken, Cluster, User
from couchers.servicers.admin import Admin
from couchers.sql import couchers_select as select
from couchers.utils import now
from proto import admin_pb2, admin_pb2_grpc
from tests.test_fixtures import db, generate_user, get_user_id_and_token, real_session, testconfig  # noqa
=======
from couchers.models import Cluster, UserSession
from couchers.sql import couchers_select as select
from couchers.utils import parse_date
from proto import admin_pb2
from tests.test_fixtures import db, generate_user, get_user_id_and_token, real_admin_session, testconfig  # noqa
>>>>>>> 99ef2d61


@pytest.fixture(autouse=True)
def _(testconfig):
    pass


def test_access_by_normal_user(db):
    with session_scope() as session:
        normal_user, normal_token = generate_user()

<<<<<<< HEAD
def _get_normal_user(session):
    return session.execute(select(User).where(User.username == NORMAL_USER_NAME)).scalar_one_or_none()


def _get_super_user(session):
    return session.execute(select(User).where(User.username == SUPER_USER_NAME)).scalar_one_or_none()


def _generate_normal_user(session, make_invisible=False):
    generate_user(username=NORMAL_USER_NAME, email=NORMAL_USER_EMAIL, make_invisible=make_invisible)


def _generate_super_user(session):
    generate_user(username=SUPER_USER_NAME, is_superuser=True)


def test_AccessByNormalUser(db):
    with session_scope() as session:
        _generate_normal_user(session)
        normal_user_id, normal_token = get_user_id_and_token(session, NORMAL_USER_NAME)
        with _admin_session(normal_token) as api:
=======
        with real_admin_session(normal_token) as api:
>>>>>>> 99ef2d61
            # all requests to the admin servicer should break when done by a non-super_user
            with pytest.raises(grpc.RpcError) as e:
                api.GetUserDetails(
                    admin_pb2.GetUserDetailsReq(
                        user=str(normal_user.id),
                    )
                )
            assert e.value.code() == grpc.StatusCode.PERMISSION_DENIED


def test_GetUserDetails(db):
    with session_scope() as session:
        super_user, super_token = generate_user(is_superuser=True)
        normal_user, normal_token = generate_user()

        with real_admin_session(super_token) as api:
            res = api.GetUserDetails(admin_pb2.GetUserDetailsReq(user=str(normal_user.id)))
        assert res.user_id == normal_user.id
        assert res.username == normal_user.username
        assert res.email == normal_user.email
        assert res.gender == normal_user.gender
        assert parse_date(res.birthdate) == normal_user.birthdate
        assert res.banned == False
        assert res.deleted == False

        with real_admin_session(super_token) as api:
            res = api.GetUserDetails(admin_pb2.GetUserDetailsReq(user=normal_user.username))
        assert res.user_id == normal_user.id
        assert res.username == normal_user.username
        assert res.email == normal_user.email
        assert res.gender == normal_user.gender
        assert parse_date(res.birthdate) == normal_user.birthdate
        assert res.banned == False
        assert res.deleted == False

        with real_admin_session(super_token) as api:
            res = api.GetUserDetails(admin_pb2.GetUserDetailsReq(user=normal_user.email))
        assert res.user_id == normal_user.id
        assert res.username == normal_user.username
        assert res.email == normal_user.email
        assert res.gender == normal_user.gender
        assert parse_date(res.birthdate) == normal_user.birthdate
        assert res.banned == False
        assert res.deleted == False


def test_ChangeUserGender(db):
    with session_scope() as session:
        super_user, super_token = generate_user(is_superuser=True)
        normal_user, normal_token = generate_user()

        with real_admin_session(super_token) as api:
            res = api.ChangeUserGender(admin_pb2.ChangeUserGenderReq(user=normal_user.username, gender="Machine"))
        assert res.user_id == normal_user.id
        assert res.username == normal_user.username
        assert res.email == normal_user.email
        assert res.gender == "Machine"
        assert parse_date(res.birthdate) == normal_user.birthdate
        assert res.banned == False
        assert res.deleted == False


def test_ChangeUserBirthdate(db):
    with session_scope() as session:
        super_user, super_token = generate_user(is_superuser=True)
        normal_user, normal_token = generate_user(birthdate=date(year=2000, month=1, day=1))

        with real_admin_session(super_token) as api:
            res = api.GetUserDetails(admin_pb2.GetUserDetailsReq(user=normal_user.username))
            assert parse_date(res.birthdate) == date(year=2000, month=1, day=1)

            res = api.ChangeUserBirthdate(
                admin_pb2.ChangeUserBirthdateReq(user=normal_user.username, birthdate="1990-05-25")
            )

        assert res.user_id == normal_user.id
        assert res.username == normal_user.username
        assert res.email == normal_user.email
        assert res.birthdate == "1990-05-25"
        assert res.gender == normal_user.gender
        assert res.banned == False
        assert res.deleted == False


def test_BanUser(db):
    with session_scope() as session:
        super_user, super_token = generate_user(is_superuser=True)
        normal_user, normal_token = generate_user()

        with real_admin_session(super_token) as api:
            res = api.BanUser(admin_pb2.BanUserReq(user=normal_user.username))
        assert res.user_id == normal_user.id
        assert res.username == normal_user.username
        assert res.email == normal_user.email
        assert res.gender == normal_user.gender
        assert parse_date(res.birthdate) == normal_user.birthdate
        assert res.banned == True
        assert res.deleted == False


def test_DeleteUser(db):
    with session_scope() as session:
        super_user, super_token = generate_user(is_superuser=True)
        normal_user, normal_token = generate_user()

        with real_admin_session(super_token) as api:
            res = api.DeleteUser(admin_pb2.DeleteUserReq(user=normal_user.username))
        assert res.user_id == normal_user.id
        assert res.username == normal_user.username
        assert res.email == normal_user.email
        assert res.gender == normal_user.gender
        assert parse_date(res.birthdate) == normal_user.birthdate
        assert res.banned == False
        assert res.deleted == True


<<<<<<< HEAD
def test_RecoverDeletedUser(db):
    with session_scope() as session:
        _generate_normal_user(session, make_invisible=True)
        _generate_super_user(session)
        normal_user = _get_normal_user(session)
        session.add(
            AccountDeletionToken(token="token", user_id=normal_user.id, end_time_to_recover=now() + timedelta(hours=48))
        )
        session.commit()

        with _admin_session(_get_super_token()) as api:
            res = api.RecoverDeletedUser(admin_pb2.RecoverDeletedUserReq(user=normal_user.username))
        assert res.user_id == normal_user.id
        assert res.username == normal_user.username
        assert res.email == normal_user.email
        assert res.gender == normal_user.gender
        assert not res.banned
        assert not res.deleted


def test_CreateCommunityInvalidGeoJson(db):
=======
def test_CreateApiKey(db):
    with session_scope() as session:
        super_user, super_token = generate_user(is_superuser=True)
        normal_user, normal_token = generate_user()

        assert (
            session.execute(
                select(func.count())
                .select_from(UserSession)
                .where(UserSession.is_api_key == True)
                .where(UserSession.user_id == normal_user.id)
            ).scalar_one()
            == 0
        )

    with patch("couchers.email.enqueue_email_from_template") as mock:
        with real_admin_session(super_token) as api:
            res = api.CreateApiKey(admin_pb2.CreateApiKeyReq(user=normal_user.username))

    with session_scope() as session:
        api_key = session.execute(
            select(UserSession)
            .where(UserSession.is_valid)
            .where(UserSession.is_api_key == True)
            .where(UserSession.user_id == normal_user.id)
        ).scalar_one()

        assert mock.called_once_with(
            normal_user.email,
            "api_key",
            template_args={"user": normal_user, "token": api_key.token, "expiry": api_key.expiry},
        )


VALID_GEOJSON_MULTIPOLYGON = """
    {
      "type": "MultiPolygon",
      "coordinates":
       [
        [
          [
            [
              -73.98114904754641,
              40.7470284264813
            ],
            [
              -73.98314135177611,
              40.73416844413217
            ],
            [
              -74.00538969848634,
              40.734314779027144
            ],
            [
              -74.00479214294432,
              40.75027851544338
            ],
            [
              -73.98114904754641,
              40.7470284264813
            ]
          ]
        ]
      ]
    }
"""

POINT_GEOJSON = """
{ "type": "Point", "coordinates": [100.0, 0.0] }
"""


def test_CreateCommunity_invalid_geojson(db):
>>>>>>> 99ef2d61
    with session_scope() as session:
        super_user, super_token = generate_user(is_superuser=True)
        normal_user, normal_token = generate_user()
        with real_admin_session(super_token) as api:
            with pytest.raises(grpc.RpcError) as e:
                api.CreateCommunity(
                    admin_pb2.CreateCommunityReq(
                        name="test community",
                        slug="test-community",
                        description="community for testing",
                        admin_ids=[],
                        geojson=POINT_GEOJSON,
                    )
                )
            assert e.value.code() == grpc.StatusCode.INVALID_ARGUMENT
            assert e.value.details() == errors.NO_MULTIPOLYGON


def test_CreateCommunity(db):
    with session_scope() as session:
        super_user, super_token = generate_user(is_superuser=True)
        normal_user, normal_token = generate_user()
        with real_admin_session(super_token) as api:
            api.CreateCommunity(
                admin_pb2.CreateCommunityReq(
                    name="test community",
                    slug="test-community",
                    description="community for testing",
                    admin_ids=[],
                    geojson=VALID_GEOJSON_MULTIPOLYGON,
                )
            )
            community = session.execute(select(Cluster).where(Cluster.name == "test community")).scalar_one()
            assert community.description == "community for testing"
            assert community.slug == "test-community"<|MERGE_RESOLUTION|>--- conflicted
+++ resolved
@@ -1,9 +1,5 @@
-<<<<<<< HEAD
-from datetime import timedelta
-=======
-from datetime import date
+from datetime import date, timedelta
 from unittest.mock import patch
->>>>>>> 99ef2d61
 
 import grpc
 import pytest
@@ -11,20 +7,18 @@
 
 from couchers import errors
 from couchers.db import session_scope
-<<<<<<< HEAD
-from couchers.models import AccountDeletionToken, Cluster, User
-from couchers.servicers.admin import Admin
+from couchers.models import AccountDeletionToken, Cluster, UserSession
 from couchers.sql import couchers_select as select
-from couchers.utils import now
-from proto import admin_pb2, admin_pb2_grpc
-from tests.test_fixtures import db, generate_user, get_user_id_and_token, real_session, testconfig  # noqa
-=======
-from couchers.models import Cluster, UserSession
-from couchers.sql import couchers_select as select
-from couchers.utils import parse_date
+from couchers.utils import now, parse_date
 from proto import admin_pb2
-from tests.test_fixtures import db, generate_user, get_user_id_and_token, real_admin_session, testconfig  # noqa
->>>>>>> 99ef2d61
+from tests.test_fixtures import (  # noqa
+    db,
+    generate_user,
+    get_user_id_and_token,
+    real_admin_session,
+    real_session,
+    testconfig,
+)
 
 
 @pytest.fixture(autouse=True)
@@ -36,31 +30,7 @@
     with session_scope() as session:
         normal_user, normal_token = generate_user()
 
-<<<<<<< HEAD
-def _get_normal_user(session):
-    return session.execute(select(User).where(User.username == NORMAL_USER_NAME)).scalar_one_or_none()
-
-
-def _get_super_user(session):
-    return session.execute(select(User).where(User.username == SUPER_USER_NAME)).scalar_one_or_none()
-
-
-def _generate_normal_user(session, make_invisible=False):
-    generate_user(username=NORMAL_USER_NAME, email=NORMAL_USER_EMAIL, make_invisible=make_invisible)
-
-
-def _generate_super_user(session):
-    generate_user(username=SUPER_USER_NAME, is_superuser=True)
-
-
-def test_AccessByNormalUser(db):
-    with session_scope() as session:
-        _generate_normal_user(session)
-        normal_user_id, normal_token = get_user_id_and_token(session, NORMAL_USER_NAME)
-        with _admin_session(normal_token) as api:
-=======
         with real_admin_session(normal_token) as api:
->>>>>>> 99ef2d61
             # all requests to the admin servicer should break when done by a non-super_user
             with pytest.raises(grpc.RpcError) as e:
                 api.GetUserDetails(
@@ -177,18 +147,16 @@
         assert res.deleted == True
 
 
-<<<<<<< HEAD
 def test_RecoverDeletedUser(db):
     with session_scope() as session:
-        _generate_normal_user(session, make_invisible=True)
-        _generate_super_user(session)
-        normal_user = _get_normal_user(session)
+        super_user, super_token = generate_user(is_superuser=True)
+        normal_user, normal_token = generate_user()
         session.add(
             AccountDeletionToken(token="token", user_id=normal_user.id, end_time_to_recover=now() + timedelta(hours=48))
         )
         session.commit()
 
-        with _admin_session(_get_super_token()) as api:
+        with real_admin_session(super_token) as api:
             res = api.RecoverDeletedUser(admin_pb2.RecoverDeletedUserReq(user=normal_user.username))
         assert res.user_id == normal_user.id
         assert res.username == normal_user.username
@@ -198,8 +166,6 @@
         assert not res.deleted
 
 
-def test_CreateCommunityInvalidGeoJson(db):
-=======
 def test_CreateApiKey(db):
     with session_scope() as session:
         super_user, super_token = generate_user(is_superuser=True)
@@ -273,7 +239,6 @@
 
 
 def test_CreateCommunity_invalid_geojson(db):
->>>>>>> 99ef2d61
     with session_scope() as session:
         super_user, super_token = generate_user(is_superuser=True)
         normal_user, normal_token = generate_user()
