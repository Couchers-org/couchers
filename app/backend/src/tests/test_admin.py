--- conflicted
+++ resolved
@@ -7,17 +7,10 @@
 
 from couchers import errors
 from couchers.db import session_scope
-<<<<<<< HEAD
-from couchers.models import Cluster, EventOccurrence, UserSession
-from couchers.sql import couchers_select as select
-from couchers.utils import Timestamp_from_datetime, now, parse_date, timedelta
-from proto import admin_pb2, events_pb2
-=======
 from couchers.models import Cluster, ContentReport, EventOccurrence, UserSession
 from couchers.sql import couchers_select as select
 from couchers.utils import Timestamp_from_datetime, now, parse_date, timedelta
 from proto import admin_pb2, events_pb2, reporting_pb2
->>>>>>> 4fbb818d
 from tests.test_communities import create_community
 from tests.test_fixtures import (  # noqa
     db,
@@ -28,10 +21,7 @@
     mock_notification_email,
     push_collector,
     real_admin_session,
-<<<<<<< HEAD
-=======
     reporting_session,
->>>>>>> 4fbb818d
     testconfig,
 )
 
@@ -104,7 +94,6 @@
     assert parse_date(res.birthdate) == normal_user.birthdate
     assert not res.banned
     assert not res.deleted
-<<<<<<< HEAD
 
     mock.assert_called_once()
     e = email_fields(mock)
@@ -118,34 +107,12 @@
         title="Your gender was changed",
         body="Your gender on Couchers.org was changed to Machine by an admin.",
     )
-=======
-
-    mock.assert_called_once()
-    e = email_fields(mock)
-    assert e.subject == "[TEST] Your gender was changed"
-    assert e.recipient == normal_user.email
-    assert "Machine" in e.plain
-    assert "Machine" in e.html
-
-    push_collector.assert_user_has_single_matching(
-        normal_user.id,
-        title="Your gender was changed",
-        body="Your gender on Couchers.org was changed to Machine by an admin.",
-    )
-
->>>>>>> 4fbb818d
+
 
 def test_ChangeUserBirthdate(db, push_collector):
     super_user, super_token = generate_user(is_superuser=True)
     normal_user, normal_token = generate_user(birthdate=date(year=2000, month=1, day=1))
 
-<<<<<<< HEAD
-def test_ChangeUserBirthdate(db, push_collector):
-    super_user, super_token = generate_user(is_superuser=True)
-    normal_user, normal_token = generate_user(birthdate=date(year=2000, month=1, day=1))
-
-=======
->>>>>>> 4fbb818d
     with real_admin_session(super_token) as api:
         res = api.GetUserDetails(admin_pb2.GetUserDetailsReq(user=normal_user.username))
         assert parse_date(res.birthdate) == date(year=2000, month=1, day=1)
@@ -162,7 +129,6 @@
     assert res.gender == normal_user.gender
     assert not res.banned
     assert not res.deleted
-<<<<<<< HEAD
 
     mock.assert_called_once()
     e = email_fields(mock)
@@ -176,22 +142,7 @@
         title="Your date of birth was changed",
         body="Your date of birth on Couchers.org was changed to Friday 25 May 1990 by an admin.",
     )
-=======
-
-    mock.assert_called_once()
-    e = email_fields(mock)
-    assert e.subject == "[TEST] Your date of birth was changed"
-    assert e.recipient == normal_user.email
-    assert "1990" in e.plain
-    assert "1990" in e.html
-
-    push_collector.assert_user_has_single_matching(
-        normal_user.id,
-        title="Your date of birth was changed",
-        body="Your date of birth on Couchers.org was changed to Friday 25 May 1990 by an admin.",
-    )
-
->>>>>>> 4fbb818d
+
 
 def test_BanUser(db):
     super_user, super_token = generate_user(is_superuser=True)
@@ -230,68 +181,6 @@
     assert not res.deleted
     assert match(rf"^{prefix_regex} {admin_note}\n$", res.admin_note)
 
-<<<<<<< HEAD
-def test_BanUser(db):
-    super_user, super_token = generate_user(is_superuser=True)
-    normal_user, _ = generate_user()
-    admin_note = "A good reason"
-    utc_regex = r"\d{4}-\d{2}-\d{2}T\d{2}:\d{2}:\d{2}\.\d{6}\+00:00"
-    prefix_regex = rf"\n\[{utc_regex}\] \(id: {super_user.id}, username: {super_user.username}\)"
-
-    with real_admin_session(super_token) as api:
-        res = api.BanUser(admin_pb2.BanUserReq(user=normal_user.username, admin_note=admin_note))
-    assert res.user_id == normal_user.id
-    assert res.username == normal_user.username
-    assert res.email == normal_user.email
-    assert res.gender == normal_user.gender
-    assert parse_date(res.birthdate) == normal_user.birthdate
-    assert res.banned
-    assert not res.deleted
-    assert match(rf"^{prefix_regex} {admin_note}\n$", res.admin_note)
-
-
-def test_UnbanUser(db):
-    super_user, super_token = generate_user(is_superuser=True)
-    normal_user, _ = generate_user()
-    admin_note = "A good reason"
-    utc_regex = r"\d{4}-\d{2}-\d{2}T\d{2}:\d{2}:\d{2}\.\d{6}\+00:00"
-    prefix_regex = rf"\n\[{utc_regex}\] \(id: {super_user.id}, username: {super_user.username}\)"
-
-    with real_admin_session(super_token) as api:
-        res = api.UnbanUser(admin_pb2.UnbanUserReq(user=normal_user.username, admin_note=admin_note))
-    assert res.user_id == normal_user.id
-    assert res.username == normal_user.username
-    assert res.email == normal_user.email
-    assert res.gender == normal_user.gender
-    assert parse_date(res.birthdate) == normal_user.birthdate
-    assert not res.banned
-    assert not res.deleted
-    assert match(rf"^{prefix_regex} {admin_note}\n$", res.admin_note)
-
-
-def test_AddAdminNote(db):
-    super_user, super_token = generate_user(is_superuser=True)
-    normal_user, _ = generate_user()
-    admin_note1 = "User reported strange behavior"
-    admin_note2 = "Insert private information here"
-    utc_regex = r"\d{4}-\d{2}-\d{2}T\d{2}:\d{2}:\d{2}\.\d{6}\+00:00"
-    prefix_regex = rf"\n\[{utc_regex}\] \(id: {super_user.id}, username: {super_user.username}\)"
-
-    with real_admin_session(super_token) as api:
-        res = api.AddAdminNote(admin_pb2.AddAdminNoteReq(user=normal_user.username, admin_note=admin_note1))
-    assert res.user_id == normal_user.id
-    assert res.username == normal_user.username
-    assert res.email == normal_user.email
-    assert res.gender == normal_user.gender
-    assert parse_date(res.birthdate) == normal_user.birthdate
-    assert not res.banned
-    assert not res.deleted
-    assert match(rf"^{prefix_regex} {admin_note1}\n$", res.admin_note)
-
-    with real_admin_session(super_token) as api:
-        res = api.AddAdminNote(admin_pb2.AddAdminNoteReq(user=normal_user.username, admin_note=admin_note2))
-    assert match(rf"^{prefix_regex} {admin_note1}\n{prefix_regex} {admin_note2}\n$", res.admin_note)
-=======
 
 def test_AddAdminNote(db):
     super_user, super_token = generate_user(is_superuser=True)
@@ -390,7 +279,6 @@
         res = api.GetContentReportsForAuthor(admin_pb2.GetContentReportsForAuthorReq(user=bad_user1.username))
         assert res.content_reports[0].content_report_id == id_by_description["r3"]
         assert res.content_reports[1].content_report_id == id_by_description["r1"]
->>>>>>> 4fbb818d
 
 
 def test_DeleteUser(db):
@@ -501,10 +389,6 @@
             api.CreateCommunity(
                 admin_pb2.CreateCommunityReq(
                     name="test community",
-<<<<<<< HEAD
-                    slug="test-community",
-=======
->>>>>>> 4fbb818d
                     description="community for testing",
                     admin_ids=[],
                     geojson=POINT_GEOJSON,
