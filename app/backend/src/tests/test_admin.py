from datetime import date
from re import match

import grpc
import pytest
from sqlalchemy.sql import func

from couchers import errors
from couchers.db import session_scope
from couchers.models import Cluster, EventOccurrence, UserSession
from couchers.sql import couchers_select as select
<<<<<<< HEAD
from couchers.utils import Timestamp_from_datetime, now, parse_date, timedelta
from proto import admin_pb2, events_pb2
from tests.test_communities import create_community
from tests.test_fixtures import (  # noqa
    db,
    events_session,
    generate_user,
    get_user_id_and_token,
=======
from couchers.utils import parse_date
from proto import admin_pb2
from tests.test_fixtures import (  # noqa
    db,
    email_fields,
    generate_user,
    get_user_id_and_token,
    mock_notification_email,
    push_collector,
>>>>>>> d567d916
    real_admin_session,
    testconfig,
)


@pytest.fixture(autouse=True)
def _(testconfig):
    pass


def test_access_by_normal_user(db):
    with session_scope() as session:
        normal_user, normal_token = generate_user()

        with real_admin_session(normal_token) as api:
            # all requests to the admin servicer should break when done by a non-super_user
            with pytest.raises(grpc.RpcError) as e:
                api.GetUserDetails(
                    admin_pb2.GetUserDetailsReq(
                        user=str(normal_user.id),
                    )
                )
            assert e.value.code() == grpc.StatusCode.PERMISSION_DENIED


def test_GetUserDetails(db):
    with session_scope() as session:
        super_user, super_token = generate_user(is_superuser=True)
        normal_user, normal_token = generate_user()

        with real_admin_session(super_token) as api:
            res = api.GetUserDetails(admin_pb2.GetUserDetailsReq(user=str(normal_user.id)))
        assert res.user_id == normal_user.id
        assert res.username == normal_user.username
        assert res.email == normal_user.email
        assert res.gender == normal_user.gender
        assert parse_date(res.birthdate) == normal_user.birthdate
        assert not res.banned
        assert not res.deleted

        with real_admin_session(super_token) as api:
            res = api.GetUserDetails(admin_pb2.GetUserDetailsReq(user=normal_user.username))
        assert res.user_id == normal_user.id
        assert res.username == normal_user.username
        assert res.email == normal_user.email
        assert res.gender == normal_user.gender
        assert parse_date(res.birthdate) == normal_user.birthdate
        assert not res.banned
        assert not res.deleted

        with real_admin_session(super_token) as api:
            res = api.GetUserDetails(admin_pb2.GetUserDetailsReq(user=normal_user.email))
        assert res.user_id == normal_user.id
        assert res.username == normal_user.username
        assert res.email == normal_user.email
        assert res.gender == normal_user.gender
        assert parse_date(res.birthdate) == normal_user.birthdate
        assert not res.banned
        assert not res.deleted


def test_ChangeUserGender(db):
    with session_scope() as session:
        super_user, super_token = generate_user(is_superuser=True)
        normal_user, normal_token = generate_user()

        with real_admin_session(super_token) as api:
            res = api.ChangeUserGender(admin_pb2.ChangeUserGenderReq(user=normal_user.username, gender="Machine"))
        assert res.user_id == normal_user.id
        assert res.username == normal_user.username
        assert res.email == normal_user.email
        assert res.gender == "Machine"
        assert parse_date(res.birthdate) == normal_user.birthdate
        assert not res.banned
        assert not res.deleted


def test_ChangeUserBirthdate(db):
    with session_scope() as session:
        super_user, super_token = generate_user(is_superuser=True)
        normal_user, normal_token = generate_user(birthdate=date(year=2000, month=1, day=1))

        with real_admin_session(super_token) as api:
            res = api.GetUserDetails(admin_pb2.GetUserDetailsReq(user=normal_user.username))
            assert parse_date(res.birthdate) == date(year=2000, month=1, day=1)

            res = api.ChangeUserBirthdate(
                admin_pb2.ChangeUserBirthdateReq(user=normal_user.username, birthdate="1990-05-25")
            )

        assert res.user_id == normal_user.id
        assert res.username == normal_user.username
        assert res.email == normal_user.email
        assert res.birthdate == "1990-05-25"
        assert res.gender == normal_user.gender
        assert not res.banned
        assert not res.deleted


def test_BanUser(db):
    with session_scope():
        super_user, super_token = generate_user(is_superuser=True)
        normal_user, _ = generate_user()
        admin_note = "A good reason"
        utc_regex = r"\d{4}-\d{2}-\d{2}T\d{2}:\d{2}:\d{2}\.\d{6}\+00:00"
        prefix_regex = rf"\n\[{utc_regex}\] \(id: {super_user.id}, username: {super_user.username}\)"

        with real_admin_session(super_token) as api:
            res = api.BanUser(admin_pb2.BanUserReq(user=normal_user.username, admin_note=admin_note))
        assert res.user_id == normal_user.id
        assert res.username == normal_user.username
        assert res.email == normal_user.email
        assert res.gender == normal_user.gender
        assert parse_date(res.birthdate) == normal_user.birthdate
        assert res.banned
        assert not res.deleted
        assert match(rf"^{prefix_regex} {admin_note}\n$", res.admin_note)


def test_AddAdminNote(db):
    with session_scope():
        super_user, super_token = generate_user(is_superuser=True)
        normal_user, _ = generate_user()
        admin_note1 = "User reported strange behavior"
        admin_note2 = "Insert private information here"
        utc_regex = r"\d{4}-\d{2}-\d{2}T\d{2}:\d{2}:\d{2}\.\d{6}\+00:00"
        prefix_regex = rf"\n\[{utc_regex}\] \(id: {super_user.id}, username: {super_user.username}\)"

        with real_admin_session(super_token) as api:
            res = api.AddAdminNote(admin_pb2.AddAdminNoteReq(user=normal_user.username, admin_note=admin_note1))
        assert res.user_id == normal_user.id
        assert res.username == normal_user.username
        assert res.email == normal_user.email
        assert res.gender == normal_user.gender
        assert parse_date(res.birthdate) == normal_user.birthdate
        assert not res.banned
        assert not res.deleted
        assert match(rf"^{prefix_regex} {admin_note1}\n$", res.admin_note)

        with real_admin_session(super_token) as api:
            res = api.AddAdminNote(admin_pb2.AddAdminNoteReq(user=normal_user.username, admin_note=admin_note2))
        assert match(rf"^{prefix_regex} {admin_note1}\n{prefix_regex} {admin_note2}\n$", res.admin_note)


def test_DeleteUser(db):
    with session_scope() as session:
        super_user, super_token = generate_user(is_superuser=True)
        normal_user, normal_token = generate_user()

        with real_admin_session(super_token) as api:
            res = api.DeleteUser(admin_pb2.DeleteUserReq(user=normal_user.username))
        assert res.user_id == normal_user.id
        assert res.username == normal_user.username
        assert res.email == normal_user.email
        assert res.gender == normal_user.gender
        assert parse_date(res.birthdate) == normal_user.birthdate
        assert not res.banned
        assert res.deleted


def test_CreateApiKey(db, push_collector):
    with session_scope() as session:
        super_user, super_token = generate_user(is_superuser=True)
        normal_user, normal_token = generate_user()

        assert (
            session.execute(
                select(func.count())
                .select_from(UserSession)
                .where(UserSession.is_api_key == True)
                .where(UserSession.user_id == normal_user.id)
            ).scalar_one()
            == 0
        )

    with mock_notification_email() as mock:
        with real_admin_session(super_token) as api:
            res = api.CreateApiKey(admin_pb2.CreateApiKeyReq(user=normal_user.username))

    mock.assert_called_once()
    e = email_fields(mock)
    assert e.subject == "[TEST] Your API key for Couchers.org"

    with session_scope() as session:
        api_key = session.execute(
            select(UserSession)
            .where(UserSession.is_valid)
            .where(UserSession.is_api_key == True)
            .where(UserSession.user_id == normal_user.id)
        ).scalar_one()

        assert api_key.token in e.plain
        assert api_key.token in e.html

    assert e.recipient == normal_user.email
    assert "api key" in e.subject.lower()
    unique_string = "We've issued you with the following API key:"
    assert unique_string in e.plain
    assert unique_string in e.html
    assert "support@couchers.org" in e.plain
    assert "support@couchers.org" in e.html

    push_collector.assert_user_has_single_matching(
        normal_user.id, title="An API key was created for your account", body="Details were sent to you via email."
    )


VALID_GEOJSON_MULTIPOLYGON = """
    {
      "type": "MultiPolygon",
      "coordinates":
       [
        [
          [
            [
              -73.98114904754641,
              40.7470284264813
            ],
            [
              -73.98314135177611,
              40.73416844413217
            ],
            [
              -74.00538969848634,
              40.734314779027144
            ],
            [
              -74.00479214294432,
              40.75027851544338
            ],
            [
              -73.98114904754641,
              40.7470284264813
            ]
          ]
        ]
      ]
    }
"""

POINT_GEOJSON = """
{ "type": "Point", "coordinates": [100.0, 0.0] }
"""


def test_CreateCommunity_invalid_geojson(db):
    with session_scope() as session:
        super_user, super_token = generate_user(is_superuser=True)
        normal_user, normal_token = generate_user()
        with real_admin_session(super_token) as api:
            with pytest.raises(grpc.RpcError) as e:
                api.CreateCommunity(
                    admin_pb2.CreateCommunityReq(
                        name="test community",
                        slug="test-community",
                        description="community for testing",
                        admin_ids=[],
                        geojson=POINT_GEOJSON,
                    )
                )
            assert e.value.code() == grpc.StatusCode.INVALID_ARGUMENT
            assert e.value.details() == errors.NO_MULTIPOLYGON


def test_CreateCommunity(db):
    with session_scope() as session:
        super_user, super_token = generate_user(is_superuser=True)
        normal_user, normal_token = generate_user()
        with real_admin_session(super_token) as api:
            api.CreateCommunity(
                admin_pb2.CreateCommunityReq(
                    name="test community",
                    slug="test-community",
                    description="community for testing",
                    admin_ids=[],
                    geojson=VALID_GEOJSON_MULTIPOLYGON,
                )
            )
            community = session.execute(select(Cluster).where(Cluster.name == "test community")).scalar_one()
            assert community.description == "community for testing"
            assert community.slug == "test-community"


def test_GetChats(db):
    with session_scope() as session:
        super_user, super_token = generate_user(is_superuser=True)
        normal_user, normal_token = generate_user()

        with real_admin_session(super_token) as api:
            res = api.GetChats(admin_pb2.GetChatsReq(user=normal_user.username))
        assert res.response


def test_badges(db):
    with session_scope() as session:
        super_user, super_token = generate_user(is_superuser=True)
        normal_user, normal_token = generate_user()

        with real_admin_session(super_token) as api:
            # can add a badge
            assert "volunteer" not in api.GetUserDetails(admin_pb2.GetUserDetailsReq(user=normal_user.username)).badges
            res = api.AddBadge(admin_pb2.AddBadgeReq(user=normal_user.username, badge_id="volunteer"))
            # assert "volunteer" in api.GetUserDetails(admin_pb2.GetUserDetailsReq(user=normal_user.username)).badges
            assert "volunteer" in res.badges

            # can't add/edit special tags
            with pytest.raises(grpc.RpcError) as e:
                api.AddBadge(admin_pb2.AddBadgeReq(user=normal_user.username, badge_id="founder"))
            assert e.value.code() == grpc.StatusCode.FAILED_PRECONDITION
            assert e.value.details() == errors.ADMIN_CANNOT_EDIT_BADGE

            # double add badge
            with pytest.raises(grpc.RpcError) as e:
                api.AddBadge(admin_pb2.AddBadgeReq(user=normal_user.username, badge_id="volunteer"))
            assert e.value.code() == grpc.StatusCode.FAILED_PRECONDITION
            assert e.value.details() == errors.USER_ALREADY_HAS_BADGE

            # can remove badge
            assert "volunteer" in api.GetUserDetails(admin_pb2.GetUserDetailsReq(user=normal_user.username)).badges
            res = api.RemoveBadge(admin_pb2.RemoveBadgeReq(user=normal_user.username, badge_id="volunteer"))
            assert "volunteer" not in res.badges

            # not found on user
            with pytest.raises(grpc.RpcError) as e:
                api.RemoveBadge(admin_pb2.RemoveBadgeReq(user=normal_user.username, badge_id="volunteer"))
            assert e.value.code() == grpc.StatusCode.FAILED_PRECONDITION
            assert e.value.details() == errors.USER_DOES_NOT_HAVE_BADGE

            # not found in general
            with pytest.raises(grpc.RpcError) as e:
                api.AddBadge(admin_pb2.AddBadgeReq(user=normal_user.username, badge_id="nonexistentbadge"))
            assert e.value.code() == grpc.StatusCode.NOT_FOUND
            assert e.value.details() == errors.BADGE_NOT_FOUND


def test_DeleteEvent(db):
    super_user, super_token = generate_user(is_superuser=True)
    normal_user, normal_token = generate_user()

    with session_scope() as session:
        create_community(session, 0, 2, "Community", [normal_user], [], None)

    start_time = now() + timedelta(hours=2)
    end_time = start_time + timedelta(hours=3)
    with events_session(normal_token) as api:
        res = api.CreateEvent(
            events_pb2.CreateEventReq(
                title="Dummy Title",
                content="Dummy content.",
                photo_key=None,
                offline_information=events_pb2.OfflineEventInformation(
                    address="Near Null Island",
                    lat=0.1,
                    lng=0.2,
                ),
                start_time=Timestamp_from_datetime(start_time),
                end_time=Timestamp_from_datetime(end_time),
                timezone="UTC",
            )
        )
        event_id = res.event_id
        assert not res.is_deleted

    with session_scope() as session:
        with real_admin_session(super_token) as api:
            api.DeleteEvent(
                admin_pb2.DeleteEventReq(
                    event_id=event_id,
                )
            )
            occurence = session.get(EventOccurrence, ident=event_id)
            assert occurence.is_deleted


# community invite feature tested in test_events.py<|MERGE_RESOLUTION|>--- conflicted
+++ resolved
@@ -9,26 +9,17 @@
 from couchers.db import session_scope
 from couchers.models import Cluster, EventOccurrence, UserSession
 from couchers.sql import couchers_select as select
-<<<<<<< HEAD
 from couchers.utils import Timestamp_from_datetime, now, parse_date, timedelta
 from proto import admin_pb2, events_pb2
 from tests.test_communities import create_community
 from tests.test_fixtures import (  # noqa
     db,
+    email_fields,
     events_session,
-    generate_user,
-    get_user_id_and_token,
-=======
-from couchers.utils import parse_date
-from proto import admin_pb2
-from tests.test_fixtures import (  # noqa
-    db,
-    email_fields,
     generate_user,
     get_user_id_and_token,
     mock_notification_email,
     push_collector,
->>>>>>> d567d916
     real_admin_session,
     testconfig,
 )
