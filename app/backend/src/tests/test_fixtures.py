from concurrent import futures
from contextlib import contextmanager
from datetime import date, timedelta
from unittest.mock import patch

import grpc
import pytest
from couchers.crypto import random_hex
from couchers.db import session_scope
<<<<<<< HEAD
from couchers.interceptors import intercept_server
from couchers.models import (Base, FriendRelationship, FriendStatus, Message,
                             User, Complaint)
=======
from couchers.models import Base, FriendRelationship, FriendStatus, Message, User
>>>>>>> 714eb028
from couchers.servicers.api import API
from couchers.servicers.auth import Auth
from couchers.servicers.bugs import Bugs
from couchers.servicers.conversations import Conversations
from couchers.servicers.media import Media, get_media_auth_interceptor
from couchers.servicers.requests import Requests
from pb import (
    api_pb2_grpc,
    auth_pb2,
    auth_pb2_grpc,
    bugs_pb2_grpc,
    conversations_pb2_grpc,
    media_pb2_grpc,
    requests_pb2_grpc,
)
from sqlalchemy import create_engine
from sqlalchemy.event import listen, remove
from sqlalchemy.orm import sessionmaker


@pytest.fixture
def db():
    """
    Create a temporary SQLite-backed database in memory, and return the Session object.
    """
    from sqlalchemy.pool import StaticPool

    # The elaborate arguments are needed to get multithreaded access
    engine = create_engine("sqlite://", connect_args={"check_same_thread": False}, poolclass=StaticPool, echo=False)

    # from https://stackoverflow.com/questions/13712381/how-to-turn-on-pragma-foreign-keys-on-in-sqlalchemy-migration-script-or-conf
    def set_sqlite_pragma(dbapi_connection, connection_record):
        cursor = dbapi_connection.cursor()
        cursor.execute("PRAGMA foreign_keys=ON")
        cursor.close()

    listen(engine, "connect", set_sqlite_pragma)

    Base.metadata.create_all(engine)
    return sessionmaker(bind=engine)


def generate_user(db, username=None):
    """
    Create a new user, return session token
    """
    auth = Auth(db)

    session = db()

    if not username:
        username = "test_user_" + random_hex(16)

    user = User(
        username=username,
        email=f"{username}@dev.couchers.org",
        # password is just 'password'
        # this is hardcoded because the password is slow to hash (so would slow down tests otherwise)
        hashed_password=b"$argon2id$v=19$m=65536,t=2,p=1$4cjGg1bRaZ10k+7XbIDmFg$tZG7JaLrkfyfO7cS233ocq7P8rf3znXR7SAfUt34kJg",
        name=username.capitalize(),
        city="Testing city",
        verification=0.5,
        community_standing=0.5,
        birthdate=date(year=2000, month=1, day=1),
        gender="N/A",
        languages="Testing language 1|Testing language 2",
        occupation="Tester",
        about_me="I test things",
        about_place="My place has a lot of testing paraphenelia",
        countries_visited="Testing country",
        countries_lived="Wonderland",
    )

    session.add(user)

    # this expires the user, so now it's "dirty"
    session.commit()

    # refresh it, undoes the expiry
    session.refresh(user)
    # allows detaches the user from the session, allowing its use outside this session
    session.expunge(user)

    session.close()

    with patch("couchers.servicers.auth.verify_password", lambda hashed, password: password == "password"):
        token = auth.Authenticate(auth_pb2.AuthReq(user=username, password="password"), "Dummy context").token

    return user, token


def make_friends(db, user1, user2):
    with session_scope(db) as session:
        friend_relationship = FriendRelationship(
            from_user_id=user1.id, to_user_id=user2.id, status=FriendStatus.accepted,
        )
        session.add(friend_relationship)


@contextmanager
def auth_api_session(db_session):
    """
    Create a fresh Auth API for testing

    TODO: investigate if there's a smarter way to stub out these tests?
    """
    auth = Auth(db_session)
    auth_server = grpc.server(futures.ThreadPoolExecutor(1))
    port = auth_server.add_insecure_port("localhost:0")
    auth_pb2_grpc.add_AuthServicer_to_server(auth, auth_server)
    auth_server.start()

    try:
        with grpc.insecure_channel(f"localhost:{port}") as channel:
            yield auth_pb2_grpc.AuthStub(channel)
    finally:
        auth_server.stop(None)


@contextmanager
def api_session(db, token):
    """
    Create a fresh API for testing, uses the token for auth
    """
    auth_interceptor = Auth(db).get_auth_interceptor()

    server = grpc.server(futures.ThreadPoolExecutor(1), interceptors=[auth_interceptor])
    port = server.add_secure_port("localhost:0", grpc.local_server_credentials())
    servicer = API(db)
    api_pb2_grpc.add_APIServicer_to_server(servicer, server)
    server.start()

    call_creds = grpc.access_token_call_credentials(token)
    comp_creds = grpc.composite_channel_credentials(grpc.local_channel_credentials(), call_creds)

    try:
        with grpc.secure_channel(f"localhost:{port}", comp_creds) as channel:
            yield api_pb2_grpc.APIStub(channel)
    finally:
        server.stop(None)


@contextmanager
def conversations_session(db, token):
    """
    Create a fresh Conversations API for testing, uses the token for auth
    """
    auth_interceptor = Auth(db).get_auth_interceptor()

    server = grpc.server(futures.ThreadPoolExecutor(1), interceptors=[auth_interceptor])
    port = server.add_secure_port("localhost:0", grpc.local_server_credentials())
    servicer = Conversations(db)
    conversations_pb2_grpc.add_ConversationsServicer_to_server(servicer, server)
    server.start()

    call_creds = grpc.access_token_call_credentials(token)
    comp_creds = grpc.composite_channel_credentials(grpc.local_channel_credentials(), call_creds)

    try:
        with grpc.secure_channel(f"localhost:{port}", comp_creds) as channel:
            yield conversations_pb2_grpc.ConversationsStub(channel)
    finally:
        server.stop(None)


@contextmanager
def requests_session(db, token):
    """
    Create a fresh Requests API for testing, uses the token for auth
    """
    auth_interceptor = Auth(db).get_auth_interceptor()

    server = grpc.server(futures.ThreadPoolExecutor(1), interceptors=[auth_interceptor])
    port = server.add_secure_port("localhost:0", grpc.local_server_credentials())
    servicer = Requests(db)
    requests_pb2_grpc.add_RequestsServicer_to_server(servicer, server)
    server.start()

    call_creds = grpc.access_token_call_credentials(token)
    comp_creds = grpc.composite_channel_credentials(grpc.local_channel_credentials(), call_creds)

    try:
        with grpc.secure_channel(f"localhost:{port}", comp_creds) as channel:
            yield requests_pb2_grpc.RequestsStub(channel)
    finally:
        server.stop(None)


@contextmanager
def bugs_session():
    bugs_server = grpc.server(futures.ThreadPoolExecutor(1))
    port = bugs_server.add_insecure_port("localhost:0")
    bugs_pb2_grpc.add_BugsServicer_to_server(Bugs(), bugs_server)
    bugs_server.start()

    try:
        with grpc.insecure_channel(f"localhost:{port}") as channel:
            yield bugs_pb2_grpc.BugsStub(channel)
    finally:
        bugs_server.stop(None)


@contextmanager
def media_session(db, bearer_token):
    """
    Create a fresh Media API for testing, uses the bearer token for media auth
    """
    media_auth_interceptor = get_media_auth_interceptor(bearer_token)

    server = grpc.server(futures.ThreadPoolExecutor(1), interceptors=[media_auth_interceptor])
    port = server.add_secure_port("localhost:0", grpc.local_server_credentials())
    servicer = Media(db)
    media_pb2_grpc.add_MediaServicer_to_server(servicer, server)
    server.start()

    call_creds = grpc.access_token_call_credentials(bearer_token)
    comp_creds = grpc.composite_channel_credentials(grpc.local_channel_credentials(), call_creds)

    try:
        with grpc.secure_channel(f"localhost:{port}", comp_creds) as channel:
            yield media_pb2_grpc.MediaStub(channel)
    finally:
        server.stop(None)


@contextmanager
def patch_message_time(time, add=0):
    def set_timestamp(mapper, connection, target):
        t = time + timedelta(seconds=add)
        target.time = t

    listen(Base, "before_insert", set_timestamp, propagate=True)
    listen(Base, "before_update", set_timestamp, propagate=True)
    try:
        yield
    finally:
        remove(Base, "before_insert", set_timestamp)
        remove(Base, "before_update", set_timestamp)


@contextmanager
def patch_joined_time(time, add=0):
    def set_timestamp(mapper, connection, target):
        t = time + timedelta(seconds=add)
        target.joined = t

    listen(Base, "before_insert", set_timestamp, propagate=True)
    listen(Base, "before_update", set_timestamp, propagate=True)
    try:
        yield
    finally:
        remove(Base, "before_insert", set_timestamp)
        remove(Base, "before_update", set_timestamp)


@contextmanager
def patch_left_time(time, add=0):
    def set_timestamp(mapper, connection, target):
        t = time + timedelta(seconds=add)
        target.left = t

    listen(Base, "before_insert", set_timestamp, propagate=True)
    listen(Base, "before_update", set_timestamp, propagate=True)
    try:
        yield
    finally:
        remove(Base, "before_insert", set_timestamp)
        remove(Base, "before_update", set_timestamp)<|MERGE_RESOLUTION|>--- conflicted
+++ resolved
@@ -7,13 +7,8 @@
 import pytest
 from couchers.crypto import random_hex
 from couchers.db import session_scope
-<<<<<<< HEAD
 from couchers.interceptors import intercept_server
-from couchers.models import (Base, FriendRelationship, FriendStatus, Message,
-                             User, Complaint)
-=======
-from couchers.models import Base, FriendRelationship, FriendStatus, Message, User
->>>>>>> 714eb028
+from couchers.models import (Base, FriendRelationship, FriendStatus, User)
 from couchers.servicers.api import API
 from couchers.servicers.auth import Auth
 from couchers.servicers.bugs import Bugs
