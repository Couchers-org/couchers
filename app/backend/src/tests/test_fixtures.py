from os import path
from concurrent import futures
from contextlib import contextmanager
from datetime import date, timedelta
from unittest.mock import patch

import grpc
import pytest
from sqlalchemy import create_engine
from sqlalchemy.event import listen, remove
from sqlalchemy.orm import sessionmaker

from couchers.config import config
from couchers.crypto import random_hex
from couchers.db import session_scope
from couchers.models import Base, FriendRelationship, FriendStatus, User
from couchers.servicers.api import API
from couchers.servicers.auth import Auth
from couchers.servicers.bugs import Bugs
from couchers.servicers.conversations import Conversations
from couchers.servicers.media import Media, get_media_auth_interceptor
from couchers.servicers.requests import Requests
from pb import (
    api_pb2_grpc,
    auth_pb2,
    auth_pb2_grpc,
    bugs_pb2_grpc,
    conversations_pb2_grpc,
    media_pb2_grpc,
    requests_pb2_grpc,
)


@pytest.fixture
def db():
    """
    Create a temporary SQLite-backed database in memory, and return the Session object.
    """
    engine = create_engine(config["DATABASE_CONNECTION_STRING"])

    Base.metadata.drop_all(engine)
    Base.metadata.create_all(engine)

    return sessionmaker(bind=engine)


def generate_user(db, username=None):
    """
    Create a new user, return session token
    """
    auth = Auth(db)

    with session_scope(db) as session:
        if not username:
            username = "test_user_" + random_hex(16)

        user = User(
            username=username,
            email=f"{username}@dev.couchers.org",
            # password is just 'password'
            # this is hardcoded because the password is slow to hash (so would slow down tests otherwise)
            hashed_password=b"$argon2id$v=19$m=65536,t=2,p=1$4cjGg1bRaZ10k+7XbIDmFg$tZG7JaLrkfyfO7cS233ocq7P8rf3znXR7SAfUt34kJg",
            name=username.capitalize(),
            city="Testing city",
            verification=0.5,
            community_standing=0.5,
            birthdate=date(year=2000, month=1, day=1),
            gender="N/A",
            languages="Testing language 1|Testing language 2",
            occupation="Tester",
            about_me="I test things",
            about_place="My place has a lot of testing paraphenelia",
            countries_visited="Testing country",
            countries_lived="Wonderland",
        )

        session.add(user)

        # this expires the user, so now it's "dirty"
        session.commit()

        # refresh it, undoes the expiry
        session.refresh(user)
        # allows detaches the user from the session, allowing its use outside this session
        session.expunge(user)

    with patch("couchers.servicers.auth.verify_password", lambda hashed, password: password == "password"):
        token = auth.Authenticate(auth_pb2.AuthReq(user=username, password="password"), "Dummy context").token

    return user, token


def make_friends(db, user1, user2):
    with session_scope(db) as session:
        friend_relationship = FriendRelationship(
<<<<<<< HEAD
            from_user=user1,
            to_user=user2,
            status=FriendStatus.accepted
=======
            from_user_id=user1.id,
            to_user_id=user2.id,
            status=FriendStatus.accepted,
>>>>>>> 31fd9c75
        )
        session.add(friend_relationship)


class FakeRpcError(grpc.RpcError):
    def __init__(self, code, details):
        self._code = code
        self._details = details

    def code(self):
        return self._code

    def details(self):
        return self._details


class FakeChannel:
    def __init__(self, user_id=None):
        self.handlers = {}
        self.user_id = user_id

    def abort(self, code, details):
        raise FakeRpcError(code, details)

    def add_generic_rpc_handlers(self, generic_rpc_handlers):
        from grpc._server import _validate_generic_rpc_handlers

        _validate_generic_rpc_handlers(generic_rpc_handlers)

        self.handlers.update(generic_rpc_handlers[0]._method_handlers)

    def unary_unary(self, uri, request_serializer, response_deserializer):
        handler = self.handlers[uri]

        def fake_handler(request):
            # Do a full serialization cycle on the request and the
            # response to catch accidental use of unserializable data.
            request = handler.request_deserializer(request_serializer(request))

            response = handler.unary_unary(request, self)

            return response_deserializer(handler.response_serializer(response))

        return fake_handler


@contextmanager
def auth_api_session(db):
    """
    Create an Auth API for testing
    """
    channel = FakeChannel()
    auth_pb2_grpc.add_AuthServicer_to_server(Auth(db), channel)
    yield auth_pb2_grpc.AuthStub(channel)


@contextmanager
def api_session(db, token):
    """
    Create an API for testing, uses the token for auth
    """
    user_id = Auth(db).get_user_for_session_token(token)
    channel = FakeChannel(user_id=user_id)
    api_pb2_grpc.add_APIServicer_to_server(API(db), channel)
    yield api_pb2_grpc.APIStub(channel)


@contextmanager
def real_api_session(db, token):
    """
    Create an API for testing, using TCP sockets, uses the token for auth
    """
    auth_interceptor = Auth(db).get_auth_interceptor()

    server = grpc.server(futures.ThreadPoolExecutor(1), interceptors=[auth_interceptor])
    port = server.add_secure_port("localhost:0", grpc.local_server_credentials())
    servicer = API(db)
    api_pb2_grpc.add_APIServicer_to_server(servicer, server)
    server.start()

    call_creds = grpc.access_token_call_credentials(token)
    comp_creds = grpc.composite_channel_credentials(grpc.local_channel_credentials(), call_creds)

    try:
        with grpc.secure_channel(f"localhost:{port}", comp_creds) as channel:
            yield api_pb2_grpc.APIStub(channel)
    finally:
        server.stop(None)


@contextmanager
def conversations_session(db, token):
    """
    Create a Conversations API for testing, uses the token for auth
    """
    user_id = Auth(db).get_user_for_session_token(token)
    channel = FakeChannel(user_id=user_id)
    conversations_pb2_grpc.add_ConversationsServicer_to_server(Conversations(db), channel)
    yield conversations_pb2_grpc.ConversationsStub(channel)


@contextmanager
def requests_session(db, token):
    """
    Create a Requests API for testing, uses the token for auth
    """
    auth_interceptor = Auth(db).get_auth_interceptor()
    user_id = Auth(db).get_user_for_session_token(token)
    channel = FakeChannel(user_id=user_id)
    requests_pb2_grpc.add_RequestsServicer_to_server(Requests(db), channel)
    yield requests_pb2_grpc.RequestsStub(channel)


@contextmanager
def bugs_session():
    channel = FakeChannel()
    bugs_pb2_grpc.add_BugsServicer_to_server(Bugs(), channel)
    yield bugs_pb2_grpc.BugsStub(channel)


@contextmanager
def media_session(db, bearer_token):
    """
    Create a fresh Media API for testing, uses the bearer token for media auth
    """
    media_auth_interceptor = get_media_auth_interceptor(bearer_token)

    server = grpc.server(futures.ThreadPoolExecutor(1), interceptors=[media_auth_interceptor])
    port = server.add_secure_port("localhost:0", grpc.local_server_credentials())
    servicer = Media(db)
    media_pb2_grpc.add_MediaServicer_to_server(servicer, server)
    server.start()

    call_creds = grpc.access_token_call_credentials(bearer_token)
    comp_creds = grpc.composite_channel_credentials(grpc.local_channel_credentials(), call_creds)

    try:
        with grpc.secure_channel(f"localhost:{port}", comp_creds) as channel:
            yield media_pb2_grpc.MediaStub(channel)
    finally:
        server.stop(None)<|MERGE_RESOLUTION|>--- conflicted
+++ resolved
@@ -93,15 +93,9 @@
 def make_friends(db, user1, user2):
     with session_scope(db) as session:
         friend_relationship = FriendRelationship(
-<<<<<<< HEAD
-            from_user=user1,
-            to_user=user2,
-            status=FriendStatus.accepted
-=======
             from_user_id=user1.id,
             to_user_id=user2.id,
             status=FriendStatus.accepted,
->>>>>>> 31fd9c75
         )
         session.add(friend_relationship)
 
