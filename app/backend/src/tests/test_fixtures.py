--- conflicted
+++ resolved
@@ -8,10 +8,12 @@
 import pytest
 from sqlalchemy import create_engine
 from sqlalchemy.event import listen, remove
+from sqlalchemy.orm import sessionmaker
+from sqlalchemy.pool import NullPool
 
 from couchers.config import config
 from couchers.crypto import random_hex
-from couchers.db import apply_migrations, get_engine, session_scope
+from couchers.db import apply_migrations, session_scope
 from couchers.models import Base, FriendRelationship, FriendStatus, User
 from couchers.servicers.account import Account
 from couchers.servicers.api import API
@@ -47,25 +49,22 @@
     # os.environ["TZ"] = "Etc/UTC"
     os.environ["TZ"] = "America/New_York"
 
+    engine = create_engine(config["DATABASE_CONNECTION_STRING"], poolclass=NullPool)
+
     # drop everything currently in the database
-<<<<<<< HEAD
-    with session_scope() as session:
-        session.execute("DROP SCHEMA public CASCADE; CREATE SCHEMA public; CREATE EXTENSION postgis;")
-=======
     engine.execute("DROP SCHEMA public CASCADE; CREATE SCHEMA public; CREATE EXTENSION postgis;")
->>>>>>> 7a0ac909
 
     if request.param == "migrations":
         # rebuild it with alembic migrations
         apply_migrations()
     else:
         # create everything from the current models, not incrementally through migrations
-        Base.metadata.create_all(get_engine())
-
-    yield
-
-
-def generate_user(*_, **kwargs):
+        Base.metadata.create_all(engine)
+
+    return sessionmaker(bind=engine)
+
+
+def generate_user(db, *_, **kwargs):
     """
     Create a new user, return session token
 
@@ -73,9 +72,9 @@
 
     Use this most of the time
     """
-    auth = Auth()
-
-    with session_scope() as session:
+    auth = Auth(db)
+
+    with session_scope(db) as session:
         # default args
         username = "test_user_" + random_hex(16)
         user_opts = {
@@ -122,8 +121,8 @@
     return user, token
 
 
-def make_friends(user1, user2):
-    with session_scope() as session:
+def make_friends(db, user1, user2):
+    with session_scope(db) as session:
         friend_relationship = FriendRelationship(
             from_user_id=user1.id,
             to_user_id=user2.id,
@@ -175,37 +174,37 @@
 
 
 @contextmanager
-def auth_api_session():
+def auth_api_session(db):
     """
     Create an Auth API for testing
     """
     channel = FakeChannel()
-    auth_pb2_grpc.add_AuthServicer_to_server(Auth(), channel)
+    auth_pb2_grpc.add_AuthServicer_to_server(Auth(db), channel)
     yield auth_pb2_grpc.AuthStub(channel)
 
 
 @contextmanager
-def api_session(token):
+def api_session(db, token):
     """
     Create an API for testing, uses the token for auth
     """
-    user_id, jailed = Auth().get_session_for_token(token)
+    user_id, jailed = Auth(db).get_session_for_token(token)
     channel = FakeChannel(user_id=user_id)
-    api_pb2_grpc.add_APIServicer_to_server(API(), channel)
+    api_pb2_grpc.add_APIServicer_to_server(API(db), channel)
     yield api_pb2_grpc.APIStub(channel)
 
 
 @contextmanager
-def real_api_session(token):
+def real_api_session(db, token):
     """
     Create an API for testing, using TCP sockets, uses the token for auth
     """
-    auth_interceptor = Auth().get_auth_interceptor(allow_jailed=False)
+    auth_interceptor = Auth(db).get_auth_interceptor(allow_jailed=False)
 
     with futures.ThreadPoolExecutor(1) as executor:
         server = grpc.server(executor, interceptors=[auth_interceptor])
         port = server.add_secure_port("localhost:0", grpc.local_server_credentials())
-        servicer = API()
+        servicer = API(db)
         api_pb2_grpc.add_APIServicer_to_server(servicer, server)
         server.start()
 
@@ -220,16 +219,16 @@
 
 
 @contextmanager
-def real_jail_session(token):
+def real_jail_session(db, token):
     """
     Create a Jail service for testing, using TCP sockets, uses the token for auth
     """
-    auth_interceptor = Auth().get_auth_interceptor(allow_jailed=True)
+    auth_interceptor = Auth(db).get_auth_interceptor(allow_jailed=True)
 
     with futures.ThreadPoolExecutor(1) as executor:
         server = grpc.server(executor, interceptors=[auth_interceptor])
         port = server.add_secure_port("localhost:0", grpc.local_server_credentials())
-        servicer = Jail()
+        servicer = Jail(db)
         jail_pb2_grpc.add_JailServicer_to_server(servicer, server)
         server.start()
 
@@ -244,37 +243,37 @@
 
 
 @contextmanager
-def conversations_session(token):
+def conversations_session(db, token):
     """
     Create a Conversations API for testing, uses the token for auth
     """
-    user_id, jailed = Auth().get_session_for_token(token)
+    user_id, jailed = Auth(db).get_session_for_token(token)
     channel = FakeChannel(user_id=user_id)
-    conversations_pb2_grpc.add_ConversationsServicer_to_server(Conversations(), channel)
+    conversations_pb2_grpc.add_ConversationsServicer_to_server(Conversations(db), channel)
     yield conversations_pb2_grpc.ConversationsStub(channel)
 
 
 @contextmanager
-def requests_session(token):
+def requests_session(db, token):
     """
     Create a Requests API for testing, uses the token for auth
     """
-    auth_interceptor = Auth().get_auth_interceptor(allow_jailed=False)
-    user_id, jailed = Auth().get_session_for_token(token)
+    auth_interceptor = Auth(db).get_auth_interceptor(allow_jailed=False)
+    user_id, jailed = Auth(db).get_session_for_token(token)
     channel = FakeChannel(user_id=user_id)
-    requests_pb2_grpc.add_RequestsServicer_to_server(Requests(), channel)
+    requests_pb2_grpc.add_RequestsServicer_to_server(Requests(db), channel)
     yield requests_pb2_grpc.RequestsStub(channel)
 
 
 @contextmanager
-def account_session(token):
+def account_session(db, token):
     """
     Create a Account API for testing, uses the token for auth
     """
-    auth_interceptor = Auth().get_auth_interceptor(allow_jailed=False)
-    user_id, jailed = Auth().get_session_for_token(token)
+    auth_interceptor = Auth(db).get_auth_interceptor(allow_jailed=False)
+    user_id, jailed = Auth(db).get_session_for_token(token)
     channel = FakeChannel(user_id=user_id)
-    account_pb2_grpc.add_AccountServicer_to_server(Account(), channel)
+    account_pb2_grpc.add_AccountServicer_to_server(Account(db), channel)
     yield account_pb2_grpc.AccountStub(channel)
 
 
@@ -286,7 +285,7 @@
 
 
 @contextmanager
-def media_session(bearer_token):
+def media_session(db, bearer_token):
     """
     Create a fresh Media API for testing, uses the bearer token for media auth
     """
@@ -295,7 +294,7 @@
     with futures.ThreadPoolExecutor(1) as executor:
         server = grpc.server(executor, interceptors=[media_auth_interceptor])
         port = server.add_secure_port("localhost:0", grpc.local_server_credentials())
-        servicer = Media()
+        servicer = Media(db)
         media_pb2_grpc.add_MediaServicer_to_server(servicer, server)
         server.start()
 
@@ -314,8 +313,6 @@
     prevconfig = config.copy()
     config.clear()
     config.update(prevconfig)
-
-    config["IN_TEST"] = True
 
     config["DEV"] = True
     config["VERSION"] = "testing_version"
