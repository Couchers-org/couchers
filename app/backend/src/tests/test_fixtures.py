from os import path
from concurrent import futures
from contextlib import contextmanager
from datetime import date, timedelta
from unittest.mock import patch

import grpc
import pytest
from couchers.crypto import random_hex
from couchers.db import session_scope
<<<<<<< HEAD
from couchers.interceptors import intercept_server
from couchers.models import (Base, FriendRelationship, FriendStatus, Message,
                             User, HostRequest, HostRequestStatus, Conversation)
=======
from couchers.models import (Base, FriendRelationship, FriendStatus, User)
>>>>>>> 8c8d58be
from couchers.servicers.api import API
from couchers.servicers.auth import Auth
from couchers.servicers.bugs import Bugs
from couchers.servicers.conversations import Conversations
from couchers.servicers.media import Media, get_media_auth_interceptor
from couchers.servicers.requests import Requests
from pb import (
    api_pb2_grpc,
    auth_pb2,
    auth_pb2_grpc,
    bugs_pb2_grpc,
    conversations_pb2_grpc,
    media_pb2_grpc,
    requests_pb2_grpc,
)
from sqlalchemy import create_engine
from sqlalchemy.event import listen, remove
from sqlalchemy.orm import sessionmaker


@pytest.fixture
def db():
    """
    Create a temporary SQLite-backed database in memory, and return the Session object.
    """
    from sqlalchemy.pool import StaticPool

    # The elaborate arguments are needed to get multithreaded access
    engine = create_engine("sqlite://", connect_args={"check_same_thread": False}, poolclass=StaticPool, echo=False)

    # from https://stackoverflow.com/questions/13712381/how-to-turn-on-pragma-foreign-keys-on-in-sqlalchemy-migration-script-or-conf
    def set_sqlite_pragma(dbapi_connection, connection_record):
        cursor = dbapi_connection.cursor()
        cursor.execute("PRAGMA foreign_keys=ON")
        cursor.close()

    listen(engine, "connect", set_sqlite_pragma)

    Base.metadata.create_all(engine)
    return sessionmaker(bind=engine)


def generate_user(db, username=None):
    """
    Create a new user, return session token
    """
    auth = Auth(db)

    session = db()

    if not username:
        username = "test_user_" + random_hex(16)

    user = User(
        username=username,
        email=f"{username}@dev.couchers.org",
        # password is just 'password'
        # this is hardcoded because the password is slow to hash (so would slow down tests otherwise)
        hashed_password=b"$argon2id$v=19$m=65536,t=2,p=1$4cjGg1bRaZ10k+7XbIDmFg$tZG7JaLrkfyfO7cS233ocq7P8rf3znXR7SAfUt34kJg",
        name=username.capitalize(),
        city="Testing city",
        verification=0.5,
        community_standing=0.5,
        birthdate=date(year=2000, month=1, day=1),
        gender="N/A",
        languages="Testing language 1|Testing language 2",
        occupation="Tester",
        about_me="I test things",
        about_place="My place has a lot of testing paraphenelia",
        countries_visited="Testing country",
        countries_lived="Wonderland",
        avatar_filename=path.abspath("../../../frontend/src/assets/logo.svg").replace("\\", "/"),
    )

    session.add(user)

    # this expires the user, so now it's "dirty"
    session.commit()

    # refresh it, undoes the expiry
    session.refresh(user)
    # allows detaches the user from the session, allowing its use outside this session
    session.expunge(user)

    session.close()

    with patch("couchers.servicers.auth.verify_password", lambda hashed, password: password == "password"):
        token = auth.Authenticate(auth_pb2.AuthReq(user=username, password="password"), "Dummy context").token

    return user, token


<<<<<<< HEAD
def generate_friend_relationship(db):
    from_user, api_token_from = generate_user(db)
    to_user, api_token_to = generate_user(db)

    friend_relationship = _generate_friend_relationship_object(from_user, to_user)

    return friend_relationship


def _generate_friend_relationship_object(from_user, to_user, status=FriendStatus.pending):
    friend_relationship = FriendRelationship(
        from_user=from_user,
        to_user=to_user,
        status=status
    )
    return friend_relationship


def make_friends(db, user1, user2):
    with session_scope(db) as session:
        friend_relationship = _generate_friend_relationship_object(user1, user2, FriendStatus.accepted)
=======
def make_friends(db, user1, user2):
    with session_scope(db) as session:
        friend_relationship = FriendRelationship(
            from_user_id=user1.id, to_user_id=user2.id, status=FriendStatus.accepted,
        )
>>>>>>> 8c8d58be
        session.add(friend_relationship)


@contextmanager
def auth_api_session(db_session):
    """
    Create a fresh Auth API for testing

    TODO: investigate if there's a smarter way to stub out these tests?
    """
    auth = Auth(db_session)
    auth_server = grpc.server(futures.ThreadPoolExecutor(1))
    port = auth_server.add_insecure_port("localhost:0")
    auth_pb2_grpc.add_AuthServicer_to_server(auth, auth_server)
    auth_server.start()

    try:
        with grpc.insecure_channel(f"localhost:{port}") as channel:
            yield auth_pb2_grpc.AuthStub(channel)
    finally:
        auth_server.stop(None)


@contextmanager
def api_session(db, token):
    """
    Create a fresh API for testing, uses the token for auth
    """
    auth_interceptor = Auth(db).get_auth_interceptor()

    server = grpc.server(futures.ThreadPoolExecutor(1), interceptors=[auth_interceptor])
    port = server.add_secure_port("localhost:0", grpc.local_server_credentials())
    servicer = API(db)
    api_pb2_grpc.add_APIServicer_to_server(servicer, server)
    server.start()

    call_creds = grpc.access_token_call_credentials(token)
    comp_creds = grpc.composite_channel_credentials(grpc.local_channel_credentials(), call_creds)

    try:
        with grpc.secure_channel(f"localhost:{port}", comp_creds) as channel:
            yield api_pb2_grpc.APIStub(channel)
    finally:
        server.stop(None)


@contextmanager
def conversations_session(db, token):
    """
    Create a fresh Conversations API for testing, uses the token for auth
    """
    auth_interceptor = Auth(db).get_auth_interceptor()

    server = grpc.server(futures.ThreadPoolExecutor(1), interceptors=[auth_interceptor])
    port = server.add_secure_port("localhost:0", grpc.local_server_credentials())
    servicer = Conversations(db)
    conversations_pb2_grpc.add_ConversationsServicer_to_server(servicer, server)
    server.start()

    call_creds = grpc.access_token_call_credentials(token)
    comp_creds = grpc.composite_channel_credentials(grpc.local_channel_credentials(), call_creds)

    try:
        with grpc.secure_channel(f"localhost:{port}", comp_creds) as channel:
            yield conversations_pb2_grpc.ConversationsStub(channel)
    finally:
        server.stop(None)


@contextmanager
def requests_session(db, token):
    """
    Create a fresh Requests API for testing, uses the token for auth
    """
    auth_interceptor = Auth(db).get_auth_interceptor()

    server = grpc.server(futures.ThreadPoolExecutor(1), interceptors=[auth_interceptor])
    port = server.add_secure_port("localhost:0", grpc.local_server_credentials())
    servicer = Requests(db)
    requests_pb2_grpc.add_RequestsServicer_to_server(servicer, server)
    server.start()

    call_creds = grpc.access_token_call_credentials(token)
    comp_creds = grpc.composite_channel_credentials(grpc.local_channel_credentials(), call_creds)

    try:
        with grpc.secure_channel(f"localhost:{port}", comp_creds) as channel:
            yield requests_pb2_grpc.RequestsStub(channel)
    finally:
        server.stop(None)


@contextmanager
def bugs_session():
    bugs_server = grpc.server(futures.ThreadPoolExecutor(1))
    port = bugs_server.add_insecure_port("localhost:0")
    bugs_pb2_grpc.add_BugsServicer_to_server(Bugs(), bugs_server)
    bugs_server.start()

    try:
        with grpc.insecure_channel(f"localhost:{port}") as channel:
            yield bugs_pb2_grpc.BugsStub(channel)
    finally:
        bugs_server.stop(None)


@contextmanager
def media_session(db, bearer_token):
    """
    Create a fresh Media API for testing, uses the bearer token for media auth
    """
    media_auth_interceptor = get_media_auth_interceptor(bearer_token)

    server = grpc.server(futures.ThreadPoolExecutor(1), interceptors=[media_auth_interceptor])
    port = server.add_secure_port("localhost:0", grpc.local_server_credentials())
    servicer = Media(db)
    media_pb2_grpc.add_MediaServicer_to_server(servicer, server)
    server.start()

    call_creds = grpc.access_token_call_credentials(bearer_token)
    comp_creds = grpc.composite_channel_credentials(grpc.local_channel_credentials(), call_creds)

    try:
        with grpc.secure_channel(f"localhost:{port}", comp_creds) as channel:
            yield media_pb2_grpc.MediaStub(channel)
    finally:
        server.stop(None)


@contextmanager
def patch_message_time(time, add=0):
    def set_timestamp(mapper, connection, target):
        t = time + timedelta(seconds=add)
        target.time = t

    listen(Base, "before_insert", set_timestamp, propagate=True)
    listen(Base, "before_update", set_timestamp, propagate=True)
    try:
        yield
    finally:
        remove(Base, "before_insert", set_timestamp)
        remove(Base, "before_update", set_timestamp)


@contextmanager
def patch_joined_time(time, add=0):
    def set_timestamp(mapper, connection, target):
        t = time + timedelta(seconds=add)
        target.joined = t

    listen(Base, "before_insert", set_timestamp, propagate=True)
    listen(Base, "before_update", set_timestamp, propagate=True)
    try:
        yield
    finally:
        remove(Base, "before_insert", set_timestamp)
        remove(Base, "before_update", set_timestamp)


@contextmanager
def patch_left_time(time, add=0):
    def set_timestamp(mapper, connection, target):
        t = time + timedelta(seconds=add)
        target.left = t

    listen(Base, "before_insert", set_timestamp, propagate=True)
    listen(Base, "before_update", set_timestamp, propagate=True)
    try:
        yield
    finally:
        remove(Base, "before_insert", set_timestamp)
        remove(Base, "before_update", set_timestamp)


def generate_host_request(db, from_date="2020-01-01", to_date="2020-01-05"):
    from_user, api_token_from = generate_user(db)
    to_user, api_token_to = generate_user(db)
    from_date = from_date
    to_date = to_date

    conversation = Conversation()
    message = Message()
    message.conversation_id = conversation.id
    message.author_id = from_user.id
    message.text = random_hex(64)

    host_request = HostRequest(
        from_user=from_user,
        to_user=to_user,
        from_date=from_date,
        to_date=to_date,
        status=HostRequestStatus.pending,
        conversation_id=conversation.id,
        initial_message_id=message.id,
        from_last_seen_message_id=message.id
    )

    return host_request<|MERGE_RESOLUTION|>--- conflicted
+++ resolved
@@ -8,13 +8,8 @@
 import pytest
 from couchers.crypto import random_hex
 from couchers.db import session_scope
-<<<<<<< HEAD
-from couchers.interceptors import intercept_server
 from couchers.models import (Base, FriendRelationship, FriendStatus, Message,
                              User, HostRequest, HostRequestStatus, Conversation)
-=======
-from couchers.models import (Base, FriendRelationship, FriendStatus, User)
->>>>>>> 8c8d58be
 from couchers.servicers.api import API
 from couchers.servicers.auth import Auth
 from couchers.servicers.bugs import Bugs
@@ -107,7 +102,6 @@
     return user, token
 
 
-<<<<<<< HEAD
 def generate_friend_relationship(db):
     from_user, api_token_from = generate_user(db)
     to_user, api_token_to = generate_user(db)
@@ -129,13 +123,6 @@
 def make_friends(db, user1, user2):
     with session_scope(db) as session:
         friend_relationship = _generate_friend_relationship_object(user1, user2, FriendStatus.accepted)
-=======
-def make_friends(db, user1, user2):
-    with session_scope(db) as session:
-        friend_relationship = FriendRelationship(
-            from_user_id=user1.id, to_user_id=user2.id, status=FriendStatus.accepted,
-        )
->>>>>>> 8c8d58be
         session.add(friend_relationship)
 
 
