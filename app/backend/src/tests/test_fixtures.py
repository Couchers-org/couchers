import os
from concurrent import futures
from contextlib import contextmanager
from datetime import date
from pathlib import Path
from unittest.mock import patch

import grpc
import pytest
from sqlalchemy.sql import or_

from couchers.config import config
from couchers.constants import TOS_VERSION
from couchers.crypto import random_hex
<<<<<<< HEAD
from couchers.db import apply_migrations, get_engine, session_scope
from couchers.models import (
    Base,
    FriendRelationship,
    FriendStatus,
    Language,
    LanguageAbility,
    LanguageFluency,
    Region,
    RegionsLived,
    RegionsVisited,
    User,
)
=======
from couchers.db import get_engine, session_scope
from couchers.models import Base, FriendRelationship, FriendStatus, User, UserBlock
>>>>>>> 9c182374
from couchers.servicers.account import Account
from couchers.servicers.api import API
from couchers.servicers.auth import Auth
from couchers.servicers.blocking import Blocking
from couchers.servicers.bugs import Bugs
from couchers.servicers.communities import Communities
from couchers.servicers.conversations import Conversations
from couchers.servicers.discussions import Discussions
from couchers.servicers.groups import Groups
from couchers.servicers.jail import Jail
from couchers.servicers.media import Media, get_media_auth_interceptor
from couchers.servicers.pages import Pages
from couchers.servicers.references import References
from couchers.servicers.requests import Requests
from couchers.servicers.resources import Resources
from couchers.servicers.search import Search
from couchers.utils import create_coordinate, now
from pb import (
    account_pb2_grpc,
    api_pb2_grpc,
    auth_pb2_grpc,
    blocking_pb2_grpc,
    bugs_pb2_grpc,
    communities_pb2_grpc,
    conversations_pb2_grpc,
    discussions_pb2_grpc,
    groups_pb2_grpc,
    jail_pb2_grpc,
    media_pb2_grpc,
    pages_pb2_grpc,
    references_pb2_grpc,
    requests_pb2_grpc,
    resources_pb2_grpc,
    search_pb2_grpc,
)


def drop_all():
    """drop everything currently in the database"""
    with session_scope() as session:
        session.execute(
            "DROP SCHEMA public CASCADE; CREATE SCHEMA public; CREATE EXTENSION postgis; CREATE EXTENSION pg_trgm;"
        )


def create_schema_from_models():
    """
    Create everything from the current models, not incrementally
    through migrations.
    """

    # create the slugify function
    functions = Path(__file__).parent / "slugify.sql"
    with open(functions) as f, session_scope() as session:
        session.execute(f.read())

    Base.metadata.create_all(get_engine())


def populate_testing_resources(session):
    """
    Testing version of couchers.resources.copy_resources_to_database
    """
    regions = [
        ("CXR", "Christmas Island"),
        ("EST", "Estonia"),
        ("FIN", "Finland"),
        ("FRA", "France"),
        ("ITA", "Italy"),
        ("NAM", "Namibia"),
        ("REU", "Réunion"),
        ("SWE", "Sweden"),
        ("USA", "United States"),
    ]
    languages = [("fin", "Finnish"), ("eng", "English"), ("swe", "Swedish")]

    with open(Path(__file__).parent / ".." / ".." / "resources" / "timezone_areas.sql-fake", "r") as f:
        tz_sql = f.read()

    for code, name in regions:
        session.add(Region(code=code, name=name))

    for code, name in languages:
        session.add(Language(code=code, name=name))

    session.execute(tz_sql)


def recreate_database():
    """
    Connect to a running Postgres database, build it using metadata.create_all()
    """

    # running in non-UTC catches some timezone errors
    os.environ["TZ"] = "America/New_York"

    # drop everything currently in the database
    drop_all()

    # create everything from the current models, not incrementally through migrations
    create_schema_from_models()

    with session_scope() as session:
        populate_testing_resources(session)


@pytest.fixture()
def db():
    """
    Pytest fixture to connect to a running Postgres database and build it using metadata.create_all()
    """

    recreate_database()


def generate_user(*, make_invisible=False, **kwargs):
    """
    Create a new user, return session token

    The user is detached from any session, and you can access its static attributes, but you can't modify it

    Use this most of the time
    """
    auth = Auth()

    with session_scope() as session:
        # default args
        username = "test_user_" + random_hex(16)
        user_opts = {
            "username": username,
            "email": f"{username}@dev.couchers.org",
            # password is just 'password'
            # this is hardcoded because the password is slow to hash (so would slow down tests otherwise)
            "hashed_password": b"$argon2id$v=19$m=65536,t=2,p=1$4cjGg1bRaZ10k+7XbIDmFg$tZG7JaLrkfyfO7cS233ocq7P8rf3znXR7SAfUt34kJg",
            "name": username.capitalize(),
            "city": "Testing city",
            "hometown": "Test hometown",
            "verification": 0.5,
            "community_standing": 0.5,
            "birthdate": date(year=2000, month=1, day=1),
            "gender": "N/A",
            "pronouns": "",
            "occupation": "Tester",
            "education": "UST(esting)",
            "about_me": "I test things",
            "my_travels": "Places",
            "things_i_like": "Code",
            "about_place": "My place has a lot of testing paraphenelia",
            "additional_information": "I can be a bit testy",
            # you need to make sure to update this logic to make sure the user is jailed/not on request
            "accepted_tos": TOS_VERSION,
            "geom": create_coordinate(40.7108, -73.9740),
            "geom_radius": 100,
            "onboarding_emails_sent": 1,
            "last_onboarding_email_sent": now(),
        }

        for key, value in kwargs.items():
            user_opts[key] = value

        user = User(**user_opts)
        session.add(user)
        session.flush()

        # We've elected not to include language_abilities here
        session.add(RegionsVisited(user_id=user.id, region_code="FIN"))
        session.add(RegionsVisited(user_id=user.id, region_code="REU"))
        session.add(RegionsLived(user_id=user.id, region_code="FRA"))
        session.add(RegionsLived(user_id=user.id, region_code="EST"))

        # this expires the user, so now it's "dirty"
        session.commit()

        class _DummyContext:
            def invocation_metadata(self):
                return {}

        token, _ = auth._create_session(_DummyContext(), session, user, False)

        if make_invisible:
            user.is_deleted = True
            session.commit()

        # refresh it, undoes the expiry
        session.refresh(user)
        # allows detaches the user from the session, allowing its use outside this session
        session.expunge(user)

    return user, token


def make_friends(user1, user2):
    with session_scope() as session:
        friend_relationship = FriendRelationship(
            from_user_id=user1.id,
            to_user_id=user2.id,
            status=FriendStatus.accepted,
        )
        session.add(friend_relationship)


def make_user_block(user1, user2):
    with session_scope() as session:
        user_block = UserBlock(
            blocking_user_id=user1.id,
            blocked_user_id=user2.id,
        )
        session.add(user_block)
        session.commit()


def make_user_invisible(user_id):
    with session_scope() as session:
        session.query(User).filter(User.id == user_id).one().is_banned = True


# This doubles as get_FriendRequest, since a friend request is just a pending friend relationship
def get_friend_relationship(user1, user2):
    with session_scope() as session:
        friend_relationship = (
            session.query(FriendRelationship)
            .filter(
                or_(
                    (FriendRelationship.from_user_id == user1.id and FriendRelationship.to_user_id == user2.id),
                    (FriendRelationship.from_user_id == user2.id and FriendRelationship.to_user_id == user1.id),
                )
            )
            .one_or_none()
        )

        session.expunge(friend_relationship)
        return friend_relationship


class CookieMetadataPlugin(grpc.AuthMetadataPlugin):
    """
    Injects the right `cookie: couchers-sesh=...` header into the metadata
    """

    def __init__(self, token):
        self.token = token

    def __call__(self, context, callback):
        callback((("cookie", f"couchers-sesh={self.token}"),), None)


class FakeRpcError(grpc.RpcError):
    def __init__(self, code, details):
        self._code = code
        self._details = details

    def code(self):
        return self._code

    def details(self):
        return self._details


class FakeChannel:
    def __init__(self, user_id=None):
        self.handlers = {}
        self.user_id = user_id

    def abort(self, code, details):
        raise FakeRpcError(code, details)

    def add_generic_rpc_handlers(self, generic_rpc_handlers):
        from grpc._server import _validate_generic_rpc_handlers

        _validate_generic_rpc_handlers(generic_rpc_handlers)

        self.handlers.update(generic_rpc_handlers[0]._method_handlers)

    def unary_unary(self, uri, request_serializer, response_deserializer):
        handler = self.handlers[uri]

        def fake_handler(request):
            # Do a full serialization cycle on the request and the
            # response to catch accidental use of unserializable data.
            request = handler.request_deserializer(request_serializer(request))

            response = handler.unary_unary(request, self)

            return response_deserializer(handler.response_serializer(response))

        return fake_handler


@contextmanager
def auth_api_session():
    """
    Create an Auth API for testing

    This needs to use the real server since it plays around with headers
    """
    with futures.ThreadPoolExecutor(1) as executor:
        server = grpc.server(executor)
        port = server.add_secure_port("localhost:0", grpc.local_server_credentials())
        auth_pb2_grpc.add_AuthServicer_to_server(Auth(), server)
        server.start()

        try:
            with grpc.secure_channel(f"localhost:{port}", grpc.local_channel_credentials()) as channel:

                class _MetadataKeeperInterceptor(grpc.UnaryUnaryClientInterceptor):
                    def __init__(self):
                        self.latest_headers = {}

                    def intercept_unary_unary(self, continuation, client_call_details, request):
                        call = continuation(client_call_details, request)
                        self.latest_headers = dict(call.initial_metadata())
                        return call

                metadata_interceptor = _MetadataKeeperInterceptor()
                channel = grpc.intercept_channel(channel, metadata_interceptor)
                yield auth_pb2_grpc.AuthStub(channel), metadata_interceptor
        finally:
            server.stop(None).wait()


@contextmanager
def api_session(token):
    """
    Create an API for testing, uses the token for auth
    """
    channel = fake_channel(token)
    api_pb2_grpc.add_APIServicer_to_server(API(), channel)
    yield api_pb2_grpc.APIStub(channel)


@contextmanager
def real_api_session(token):
    """
    Create an API for testing, using TCP sockets, uses the token for auth
    """
    auth_interceptor = Auth().get_auth_interceptor(allow_jailed=False)

    with futures.ThreadPoolExecutor(1) as executor:
        server = grpc.server(executor, interceptors=[auth_interceptor])
        port = server.add_secure_port("localhost:0", grpc.local_server_credentials())
        servicer = API()
        api_pb2_grpc.add_APIServicer_to_server(servicer, server)
        server.start()

        call_creds = grpc.metadata_call_credentials(CookieMetadataPlugin(token))
        comp_creds = grpc.composite_channel_credentials(grpc.local_channel_credentials(), call_creds)

        try:
            with grpc.secure_channel(f"localhost:{port}", comp_creds) as channel:
                yield api_pb2_grpc.APIStub(channel)
        finally:
            server.stop(None).wait()


@contextmanager
def real_jail_session(token):
    """
    Create a Jail service for testing, using TCP sockets, uses the token for auth
    """
    auth_interceptor = Auth().get_auth_interceptor(allow_jailed=True)

    with futures.ThreadPoolExecutor(1) as executor:
        server = grpc.server(executor, interceptors=[auth_interceptor])
        port = server.add_secure_port("localhost:0", grpc.local_server_credentials())
        servicer = Jail()
        jail_pb2_grpc.add_JailServicer_to_server(servicer, server)
        server.start()

        call_creds = grpc.metadata_call_credentials(CookieMetadataPlugin(token))
        comp_creds = grpc.composite_channel_credentials(grpc.local_channel_credentials(), call_creds)

        try:
            with grpc.secure_channel(f"localhost:{port}", comp_creds) as channel:
                yield jail_pb2_grpc.JailStub(channel)
        finally:
            server.stop(None).wait()


def fake_channel(token):
    user_id, jailed = Auth().get_session_for_token(token)
    return FakeChannel(user_id=user_id)


@contextmanager
def conversations_session(token):
    """
    Create a Conversations API for testing, uses the token for auth
    """
    channel = fake_channel(token)
    conversations_pb2_grpc.add_ConversationsServicer_to_server(Conversations(), channel)
    yield conversations_pb2_grpc.ConversationsStub(channel)


@contextmanager
def requests_session(token):
    """
    Create a Requests API for testing, uses the token for auth
    """
    channel = fake_channel(token)
    requests_pb2_grpc.add_RequestsServicer_to_server(Requests(), channel)
    yield requests_pb2_grpc.RequestsStub(channel)


@contextmanager
def discussions_session(token):
    channel = fake_channel(token)
    discussions_pb2_grpc.add_DiscussionsServicer_to_server(Discussions(), channel)
    yield discussions_pb2_grpc.DiscussionsStub(channel)


@contextmanager
def pages_session(token):
    channel = fake_channel(token)
    pages_pb2_grpc.add_PagesServicer_to_server(Pages(), channel)
    yield pages_pb2_grpc.PagesStub(channel)


@contextmanager
def communities_session(token):
    channel = fake_channel(token)
    communities_pb2_grpc.add_CommunitiesServicer_to_server(Communities(), channel)
    yield communities_pb2_grpc.CommunitiesStub(channel)


@contextmanager
def groups_session(token):
    channel = fake_channel(token)
    groups_pb2_grpc.add_GroupsServicer_to_server(Groups(), channel)
    yield groups_pb2_grpc.GroupsStub(channel)


@contextmanager
def blocking_session(token):
    channel = fake_channel(token)
    blocking_pb2_grpc.add_BlockingServicer_to_server(Blocking(), channel)
    yield blocking_pb2_grpc.BlockingStub(channel)


@contextmanager
def account_session(token):
    """
    Create a Account API for testing, uses the token for auth
    """
    channel = fake_channel(token)
    account_pb2_grpc.add_AccountServicer_to_server(Account(), channel)
    yield account_pb2_grpc.AccountStub(channel)


@contextmanager
def search_session(token):
    """
    Create a Search API for testing, uses the token for auth
    """
    channel = fake_channel(token)
    search_pb2_grpc.add_SearchServicer_to_server(Search(), channel)
    yield search_pb2_grpc.SearchStub(channel)


@contextmanager
def references_session(token):
    """
    Create a References API for testing, uses the token for auth
    """
    channel = fake_channel(token)
    references_pb2_grpc.add_ReferencesServicer_to_server(References(), channel)
    yield references_pb2_grpc.ReferencesStub(channel)


@contextmanager
def bugs_session():
    channel = FakeChannel()
    bugs_pb2_grpc.add_BugsServicer_to_server(Bugs(), channel)
    yield bugs_pb2_grpc.BugsStub(channel)


@contextmanager
def resources_session():
    channel = FakeChannel()
    resources_pb2_grpc.add_ResourcesServicer_to_server(Resources(), channel)
    yield resources_pb2_grpc.ResourcesStub(channel)


@contextmanager
def media_session(bearer_token):
    """
    Create a fresh Media API for testing, uses the bearer token for media auth
    """
    media_auth_interceptor = get_media_auth_interceptor(bearer_token)

    with futures.ThreadPoolExecutor(1) as executor:
        server = grpc.server(executor, interceptors=[media_auth_interceptor])
        port = server.add_secure_port("localhost:0", grpc.local_server_credentials())
        servicer = Media()
        media_pb2_grpc.add_MediaServicer_to_server(servicer, server)
        server.start()

        call_creds = grpc.access_token_call_credentials(bearer_token)
        comp_creds = grpc.composite_channel_credentials(grpc.local_channel_credentials(), call_creds)

        try:
            with grpc.secure_channel(f"localhost:{port}", comp_creds) as channel:
                yield media_pb2_grpc.MediaStub(channel)
        finally:
            server.stop(None).wait()


@pytest.fixture()
def testconfig():
    prevconfig = config.copy()
    config.clear()
    config.update(prevconfig)

    config["IN_TEST"] = True

    config["DEV"] = True
    config["VERSION"] = "testing_version"
    config["BASE_URL"] = "http://localhost:3000"
    config["COOKIE_DOMAIN"] = "localhost"
    config["ENABLE_EMAIL"] = False
    config["NOTIFICATION_EMAIL_ADDRESS"] = "notify@couchers.org.invalid"
    config["REPORTS_EMAIL_RECIPIENT"] = "reports@couchers.org.invalid"

    config["SMTP_HOST"] = "localhost"
    config["SMTP_PORT"] = 587
    config["SMTP_USERNAME"] = "username"
    config["SMTP_PASSWORD"] = "password"

    config["ENABLE_MEDIA"] = True
    config["MEDIA_SERVER_SECRET_KEY"] = bytes.fromhex(
        "91e29bbacc74fa7e23c5d5f34cca5015cb896e338a620003de94a502a461f4bc"
    )
    config["MEDIA_SERVER_BEARER_TOKEN"] = "c02d383897d3b82774ced09c9e17802164c37e7e105d8927553697bf4550e91e"
    config["MEDIA_SERVER_BASE_URL"] = "http://127.0.0.1:5000"

    config["BUG_TOOL_ENABLED"] = False
    config["BUG_TOOL_GITHUB_REPO"] = "org/repo"
    config["BUG_TOOL_GITHUB_USERNAME"] = "user"
    config["BUG_TOOL_GITHUB_TOKEN"] = "token"

    config["MAILCHIMP_ENABLED"] = False
    config["MAILCHIMP_API_KEY"] = "f..."
    config["MAILCHIMP_DC"] = "us10"
    config["MAILCHIMP_LIST_ID"] = "b..."

    yield None

    config.clear()
    config.update(prevconfig)


@pytest.fixture
def fast_passwords():
    # password hashing, by design, takes a lot of time, which slows down the tests. here we jump through some hoops to
    # make this fast by removing the hashing step

    def fast_hash(password: bytes) -> bytes:
        return b"fake hash:" + password

    def fast_verify(hashed: bytes, password: bytes) -> bool:
        return hashed == fast_hash(password)

    with patch("couchers.crypto.nacl.pwhash.verify", fast_verify):
        with patch("couchers.crypto.nacl.pwhash.str", fast_hash):
            yield<|MERGE_RESOLUTION|>--- conflicted
+++ resolved
@@ -12,7 +12,6 @@
 from couchers.config import config
 from couchers.constants import TOS_VERSION
 from couchers.crypto import random_hex
-<<<<<<< HEAD
 from couchers.db import apply_migrations, get_engine, session_scope
 from couchers.models import (
     Base,
@@ -25,11 +24,8 @@
     RegionsLived,
     RegionsVisited,
     User,
+    UserBlock,
 )
-=======
-from couchers.db import get_engine, session_scope
-from couchers.models import Base, FriendRelationship, FriendStatus, User, UserBlock
->>>>>>> 9c182374
 from couchers.servicers.account import Account
 from couchers.servicers.api import API
 from couchers.servicers.auth import Auth
