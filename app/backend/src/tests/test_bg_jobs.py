--- conflicted
+++ resolved
@@ -22,12 +22,8 @@
 )
 from couchers.jobs.worker import _run_job_and_schedule, process_job, run_scheduler, service_jobs
 from couchers.metrics import create_prometheus_server, job_process_registry
-<<<<<<< HEAD
-from couchers.models import BackgroundJob, BackgroundJobState, BackgroundJobType, LoginToken, SignupToken
+from couchers.models import BackgroundJob, BackgroundJobState, BackgroundJobType, LoginToken
 from couchers.sql import couchers_select as select
-=======
-from couchers.models import BackgroundJob, BackgroundJobState, BackgroundJobType, LoginToken
->>>>>>> 11424305
 from couchers.tasks import send_login_email
 from couchers.utils import now, today
 from proto import conversations_pb2, requests_pb2
@@ -165,66 +161,10 @@
     process_job()
 
     with session_scope() as session:
-        assert (
-            session.execute(
-                select(func.count())
-                .select_from(BackgroundJob)
-                .where(BackgroundJob.state == BackgroundJobState.completed)
-            ).scalar_one()
-            == 1
-        )
-        assert (
-            session.execute(
-                select(func.count())
-                .select_from(BackgroundJob)
-                .where(BackgroundJob.state != BackgroundJobState.completed)
-            ).scalar_one()
-            == 0
-        )
-
-
-<<<<<<< HEAD
-def test_purge_signup_tokens(db):
-    with auth_api_session() as (auth_api, metadata_interceptor):
-        reply = auth_api.Signup(auth_pb2.SignupReq(email="a@b.com"))
-
-    # send email
-    process_job()
-
-    with session_scope() as session:
-        signup_token = session.execute(select(SignupToken)).scalar_one()
-        signup_token.expiry = func.now()
-        assert session.execute(select(func.count()).select_from(SignupToken)).scalar_one() == 1
-
-    queue_job(BackgroundJobType.purge_signup_tokens, empty_pb2.Empty())
-
-    # purge tokens
-    process_job()
-
-    with session_scope() as session:
-        assert session.execute(select(func.count()).select_from(SignupToken)).scalar_one() == 0
-
-    with session_scope() as session:
-        assert (
-            session.execute(
-                select(func.count())
-                .select_from(BackgroundJob)
-                .where(BackgroundJob.state == BackgroundJobState.completed)
-            ).scalar_one()
-            == 2
-        )
-        assert (
-            session.execute(
-                select(func.count())
-                .select_from(BackgroundJob)
-                .where(BackgroundJob.state != BackgroundJobState.completed)
-            ).scalar_one()
-            == 0
-        )
-
-
-=======
->>>>>>> 11424305
+        assert session.query(BackgroundJob).filter(BackgroundJob.state == BackgroundJobState.completed).count() == 1
+        assert session.query(BackgroundJob).filter(BackgroundJob.state != BackgroundJobState.completed).count() == 0
+
+
 def test_service_jobs(db):
     queue_email("sender_name", "sender_email", "recipient", "subject", "plain", "html")
 
