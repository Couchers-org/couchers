--- conflicted
+++ resolved
@@ -49,11 +49,7 @@
         assert session.execute(select(func.count()).select_from(User).where_users_visible(context)).scalar_one() == 1
 
 
-<<<<<<< HEAD
-def test_query_dot_where_users_column_visible(db):
-=======
 def test_select_dot_where_users_column_visible(db):
->>>>>>> 1ce65322
     user1, token1 = generate_user()
     user2, token2 = generate_user()
     user3, token3 = generate_user()
