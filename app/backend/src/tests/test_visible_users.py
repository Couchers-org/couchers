<<<<<<< HEAD
from couchers.models import User
from tests.test_fixtures import db, generate_user, make_user_invisible, session_scope  # noqa
=======
import grpc
import pytest
from google.protobuf import empty_pb2

from couchers import errors
from couchers.models import User
from proto import api_pb2
from tests.test_fixtures import (
    api_session,
    db,
    generate_user,
    make_friends,
    make_user_block,
    make_user_invisible,
    session_scope,
)
>>>>>>> 685166eb


# Also tests different ways to make users invisible
def test_is_visible_property(db):
    user1, token1 = generate_user()
    user2, token2 = generate_user()
    user3, token3 = generate_user()
    user4, token4 = generate_user()
    user5, token5 = generate_user(make_invisible=True)

    with session_scope() as session:
        session.query(User).filter(User.id == user2.id).one().is_banned = True
        session.query(User).filter(User.id == user3.id).one().is_deleted = True

        make_user_invisible(user4.id)

        visible_users = session.query(User).filter(User.is_visible).all()
        assert len(visible_users) == 1


def test_query_dot_filter_users(db):
    user1, token1 = generate_user()
    user2, token2 = generate_user(make_invisible=True)
    user3, token3 = generate_user()
    user4, token4 = generate_user()

    make_user_block(user1, user3)
    make_user_block(user4, user1)

    users = [user2, user3, user4]
    # exemplary api call to to test query.filter_users() filters invisible users
    with api_session(token1) as api:
        for user in users:
            with pytest.raises(grpc.RpcError) as e:
                api.SendFriendRequest(
                    api_pb2.SendFriendRequestReq(
                        user_id=user.id,
                    )
                )
            assert e.value.code() == grpc.StatusCode.NOT_FOUND
            assert e.value.details() == errors.USER_NOT_FOUND


def test_query_dot_filter_users_column(db):
    user1, token1 = generate_user()
    user2, token2 = generate_user()
    user3, token3 = generate_user()
    user4, token4 = generate_user()
    user5, token5 = generate_user()

    make_friends(user1, user2)
    make_friends(user1, user3)
    make_friends(user1, user4)
    make_friends(user1, user5)

    make_user_invisible(user3.id)
    make_user_block(user1, user4)
    make_user_block(user5, user1)

    # exemplary api call to to test query.filter_users_column() filters invisible users
    with api_session(token1) as api:
        res = api.ListFriends(empty_pb2.Empty())
        assert len(res.user_ids) == 1
        assert user2.id in res.user_ids<|MERGE_RESOLUTION|>--- conflicted
+++ resolved
@@ -1,7 +1,3 @@
-<<<<<<< HEAD
-from couchers.models import User
-from tests.test_fixtures import db, generate_user, make_user_invisible, session_scope  # noqa
-=======
 import grpc
 import pytest
 from google.protobuf import empty_pb2
@@ -9,7 +5,7 @@
 from couchers import errors
 from couchers.models import User
 from proto import api_pb2
-from tests.test_fixtures import (
+from tests.test_fixtures import ( # noqa
     api_session,
     db,
     generate_user,
@@ -18,7 +14,6 @@
     make_user_invisible,
     session_scope,
 )
->>>>>>> 685166eb
 
 
 # Also tests different ways to make users invisible
