from unittest.mock import patch

import pytest

from couchers.crypto import random_hex, urlsafe_secure_token
from couchers.db import new_login_token, new_signup_token, session_scope
from couchers.email import _render_email
from couchers.tasks import send_login_email, send_signup_email, send_report_email, send_host_request_email, send_message_received_email, send_friend_request_email
from tests.test_fixtures import db, generate_user
from couchers.models import Complaint, HostRequest, HostRequestStatus, Conversation, Message, FriendRelationship, FriendStatus
from couchers.config import config


def test_login_email_rendering():
    subject = random_hex(64)
    login_link = random_hex(64)
    plain, html = _render_email(subject, "login", template_args={"user": None, "login_link": login_link})
    assert login_link in plain
    assert login_link in html
    assert subject in html


def test_signup_email_rendering():
    subject = random_hex(64)
    signup_link = random_hex(64)
    plain, html = _render_email(subject, "signup", template_args={"signup_link": signup_link})
    assert signup_link in plain
    assert signup_link in html
    assert subject in html


def test_report_email_rendering():
    subject = random_hex(64)
    author_user = random_hex(64)
    reported_user = random_hex(64)
    reason = random_hex(64)
    description = random_hex(64)

    plain, html = _render_email(
        subject,
        "report",
        template_args={
            "username_author": author_user,
            "username_reported": reported_user,
            "reason": reason,
            "description": description,
        }
    )
    
    assert author_user in plain
    assert author_user in html
    assert reported_user in plain
    assert reported_user in html
    assert reason in plain
    assert reason in html
    assert description in plain
    assert description in html
    assert subject in html


def test_host_request_email_rendering():
    subject = random_hex(64)
    name_host = random_hex(64)
    name_guest = random_hex(64)
    from_date = "2020-01-01"
    to_date = "2020-01-05"
    host_request_link = random_hex(64)

    plain, html = _render_email(
        subject,
        "host_request",
        template_args={
            "name_host": name_host,
            "name_guest": name_guest,
            "from_date": from_date,
            "to_date": to_date,
            "host_request_link": host_request_link
        }
    )

    assert name_host in plain
    assert name_host in html
    assert name_guest in plain
    assert name_guest in html
    assert from_date in plain
    assert from_date in html
    assert to_date in plain
    assert to_date in html
    assert host_request_link in plain
    assert host_request_link in html
    assert subject in html


def test_friend_request_email_rendering():
    subject = random_hex(64)
    name_recipient = random_hex(64)
    name_sender = random_hex(64)
    friend_requests_link = random_hex(64)

    plain, html = _render_email(
        subject,
        "friend_request",
        template_args={
            "name_recipient": name_recipient,
            "name_sender": name_sender,
            "friend_requests_link": friend_requests_link
        }
    )

    assert name_recipient in plain
    assert name_recipient in html
    assert name_sender in plain
    assert name_sender in html
    assert friend_requests_link in plain
    assert friend_requests_link in html
    assert subject in html


def test_message_received_email_rendering():
    subject = random_hex(64)
    name_recipient = random_hex(64)
    messages_link = random_hex(64)

    plain, html = _render_email(
        subject,
        "message_received",
        template_args={
            "name_recipient": name_recipient,
            "messages_link": messages_link
        }
    )

    assert name_recipient in plain
    assert name_recipient in html
    assert messages_link in plain
    assert messages_link in html
    assert subject in html


def test_login_email(db):
    user, api_token = generate_user(db)

    message_id = random_hex(64)

<<<<<<< HEAD
    login_token, expiry_text = new_login_token(db(), user)

    def mock_send_email(sender_name, sender_email, recipient, subject, plain, html):
        assert recipient == user.email
        assert "login" in subject.lower()
        assert login_token.token in plain
        assert login_token.token in html
        return message_id

    with patch("couchers.email.send_email", mock_send_email):
        send_login_email(user, login_token, expiry_text)
=======
    with session_scope(db) as session:
        login_token, expiry_text = new_login_token(session, user)

        def mock_send_smtp_email(sender_name, sender_email, recipient, subject, plain, html):
            assert recipient == user.email
            assert "login" in subject.lower()
            assert login_token.token in plain
            assert login_token.token in html
            return message_id

        with patch("couchers.email.send_smtp_email", mock_send_smtp_email):
            send_login_email(user, login_token, expiry_text)
>>>>>>> 31fd9c75


def test_signup_email(db):
    user, api_token = generate_user(db)

    request_email = f"{random_hex(12)}@couchers.org.invalid"
    message_id = random_hex(64)

    with session_scope(db) as session:
        token, expiry_text = new_signup_token(session, request_email)

<<<<<<< HEAD
    def mock_send_email(sender_name, sender_email, recipient, subject, plain, html):
        assert recipient == request_email
        assert token.token in plain
        assert token.token in html
        return message_id

    with patch("couchers.email.send_email", mock_send_email):
        send_signup_email(request_email, token, expiry_text)
=======
        def mock_send_smtp_email(sender_name, sender_email, recipient, subject, plain, html):
            assert recipient == request_email
            assert token.token in plain
            assert token.token in html
            return message_id

        with patch("couchers.email.send_smtp_email", mock_send_smtp_email):
            send_signup_email(request_email, token, expiry_text)
>>>>>>> 31fd9c75


def test_report_email(db):
    with session_scope(db):
        user_author, api_token_author = generate_user(db)
        user_reported, api_token_reported = generate_user(db)
        testing_email_address = "reports@couchers.org.invalid"

        complaint = Complaint(
            author_user=user_author, reported_user=user_reported, reason=random_hex(64), description=random_hex(64)
        )

        message_id = random_hex(64)

        def mock_send_email(sender_name, sender_email, recipient, subject, plain, html):
            assert recipient == testing_email_address
            assert complaint.author_user.username in plain
            assert complaint.author_user.username[10:] in html
            assert complaint.reported_user.username in plain
            assert complaint.reported_user.username[10:] in html
            assert complaint.reason in plain
            assert complaint.reason in html
            assert complaint.description in plain
            assert complaint.description in html
            assert "report" in subject.lower()
            return message_id

        with patch("couchers.email.send_email", mock_send_email):
            send_report_email(complaint)


def test_host_request_email(db):
    with session_scope(db) as session:
        from_user, api_token_from = generate_user(db)
        to_user, api_token_to = generate_user(db)
        from_date = "2020-01-01"
        to_date = "2020-01-05"

        conversation = Conversation()
        message = Message()
        message.conversation_id = conversation.id
        message.author_id = from_user.id
        message.text = random_hex(64)

        host_request = HostRequest(
            from_user=from_user,
            to_user=to_user,
            from_date=from_date,
            to_date=to_date,
            status=HostRequestStatus.pending,
            conversation_id=conversation.id,
            initial_message_id=message.id,
            from_last_seen_message_id=message.id
        )

        message_id = random_hex(64)

        def mock_send_email(sender_name, sender_email, recipient, subject, plain, html):
            assert recipient == to_user.email
            assert "host request" in subject.lower()
            assert to_user.name in plain
            assert to_user.name[10:] in html
            assert from_user.name in plain
            assert from_user.name[10:] in html
            assert from_date in plain
            assert from_date in html
            assert to_date in plain
            assert to_date in html
            assert from_user.avatar_url not in plain
            assert from_user.avatar_url in html
            assert f"{config['BASE_URL']}/hostrequests/" in plain
            assert f"{config['BASE_URL']}/hostrequests/" in html
            return message_id

        with patch("couchers.email.send_email", mock_send_email):
            send_host_request_email(host_request)

def test_message_received_email(db):
    user, api_token = generate_user(db)

    message_id = random_hex(64)

    def mock_send_email(sender_name, sender_email, recipient, subject, plain, html):
        assert recipient == user.email
        assert "mail" in subject.lower()
        assert f"{config['BASE_URL']}/messages/" in plain
        assert f"{config['BASE_URL']}/messages/" in html
        return message_id

    with patch("couchers.email.send_email", mock_send_email):
        send_message_received_email(user)


def test_friend_request_email(db):
    with session_scope(db) as session:
        from_user, api_token_from = generate_user(db)
        to_user, api_token_to = generate_user(db)
        friend_relationship = FriendRelationship(
            from_user=from_user,
            to_user=to_user,
            status=FriendStatus.pending
        )

        message_id = random_hex(64)

        def mock_send_email(sender_name, sender_email, recipient, subject, plain, html):
            assert recipient == to_user.email
            assert "friend" in subject.lower()
            assert to_user.name in plain
            assert to_user.name[10:] in html
            assert from_user.name in plain
            assert from_user.name[10:] in html
            assert from_user.avatar_url not in plain
            assert from_user.avatar_url in html
            assert f"{config['BASE_URL']}/friends/" in plain
            assert f"{config['BASE_URL']}/friends/" in html
            return message_id

        with patch("couchers.email.send_email", mock_send_email):
            send_friend_request_email(friend_relationship)

def test_email_patching_fails(db):
    """
    There was a problem where the mocking wasn't happening and the email dev
    printing function was called instead, this makes sure the patching is
    actually done
    """
    with session_scope(db) as session:
        from_user, api_token_from = generate_user(db)
        to_user, api_token_to = generate_user(db)
        friend_relationship = FriendRelationship(
            from_user=from_user,
            to_user=to_user,
            status=FriendStatus.pending
        )

        patched_msg = random_hex(64)

        def mock_send_smtp_email(sender_name, sender_email, recipient, subject, plain, html):
            raise Exception(patched_msg)

        with pytest.raises(Exception) as e:
            with patch("couchers.email.send_email", mock_send_smtp_email):
                send_friend_request_email(friend_relationship)
        assert str(e.value) == patched_msg<|MERGE_RESOLUTION|>--- conflicted
+++ resolved
@@ -142,7 +142,6 @@
 
     message_id = random_hex(64)
 
-<<<<<<< HEAD
     login_token, expiry_text = new_login_token(db(), user)
 
     def mock_send_email(sender_name, sender_email, recipient, subject, plain, html):
@@ -154,20 +153,6 @@
 
     with patch("couchers.email.send_email", mock_send_email):
         send_login_email(user, login_token, expiry_text)
-=======
-    with session_scope(db) as session:
-        login_token, expiry_text = new_login_token(session, user)
-
-        def mock_send_smtp_email(sender_name, sender_email, recipient, subject, plain, html):
-            assert recipient == user.email
-            assert "login" in subject.lower()
-            assert login_token.token in plain
-            assert login_token.token in html
-            return message_id
-
-        with patch("couchers.email.send_smtp_email", mock_send_smtp_email):
-            send_login_email(user, login_token, expiry_text)
->>>>>>> 31fd9c75
 
 
 def test_signup_email(db):
@@ -179,7 +164,6 @@
     with session_scope(db) as session:
         token, expiry_text = new_signup_token(session, request_email)
 
-<<<<<<< HEAD
     def mock_send_email(sender_name, sender_email, recipient, subject, plain, html):
         assert recipient == request_email
         assert token.token in plain
@@ -188,16 +172,6 @@
 
     with patch("couchers.email.send_email", mock_send_email):
         send_signup_email(request_email, token, expiry_text)
-=======
-        def mock_send_smtp_email(sender_name, sender_email, recipient, subject, plain, html):
-            assert recipient == request_email
-            assert token.token in plain
-            assert token.token in html
-            return message_id
-
-        with patch("couchers.email.send_smtp_email", mock_send_smtp_email):
-            send_signup_email(request_email, token, expiry_text)
->>>>>>> 31fd9c75
 
 
 def test_report_email(db):
