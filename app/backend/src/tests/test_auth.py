--- conflicted
+++ resolved
@@ -8,10 +8,6 @@
 from couchers import errors
 from couchers.crypto import hash_password, random_hex
 from couchers.db import session_scope
-<<<<<<< HEAD
-from couchers.models import LoginToken, PasswordResetToken, SignupToken, User, UserSession
-from couchers.sql import couchers_select as select
-=======
 from couchers.models import (
     ContributeOption,
     ContributorForm,
@@ -21,7 +17,7 @@
     User,
     UserSession,
 )
->>>>>>> 11424305
+from couchers.sql import couchers_select as select
 from proto import api_pb2, auth_pb2
 from tests.test_fixtures import (  # noqa
     api_session,
@@ -69,11 +65,7 @@
 
     # read out the signup token directly from the database for now
     with session_scope() as session:
-<<<<<<< HEAD
-        entry = session.execute(select(SignupToken).where(SignupToken.email == "a@b.com")).scalar_one()
-        signup_token = entry.token
-=======
-        flow = session.query(SignupFlow).filter(SignupFlow.flow_token == flow_token).one()
+        flow = session.execute(select(SignupFlow).where(SignupFlow.flow_token == flow_token)).scalar_one()
         assert flow.email_sent
         assert not flow.email_verified
         email_token = flow.email_token
@@ -110,7 +102,6 @@
     assert res.need_account
     assert not res.need_feedback
     assert res.need_verify_email
->>>>>>> 11424305
 
     # Verify email
     with auth_api_session() as (auth_api, metadata_interceptor):
@@ -432,23 +423,6 @@
 
 def test_signup_invalid_birthdate(db):
     with auth_api_session() as (auth_api, metadata_interceptor):
-<<<<<<< HEAD
-        reply = auth_api.Signup(auth_pb2.SignupReq(email="a@b.com"))
-    assert reply.next_step == auth_pb2.SignupRes.SignupStep.SENT_SIGNUP_EMAIL
-
-    # read out the signup token directly from the database for now
-    with session_scope() as session:
-        entry = session.execute(select(SignupToken).where(SignupToken.email == "a@b.com")).scalar_one()
-        signup_token = entry.token
-
-    with auth_api_session() as (auth_api, metadata_interceptor):
-        reply = auth_api.SignupTokenInfo(auth_pb2.SignupTokenInfoReq(signup_token=signup_token))
-
-    assert reply.email == "a@b.com"
-
-    with auth_api_session() as (auth_api, metadata_interceptor):
-=======
->>>>>>> 11424305
         with pytest.raises(grpc.RpcError) as e:
             auth_api.SignupFlow(
                 auth_pb2.SignupFlowReq(
@@ -619,33 +593,7 @@
         assert e.value.details() == errors.INVALID_USERNAME_OR_PASSWORD
 
     # No Password
-<<<<<<< HEAD
-    with auth_api_session() as (auth_api, metadata_interceptor):
-        reply = auth_api.Signup(auth_pb2.SignupReq(email=testing_email))
-
-    with session_scope() as session:
-        entry = session.execute(select(SignupToken).where(SignupToken.email == testing_email)).scalar_one()
-        signup_token = entry.token
-
-    with auth_api_session() as (auth_api, metadata_interceptor):
-        reply = auth_api.CompleteSignup(
-            auth_pb2.CompleteSignupReq(
-                signup_token=signup_token,
-                username="frodo",
-                name="Räksmörgås",
-                city="Minas Tirith",
-                birthdate="1980-12-31",
-                gender="Robot",
-                hosting_status=api_pb2.HOSTING_STATUS_CAN_HOST,
-                lat=1,
-                lng=1,
-                radius=100,
-                accept_tos=True,
-            )
-        )
-=======
     user_without_pass, _ = generate_user(hashed_password=None)
->>>>>>> 11424305
 
     with auth_api_session() as (auth_api, metadata_interceptor):
         with pytest.raises(grpc.RpcError) as e:
@@ -691,33 +639,7 @@
 
     testing_email = f"{random_hex(12)}@couchers.org.invalid"
     # No Password
-<<<<<<< HEAD
-    with auth_api_session() as (auth_api, metadata_interceptor):
-        reply = auth_api.Signup(auth_pb2.SignupReq(email=testing_email))
-
-    with session_scope() as session:
-        entry = session.execute(select(SignupToken).where(SignupToken.email == testing_email)).scalar_one()
-        signup_token = entry.token
-
-    with auth_api_session() as (auth_api, metadata_interceptor):
-        reply = auth_api.CompleteSignup(
-            auth_pb2.CompleteSignupReq(
-                signup_token=signup_token,
-                username="frodo",
-                name="Räksmörgås",
-                city="Minas Tirith",
-                birthdate="1980-12-31",
-                gender="Robot",
-                hosting_status=api_pb2.HOSTING_STATUS_CAN_HOST,
-                lat=1,
-                lng=1,
-                radius=100,
-                accept_tos=True,
-            )
-        )
-=======
     user_without_pass, _ = generate_user(hashed_password=None)
->>>>>>> 11424305
 
     with auth_api_session() as (auth_api, metadata_interceptor):
         reply = auth_api.Login(auth_pb2.LoginReq(user=user_without_pass.username))
@@ -731,13 +653,7 @@
             auth_pb2.SignupFlowReq(basic=auth_pb2.SignupBasic(name="Tester", email=testing_email))
         )
 
-<<<<<<< HEAD
-    with session_scope() as session:
-        entry = session.execute(select(SignupToken).where(SignupToken.email == testing_email)).scalar_one()
-        signup_token = entry.token
-=======
     flow_token = reply.flow_token
->>>>>>> 11424305
 
     with auth_api_session() as (auth_api, metadata_interceptor):
         # Invalid username
