import http.cookies

import grpc
import pytest
from google.protobuf import empty_pb2

from couchers import errors
from couchers.crypto import hash_password, random_hex
from couchers.db import session_scope
<<<<<<< HEAD
from couchers.models import (
    ContributeOption,
    ContributorForm,
    LoginToken,
    PasswordResetToken,
    SignupFlow,
    User,
    UserSession,
)
from pb import account_pb2, api_pb2, auth_pb2
from tests.test_fixtures import (
    api_session,
=======
from couchers.models import LoginToken, PasswordResetToken, SignupToken, User, UserSession
from proto import api_pb2, auth_pb2
from tests.test_fixtures import (  # noqa
>>>>>>> c1e24cd2
    auth_api_session,
    db,
    fast_passwords,
    generate_user,
    real_api_session,
    testconfig,
)


@pytest.fixture(autouse=True)
def _(testconfig):
    pass


def get_session_cookie_token(metadata_interceptor):
    return http.cookies.SimpleCookie(metadata_interceptor.latest_headers["set-cookie"])["couchers-sesh"].value


def test_UsernameValid(db):
    with auth_api_session() as (auth_api, metadata_interceptor):
        assert auth_api.UsernameValid(auth_pb2.UsernameValidReq(username="test")).valid

    with auth_api_session() as (auth_api, metadata_interceptor):
        assert not auth_api.UsernameValid(auth_pb2.UsernameValidReq(username="")).valid


def test_signup_incremental(db):
    with auth_api_session() as (auth_api, metadata_interceptor):
        res = auth_api.SignupFlow(
            auth_pb2.SignupFlowReq(
                basic=auth_pb2.SignupBasic(name="testing", email="a@b.com"),
            )
        )

    flow_token = res.flow_token
    assert res.flow_token
    assert not res.success
    assert not res.HasField("auth_res")
    assert not res.need_basic
    assert res.need_account
    assert res.need_feedback
    assert res.need_verify_email

    # read out the signup token directly from the database for now
    with session_scope() as session:
        flow = session.query(SignupFlow).filter(SignupFlow.flow_token == flow_token).one()
        assert flow.email_sent
        assert not flow.email_verified
        email_token = flow.email_token

    with auth_api_session() as (auth_api, metadata_interceptor):
        res = auth_api.SignupFlow(auth_pb2.SignupFlowReq(flow_token=flow_token))

    assert res.flow_token == flow_token
    assert not res.success
    assert not res.HasField("auth_res")
    assert not res.need_basic
    assert res.need_account
    assert res.need_feedback
    assert res.need_verify_email

    # Add feedback
    with auth_api_session() as (auth_api, metadata_interceptor):
        res = auth_api.SignupFlow(
            auth_pb2.SignupFlowReq(
                flow_token=flow_token,
                feedback=auth_pb2.SignupFeedback(
                    form=account_pb2.ContributorForm(
                        ideas="I'm a robot, incapable of original ideation",
                        features="I love all your features",
                        experience="I haven't done couch surfing before",
                        contribute=account_pb2.CONTRIBUTE_OPTION_YES,
                        contribute_ways=["serving", "backend"],
                        expertise="I'd love to be your server: I can compute very fast, but only simple opcodes",
                    )
                ),
            )
        )

    assert res.flow_token == flow_token
    assert not res.success
    assert not res.HasField("auth_res")
    assert not res.need_basic
    assert res.need_account
    assert not res.need_feedback
    assert res.need_verify_email

    # Verify email
    with auth_api_session() as (auth_api, metadata_interceptor):
        res = auth_api.SignupFlow(
            auth_pb2.SignupFlowReq(
                flow_token=flow_token,
                email_token=email_token,
            )
        )

    assert res.flow_token == flow_token
    assert not res.success
    assert not res.HasField("auth_res")
    assert not res.need_basic
    assert res.need_account
    assert not res.need_feedback
    assert not res.need_verify_email

    # Finally finish off account info
    with auth_api_session() as (auth_api, metadata_interceptor):
        res = auth_api.SignupFlow(
            auth_pb2.SignupFlowReq(
                flow_token=flow_token,
                account=auth_pb2.SignupAccount(
                    username="frodo",
                    birthdate="1970-01-01",
                    gender="Bot",
                    hosting_status=api_pb2.HOSTING_STATUS_MAYBE,
                    city="New York City",
                    lat=40.7331,
                    lng=-73.9778,
                    radius=500,
                    accept_tos=True,
                ),
            )
        )

    assert not res.flow_token
    assert res.success
    assert res.HasField("auth_res")
    assert res.auth_res.user_id
    assert not res.auth_res.jailed
    assert not res.need_basic
    assert not res.need_account
    assert not res.need_feedback
    assert not res.need_verify_email

    user_id = res.auth_res.user_id

    sess_token = get_session_cookie_token(metadata_interceptor)

    with api_session(sess_token) as api:
        res = api.GetUser(api_pb2.GetUserReq(user=str(user_id)))

    assert res.username == "frodo"
    assert res.gender == "Bot"
    assert res.hosting_status == api_pb2.HOSTING_STATUS_MAYBE
    assert res.city == "New York City"
    assert res.lat == 40.7331
    assert res.lng == -73.9778
    assert res.radius == 500

    with session_scope() as session:
        form = session.query(ContributorForm).one()

        assert form.ideas == "I'm a robot, incapable of original ideation"
        assert form.features == "I love all your features"
        assert form.experience == "I haven't done couch surfing before"
        assert form.contribute == ContributeOption.yes
        assert form.contribute_ways == ["serving", "backend"]
        assert form.expertise == "I'd love to be your server: I can compute very fast, but only simple opcodes"


def _quick_signup():
    with auth_api_session() as (auth_api, metadata_interceptor):
        res = auth_api.SignupFlow(
            auth_pb2.SignupFlowReq(
                basic=auth_pb2.SignupBasic(name="testing", email="a@b.com"),
                account=auth_pb2.SignupAccount(
                    username="frodo",
                    birthdate="1970-01-01",
                    gender="Bot",
                    hosting_status=api_pb2.HOSTING_STATUS_CAN_HOST,
                    city="New York City",
                    lat=40.7331,
                    lng=-73.9778,
                    radius=500,
                    accept_tos=True,
                ),
                feedback=auth_pb2.SignupFeedback(form=account_pb2.ContributorForm()),
            )
        )

    flow_token = res.flow_token

    assert res.flow_token
    assert not res.success
    assert not res.HasField("auth_res")
    assert not res.need_basic
    assert not res.need_account
    assert not res.need_feedback
    assert res.need_verify_email

    # read out the signup token directly from the database for now
    with session_scope() as session:
        flow = session.query(SignupFlow).filter(SignupFlow.flow_token == flow_token).one()
        assert flow.email_sent
        assert not flow.email_verified
        email_token = flow.email_token

    with auth_api_session() as (auth_api, metadata_interceptor):
        res = auth_api.SignupFlow(auth_pb2.SignupFlowReq(email_token=email_token))

    assert not res.flow_token
    assert res.success
    assert res.HasField("auth_res")
    assert res.auth_res.user_id
    assert not res.auth_res.jailed
    assert not res.need_basic
    assert not res.need_account
    assert not res.need_feedback
    assert not res.need_verify_email

    user_id = res.auth_res.user_id

    # make sure we got the right token in a cookie
    with session_scope() as session:
        token = session.query(User, UserSession).filter(User.id == user_id).one().UserSession.token
    assert get_session_cookie_token(metadata_interceptor) == token


def test_signup(db, fast_passwords):
    _quick_signup()


def test_basic_login(db, fast_passwords):
    # Create our test user using signup
    _quick_signup()

    with auth_api_session() as (auth_api, metadata_interceptor):
        reply = auth_api.Login(auth_pb2.LoginReq(user="frodo"))
    assert reply.next_step == auth_pb2.LoginRes.LoginStep.SENT_LOGIN_EMAIL

    # backdoor to find login token
    with session_scope() as session:
        entry = session.query(LoginToken).one()
        login_token = entry.token

    with auth_api_session() as (auth_api, metadata_interceptor):
        reply = auth_api.CompleteTokenLogin(auth_pb2.CompleteTokenLoginReq(login_token=login_token))

    reply_token = get_session_cookie_token(metadata_interceptor)

    with session_scope() as session:
        token = (
            session.query(UserSession)
            .filter(User.username == "frodo")
            .filter(UserSession.token == reply_token)
            .one_or_none()
        )
        assert token

    # log out
    with auth_api_session() as (auth_api, metadata_interceptor):
        reply = auth_api.Deauthenticate(empty_pb2.Empty(), metadata=(("cookie", f"couchers-sesh={reply_token}"),))


def test_login_tokens_invalidate_after_use(db, fast_passwords):
    _quick_signup()
    with auth_api_session() as (auth_api, metadata_interceptor):
        reply = auth_api.Login(auth_pb2.LoginReq(user="frodo"))
    assert reply.next_step == auth_pb2.LoginRes.LoginStep.SENT_LOGIN_EMAIL

    with session_scope() as session:
        login_token = session.query(LoginToken).one().token

    with auth_api_session() as (auth_api, metadata_interceptor):
        auth_api.CompleteTokenLogin(auth_pb2.CompleteTokenLoginReq(login_token=login_token))
    session_token = get_session_cookie_token(metadata_interceptor)

    with auth_api_session() as (auth_api, metadata_interceptor), pytest.raises(grpc.RpcError):
        # check we can't login again
        auth_api.CompleteTokenLogin(auth_pb2.CompleteTokenLoginReq(login_token=login_token))


def test_banned_user(db, fast_passwords):
    _quick_signup()
    with auth_api_session() as (auth_api, metadata_interceptor):
        reply = auth_api.Login(auth_pb2.LoginReq(user="frodo"))
    assert reply.next_step == auth_pb2.LoginRes.LoginStep.SENT_LOGIN_EMAIL

    with session_scope() as session:
        login_token = session.query(LoginToken).one().token

    with session_scope() as session:
        session.query(User).one().is_banned = True

    with auth_api_session() as (auth_api, metadata_interceptor):
        with pytest.raises(grpc.RpcError):
            auth_api.CompleteTokenLogin(auth_pb2.CompleteTokenLoginReq(login_token=login_token))


def test_deleted_user(db, fast_passwords):
    _quick_signup()

    with session_scope() as session:
        session.query(User).one().is_deleted = True

    with auth_api_session() as (auth_api, metadata_interceptor):
        with pytest.raises(grpc.RpcError) as e:
            reply = auth_api.Login(auth_pb2.LoginReq(user="frodo"))
        assert e.value.code() == grpc.StatusCode.NOT_FOUND
        assert e.value.details() == errors.USER_NOT_FOUND


def test_invalid_token(db):
    user1, token1 = generate_user()
    user2, token2 = generate_user()

    wrong_token = random_hex(32)

    with real_api_session(wrong_token) as api, pytest.raises(grpc.RpcError) as e:
        res = api.GetUser(api_pb2.GetUserReq(user=user2.username))

    assert e.value.code() == grpc.StatusCode.UNAUTHENTICATED
    assert e.value.details() == "Unauthorized"


def test_password_reset(db, fast_passwords):
    user, token = generate_user(hashed_password=hash_password("mypassword"))

    with auth_api_session() as (auth_api, metadata_interceptor):
        res = auth_api.ResetPassword(
            auth_pb2.ResetPasswordReq(
                user=user.username,
            )
        )

    with session_scope() as session:
        token = session.query(PasswordResetToken).one().token

    with auth_api_session() as (auth_api, metadata_interceptor):
        res = auth_api.CompletePasswordReset(auth_pb2.CompletePasswordResetReq(password_reset_token=token))

    with session_scope() as session:
        user = session.query(User).one()
        assert user.hashed_password is None


def test_password_reset_no_such_user(db):
    user, token = generate_user()

    with auth_api_session() as (auth_api, metadata_interceptor):
        res = auth_api.ResetPassword(
            auth_pb2.ResetPasswordReq(
                user="nonexistentuser",
            )
        )

    with session_scope() as session:
        res = session.query(PasswordResetToken).one_or_none()

    assert res is None


def test_password_reset_invalid_token(db, fast_passwords):
    password = random_hex()
    user, token = generate_user(hashed_password=hash_password(password))

    with auth_api_session() as (auth_api, metadata_interceptor):
        res = auth_api.ResetPassword(
            auth_pb2.ResetPasswordReq(
                user=user.username,
            )
        )

    with session_scope() as session:
        token = session.query(PasswordResetToken).one().token

    with auth_api_session() as (auth_api, metadata_interceptor), pytest.raises(grpc.RpcError) as e:
        res = auth_api.CompletePasswordReset(auth_pb2.CompletePasswordResetReq(password_reset_token="wrongtoken"))
    assert e.value.code() == grpc.StatusCode.NOT_FOUND
    assert e.value.details() == errors.INVALID_TOKEN

    with session_scope() as session:
        user = session.query(User).one()
        assert user.hashed_password == hash_password(password)


def test_logout_invalid_token(db, fast_passwords):
    # Create our test user using signup
    _quick_signup()

    with auth_api_session() as (auth_api, metadata_interceptor):
        reply = auth_api.Login(auth_pb2.LoginReq(user="frodo"))
    assert reply.next_step == auth_pb2.LoginRes.LoginStep.SENT_LOGIN_EMAIL

    # backdoor to find login token
    with session_scope() as session:
        entry = session.query(LoginToken).one()
        login_token = entry.token

    with auth_api_session() as (auth_api, metadata_interceptor):
        auth_api.CompleteTokenLogin(auth_pb2.CompleteTokenLoginReq(login_token=login_token))

    reply_token = get_session_cookie_token(metadata_interceptor)

    # delete all login tokens
    with session_scope() as session:
        session.query(LoginToken).delete()

    # log out with non-existent token should still return a valid result
    with auth_api_session() as (auth_api, metadata_interceptor):
        auth_api.Deauthenticate(empty_pb2.Empty(), metadata=(("cookie", f"couchers-sesh={reply_token}"),))

    reply_token = get_session_cookie_token(metadata_interceptor)
    # make sure we set an empty cookie
    assert reply_token == ""


def test_signup_invalid_birthdate(db):
    with auth_api_session() as (auth_api, metadata_interceptor):
        with pytest.raises(grpc.RpcError) as e:
            auth_api.SignupFlow(
                auth_pb2.SignupFlowReq(
                    basic=auth_pb2.SignupBasic(name="Räksmörgås", email="a1@b.com"),
                    account=auth_pb2.SignupAccount(
                        username="frodo",
                        city="Minas Tirith",
                        birthdate="9999-12-31",  # arbitrary future birthdate
                        gender="Robot",
                        hosting_status=api_pb2.HOSTING_STATUS_CAN_HOST,
                        lat=1,
                        lng=1,
                        radius=100,
                        accept_tos=True,
                    ),
                    feedback=auth_pb2.SignupFeedback(form=account_pb2.ContributorForm()),
                )
            )
        assert e.value.code() == grpc.StatusCode.FAILED_PRECONDITION
        assert e.value.details() == errors.INVALID_BIRTHDATE

        res = auth_api.SignupFlow(
            auth_pb2.SignupFlowReq(
                basic=auth_pb2.SignupBasic(name="Christopher", email="a2@b.com"),
                account=auth_pb2.SignupAccount(
                    username="ceelo",
                    city="New York City",
                    birthdate="2000-12-31",  # arbitrary birthdate older than 18 years
                    gender="Helicopter",
                    hosting_status=api_pb2.HOSTING_STATUS_CAN_HOST,
                    lat=1,
                    lng=1,
                    radius=100,
                    accept_tos=True,
                ),
                feedback=auth_pb2.SignupFeedback(form=account_pb2.ContributorForm()),
            )
        )

        assert res.flow_token

        with pytest.raises(grpc.RpcError) as e:
            auth_api.SignupFlow(
                auth_pb2.SignupFlowReq(
                    basic=auth_pb2.SignupBasic(name="Franklin", email="a3@b.com"),
                    account=auth_pb2.SignupAccount(
                        username="franklin",
                        city="Los Santos",
                        birthdate="2004-04-09",  # arbitrary birthdate around 17 years
                        gender="Male",
                        hosting_status=api_pb2.HOSTING_STATUS_CAN_HOST,
                        lat=1,
                        lng=1,
                        radius=100,
                        accept_tos=True,
                    ),
                    feedback=auth_pb2.SignupFeedback(form=account_pb2.ContributorForm()),
                )
            )
        assert e.value.code() == grpc.StatusCode.FAILED_PRECONDITION
        assert e.value.details() == errors.INVALID_BIRTHDATE

        with session_scope() as session:
            assert session.query(SignupFlow).count() == 1


def test_signup_invalid_email(db):
    with auth_api_session() as (auth_api, metadata_interceptor):
        with pytest.raises(grpc.RpcError) as e:
            reply = auth_api.SignupFlow(auth_pb2.SignupFlowReq(basic=auth_pb2.SignupBasic(name="frodo", email="a")))
        assert e.value.code() == grpc.StatusCode.INVALID_ARGUMENT
        assert e.value.details() == errors.INVALID_EMAIL

    with auth_api_session() as (auth_api, metadata_interceptor):
        with pytest.raises(grpc.RpcError) as e:
            reply = auth_api.SignupFlow(auth_pb2.SignupFlowReq(basic=auth_pb2.SignupBasic(name="frodo", email="a@b")))
        assert e.value.code() == grpc.StatusCode.INVALID_ARGUMENT
        assert e.value.details() == errors.INVALID_EMAIL

    with auth_api_session() as (auth_api, metadata_interceptor):
        with pytest.raises(grpc.RpcError) as e:
            reply = auth_api.SignupFlow(auth_pb2.SignupFlowReq(basic=auth_pb2.SignupBasic(name="frodo", email="a@b.")))
        assert e.value.code() == grpc.StatusCode.INVALID_ARGUMENT
        assert e.value.details() == errors.INVALID_EMAIL

    with auth_api_session() as (auth_api, metadata_interceptor):
        with pytest.raises(grpc.RpcError) as e:
            reply = auth_api.SignupFlow(auth_pb2.SignupFlowReq(basic=auth_pb2.SignupBasic(name="frodo", email="a@b.c")))
        assert e.value.code() == grpc.StatusCode.INVALID_ARGUMENT
        assert e.value.details() == errors.INVALID_EMAIL


def test_signup_existing_email(db):
    # Signed up user
    user, _ = generate_user()

    with auth_api_session() as (auth_api, metadata_interceptor):
        with pytest.raises(grpc.RpcError) as e:
            reply = auth_api.SignupFlow(
                auth_pb2.SignupFlowReq(basic=auth_pb2.SignupBasic(name="frodo", email=user.email))
            )
        assert e.value.code() == grpc.StatusCode.FAILED_PRECONDITION
        assert e.value.details() == errors.SIGNUP_FLOW_EMAIL_TAKEN


def test_successful_authenticate(db, fast_passwords):
    user, _ = generate_user(hashed_password=hash_password("password"))

    # Authenticate with username
    with auth_api_session() as (auth_api, metadata_interceptor):
        reply = auth_api.Authenticate(auth_pb2.AuthReq(user=user.username, password="password"))
    assert reply.jailed == False

    # Authenticate with email
    with auth_api_session() as (auth_api, metadata_interceptor):
        reply = auth_api.Authenticate(auth_pb2.AuthReq(user=user.email, password="password"))
    assert reply.jailed == False


def test_unsuccessful_authenticate(db, fast_passwords):
    user, _ = generate_user(hashed_password=hash_password("password"))

    # Invalid password
    with auth_api_session() as (auth_api, metadata_interceptor):
        with pytest.raises(grpc.RpcError) as e:
            reply = auth_api.Authenticate(auth_pb2.AuthReq(user=user.username, password="incorrectpassword"))
        assert e.value.code() == grpc.StatusCode.NOT_FOUND
        assert e.value.details() == errors.INVALID_USERNAME_OR_PASSWORD

    # Invalid username
    with auth_api_session() as (auth_api, metadata_interceptor):
        with pytest.raises(grpc.RpcError) as e:
            reply = auth_api.Authenticate(auth_pb2.AuthReq(user="notarealusername", password="password"))
        assert e.value.code() == grpc.StatusCode.NOT_FOUND
        assert e.value.details() == errors.INVALID_USERNAME_OR_PASSWORD

    # Invalid email
    with auth_api_session() as (auth_api, metadata_interceptor):
        with pytest.raises(grpc.RpcError) as e:
            reply = auth_api.Authenticate(
                auth_pb2.AuthReq(user=f"{random_hex(12)}@couchers.org.invalid", password="password")
            )
        assert e.value.code() == grpc.StatusCode.NOT_FOUND
        assert e.value.details() == errors.INVALID_USERNAME_OR_PASSWORD

    # Invalid id
    with auth_api_session() as (auth_api, metadata_interceptor):
        with pytest.raises(grpc.RpcError) as e:
            reply = auth_api.Authenticate(auth_pb2.AuthReq(user="-1", password="password"))
        assert e.value.code() == grpc.StatusCode.NOT_FOUND
        assert e.value.details() == errors.INVALID_USERNAME_OR_PASSWORD

    # No Password
    user_without_pass, _ = generate_user(hashed_password=None)

    with auth_api_session() as (auth_api, metadata_interceptor):
        with pytest.raises(grpc.RpcError) as e:
            reply = auth_api.Authenticate(auth_pb2.AuthReq(user=user_without_pass.username, password="password"))
        assert e.value.code() == grpc.StatusCode.FAILED_PRECONDITION
        assert e.value.details() == errors.NO_PASSWORD


def test_successful_login(db):
    user, _ = generate_user()
    # Valid email login
    with auth_api_session() as (auth_api, metadata_interceptor):
        reply = auth_api.Login(auth_pb2.LoginReq(user=user.email))
    assert reply.next_step == auth_pb2.LoginRes.LoginStep.NEED_PASSWORD

    # Valid username login
    with auth_api_session() as (auth_api, metadata_interceptor):
        reply = auth_api.Login(auth_pb2.LoginReq(user=user.username))
    assert reply.next_step == auth_pb2.LoginRes.LoginStep.NEED_PASSWORD


def test_unsuccessful_login(db):
    # Invalid email, user doesn't exist
    with auth_api_session() as (auth_api, metadata_interceptor):
        with pytest.raises(grpc.RpcError) as e:
            reply = auth_api.Login(auth_pb2.LoginReq(user=f"{random_hex(12)}@couchers.org.invalid"))
        assert e.value.code() == grpc.StatusCode.NOT_FOUND
        assert e.value.details() == errors.USER_NOT_FOUND

    # Invalid id
    with auth_api_session() as (auth_api, metadata_interceptor):
        with pytest.raises(grpc.RpcError) as e:
            reply = auth_api.Login(auth_pb2.LoginReq(user="-1"))
        assert e.value.code() == grpc.StatusCode.NOT_FOUND
        assert e.value.details() == errors.USER_NOT_FOUND

    # Invalid username
    with auth_api_session() as (auth_api, metadata_interceptor):
        with pytest.raises(grpc.RpcError) as e:
            reply = auth_api.Login(auth_pb2.LoginReq(user="notarealusername"))
        assert e.value.code() == grpc.StatusCode.NOT_FOUND
        assert e.value.details() == errors.USER_NOT_FOUND

    testing_email = f"{random_hex(12)}@couchers.org.invalid"
    # No Password
    user_without_pass, _ = generate_user(hashed_password=None)

    with auth_api_session() as (auth_api, metadata_interceptor):
        reply = auth_api.Login(auth_pb2.LoginReq(user=user_without_pass.username))
    assert reply.next_step == auth_pb2.LoginRes.LoginStep.SENT_LOGIN_EMAIL


def test_complete_signup(db):
    testing_email = f"{random_hex(12)}@couchers.org.invalid"
    with auth_api_session() as (auth_api, metadata_interceptor):
        reply = auth_api.SignupFlow(
            auth_pb2.SignupFlowReq(basic=auth_pb2.SignupBasic(name="Tester", email=testing_email))
        )

    flow_token = reply.flow_token

    with auth_api_session() as (auth_api, metadata_interceptor):
        # Invalid username
        with pytest.raises(grpc.RpcError) as e:
            reply = auth_api.SignupFlow(
                auth_pb2.SignupFlowReq(
                    flow_token=flow_token,
                    account=auth_pb2.SignupAccount(
                        username=" ",
                        city="Minas Tirith",
                        birthdate="1980-12-31",
                        gender="Robot",
                        hosting_status=api_pb2.HOSTING_STATUS_CAN_HOST,
                        lat=1,
                        lng=1,
                        radius=100,
                        accept_tos=True,
                    ),
                )
            )
        assert e.value.code() == grpc.StatusCode.INVALID_ARGUMENT
        assert e.value.details() == errors.INVALID_USERNAME

    with auth_api_session() as (auth_api, metadata_interceptor):
        # Invalid name
        with pytest.raises(grpc.RpcError) as e:
            reply = auth_api.SignupFlow(
                auth_pb2.SignupFlowReq(
                    basic=auth_pb2.SignupBasic(name=" ", email=f"{random_hex(12)}@couchers.org.invalid")
                )
            )
        assert e.value.code() == grpc.StatusCode.INVALID_ARGUMENT
        assert e.value.details() == errors.INVALID_NAME

    with auth_api_session() as (auth_api, metadata_interceptor):
        # Hosting status required
        with pytest.raises(grpc.RpcError) as e:
            reply = auth_api.SignupFlow(
                auth_pb2.SignupFlowReq(
                    flow_token=flow_token,
                    account=auth_pb2.SignupAccount(
                        username="frodo",
                        city="Minas Tirith",
                        birthdate="1980-12-31",
                        gender="Robot",
                        hosting_status=None,
                        lat=1,
                        lng=1,
                        radius=100,
                        accept_tos=True,
                    ),
                )
            )
        assert e.value.code() == grpc.StatusCode.INVALID_ARGUMENT
        assert e.value.details() == errors.HOSTING_STATUS_REQUIRED

    user, _ = generate_user()
    with auth_api_session() as (auth_api, metadata_interceptor):
        # Username unavailable
        with pytest.raises(grpc.RpcError) as e:
            reply = auth_api.SignupFlow(
                auth_pb2.SignupFlowReq(
                    flow_token=flow_token,
                    account=auth_pb2.SignupAccount(
                        username=user.username,
                        city="Minas Tirith",
                        birthdate="1980-12-31",
                        gender="Robot",
                        hosting_status=api_pb2.HOSTING_STATUS_CAN_HOST,
                        lat=1,
                        lng=1,
                        radius=100,
                        accept_tos=True,
                    ),
                )
            )
        assert e.value.code() == grpc.StatusCode.FAILED_PRECONDITION
        assert e.value.details() == errors.USERNAME_NOT_AVAILABLE

    with auth_api_session() as (auth_api, metadata_interceptor):
        # Invalid coordinate
        with pytest.raises(grpc.RpcError) as e:
            reply = auth_api.SignupFlow(
                auth_pb2.SignupFlowReq(
                    flow_token=flow_token,
                    account=auth_pb2.SignupAccount(
                        username="frodo",
                        city="Minas Tirith",
                        birthdate="1980-12-31",
                        gender="Robot",
                        hosting_status=api_pb2.HOSTING_STATUS_CAN_HOST,
                        lat=0,
                        lng=0,
                        radius=100,
                        accept_tos=True,
                    ),
                )
            )
        assert e.value.code() == grpc.StatusCode.INVALID_ARGUMENT
        assert e.value.details() == errors.INVALID_COORDINATE


# CompleteChangeEmail tested in test_account.py<|MERGE_RESOLUTION|>--- conflicted
+++ resolved
@@ -7,7 +7,6 @@
 from couchers import errors
 from couchers.crypto import hash_password, random_hex
 from couchers.db import session_scope
-<<<<<<< HEAD
 from couchers.models import (
     ContributeOption,
     ContributorForm,
@@ -17,14 +16,9 @@
     User,
     UserSession,
 )
-from pb import account_pb2, api_pb2, auth_pb2
-from tests.test_fixtures import (
+from proto import account_pb2, api_pb2, auth_pb2
+from tests.test_fixtures import (  # noqa
     api_session,
-=======
-from couchers.models import LoginToken, PasswordResetToken, SignupToken, User, UserSession
-from proto import api_pb2, auth_pb2
-from tests.test_fixtures import (  # noqa
->>>>>>> c1e24cd2
     auth_api_session,
     db,
     fast_passwords,
