from concurrent import futures
from contextlib import contextmanager

import grpc
import pytest
<<<<<<< HEAD

from couchers.models import Base, LoginToken, SignupToken, User
from couchers.servicers.auth import Auth
from pb import api_pb2, auth_pb2, auth_pb2_grpc, bugs_pb2_grpc
from tests.test_fixtures import auth_api_session, db
=======
from couchers.crypto import random_hex
from couchers.models import Base, LoginToken, SignupToken, User
from couchers.servicers.auth import Auth
from pb import api_pb2, auth_pb2, auth_pb2_grpc, bugs_pb2_grpc

from tests.test_fixtures import api_session, auth_api_session, db, generate_user
>>>>>>> 50f0ff3e


def test_UsernameValid(db):
    with auth_api_session(db) as auth_api:
        assert auth_api.UsernameValid(auth_pb2.UsernameValidReq(username="test")).valid

    with auth_api_session(db) as auth_api:
        assert not auth_api.UsernameValid(auth_pb2.UsernameValidReq(username="")).valid


def test_basic_signup(db):
    with auth_api_session(db) as auth_api:
        reply = auth_api.Signup(auth_pb2.SignupReq(email="a@b.com"))
    assert reply.next_step == auth_pb2.SignupRes.SignupStep.SENT_SIGNUP_EMAIL

    # read out the signup token directly from the database for now
    entry = db().query(SignupToken).filter(SignupToken.email == "a@b.com").one_or_none()
    signup_token = entry.token

    with auth_api_session(db) as auth_api:
        reply = auth_api.SignupTokenInfo(auth_pb2.SignupTokenInfoReq(signup_token=signup_token))

    assert reply.email == "a@b.com"

    with auth_api_session(db) as auth_api:
        reply = auth_api.CompleteSignup(
            auth_pb2.CompleteSignupReq(
                signup_token=signup_token,
                username="frodo",
                name="Räksmörgås",
                city="Minas Tirith",
                birthdate="1980-12-31",
                gender="Robot",
                hosting_status=api_pb2.HOSTING_STATUS_CAN_HOST,
            )
        )
    assert isinstance(reply.token, str)


def test_basic_login(db):
    # Create our test user using signup
    test_basic_signup(db)

    with auth_api_session(db) as auth_api:
        reply = auth_api.Login(auth_pb2.LoginReq(user="frodo"))
    assert reply.next_step == auth_pb2.LoginRes.LoginStep.SENT_LOGIN_EMAIL

    # backdoor to find login token
    entry = db().query(LoginToken).one_or_none()
    login_token = entry.token

    with auth_api_session(db) as auth_api:
        reply = auth_api.CompleteTokenLogin(auth_pb2.CompleteTokenLoginReq(login_token=login_token))
    assert isinstance(reply.token, str)
    session_token = reply.token

    # log out
    with auth_api_session(db) as auth_api:
        reply = auth_api.Deauthenticate(auth_pb2.DeAuthReq(token=session_token))


def test_login_tokens_invalidate_after_use(db):
    test_basic_signup(db)
    with auth_api_session(db) as auth_api:
        reply = auth_api.Login(auth_pb2.LoginReq(user="frodo"))
    assert reply.next_step == auth_pb2.LoginRes.LoginStep.SENT_LOGIN_EMAIL

    login_token = db().query(LoginToken).one_or_none().token

    with auth_api_session(db) as auth_api:
        session_token = auth_api.CompleteTokenLogin(auth_pb2.CompleteTokenLoginReq(login_token=login_token)).token

    with auth_api_session(db) as auth_api, pytest.raises(grpc.RpcError):
        # check we can't login again
        auth_api.CompleteTokenLogin(auth_pb2.CompleteTokenLoginReq(login_token=login_token))


def test_banned_user(db):
    test_basic_signup(db)
    with auth_api_session(db) as auth_api:
        reply = auth_api.Login(auth_pb2.LoginReq(user="frodo"))
    assert reply.next_step == auth_pb2.LoginRes.LoginStep.SENT_LOGIN_EMAIL

    login_token = db().query(LoginToken).one_or_none().token

    session = db()
    session.query(User).one().is_banned = True
    session.commit()

    with auth_api_session(db) as auth_api:
        with pytest.raises(grpc.RpcError):
            auth_api.CompleteTokenLogin(auth_pb2.CompleteTokenLoginReq(login_token=login_token))


def test_invalid_token(db):
    user1, token1 = generate_user(db)
    user2, token2 = generate_user(db)

    wrong_token = random_hex(32)

    with api_session(db, wrong_token) as api, pytest.raises(grpc.RpcError) as e:
        res = api.GetUser(api_pb2.GetUserReq(user=user2.username))

    assert e.value.code() == grpc.StatusCode.UNAUTHENTICATED
    assert e.value.details() == "Unauthorized"<|MERGE_RESOLUTION|>--- conflicted
+++ resolved
@@ -3,20 +3,12 @@
 
 import grpc
 import pytest
-<<<<<<< HEAD
 
-from couchers.models import Base, LoginToken, SignupToken, User
-from couchers.servicers.auth import Auth
-from pb import api_pb2, auth_pb2, auth_pb2_grpc, bugs_pb2_grpc
-from tests.test_fixtures import auth_api_session, db
-=======
 from couchers.crypto import random_hex
 from couchers.models import Base, LoginToken, SignupToken, User
 from couchers.servicers.auth import Auth
 from pb import api_pb2, auth_pb2, auth_pb2_grpc, bugs_pb2_grpc
-
 from tests.test_fixtures import api_session, auth_api_session, db, generate_user
->>>>>>> 50f0ff3e
 
 
 def test_UsernameValid(db):
