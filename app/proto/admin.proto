--- conflicted
+++ resolved
@@ -18,14 +18,12 @@
 
   rpc DeleteUser(DeleteUserReq) returns (UserDetails) {}
 
-<<<<<<< HEAD
   rpc RecoverDeletedUser(RecoverDeletedUserReq) returns (UserDetails) {}
-=======
+
   rpc CreateApiKey(CreateApiKeyReq) returns (CreateApiKeyRes) {
     // Create an API key for a user. For security, we don't return the API key to the admin calling this API, rather
     // it's sent to the user in an email
   }
->>>>>>> 99ef2d61
 
   rpc CreateCommunity(CreateCommunityReq) returns (org.couchers.api.communities.Community) {}
 }
@@ -69,20 +67,18 @@
   string user = 1;
 }
 
-<<<<<<< HEAD
 message RecoverDeletedUserReq {
-=======
-message CreateApiKeyReq {
->>>>>>> 99ef2d61
   // username, email, or user id
   string user = 1;
 }
 
-<<<<<<< HEAD
-=======
+message CreateApiKeyReq {
+  // username, email, or user id
+  string user = 1;
+}
+
 message CreateApiKeyRes {}
 
->>>>>>> 99ef2d61
 message CreateCommunityReq {
   string name = 1;
   string slug = 2;
