--- conflicted
+++ resolved
@@ -204,7 +204,17 @@
   string change_email_token = 1 [ (sensitive) = true ];
 }
 
-<<<<<<< HEAD
+enum EmailConfirmationState {
+  EMAIL_CONFIRMATION_STATE_UNKNOWN = 0;
+  EMAIL_CONFIRMATION_STATE_SUCCESS = 1;
+  EMAIL_CONFIRMATION_STATE_REQUIRES_CONFIRMATION_FROM_OLD_EMAIL = 2;
+  EMAIL_CONFIRMATION_STATE_REQUIRES_CONFIRMATION_FROM_NEW_EMAIL = 3;
+}
+
+message ConfirmChangeEmailRes {
+  EmailConfirmationState state = 1;
+}
+
 enum ContributeOption {
   CONTRIBUTE_OPTION_UNSPECIFIED = 0;
   CONTRIBUTE_OPTION_YES = 1;
@@ -222,15 +232,4 @@
   ContributeOption contribute = 4;
   repeated string contribute_ways = 5;
   string expertise = 6;
-=======
-enum EmailConfirmationState {
-  EMAIL_CONFIRMATION_STATE_UNKNOWN = 0;
-  EMAIL_CONFIRMATION_STATE_SUCCESS = 1;
-  EMAIL_CONFIRMATION_STATE_REQUIRES_CONFIRMATION_FROM_OLD_EMAIL = 2;
-  EMAIL_CONFIRMATION_STATE_REQUIRES_CONFIRMATION_FROM_NEW_EMAIL = 3;
-}
-
-message ConfirmChangeEmailRes {
-  EmailConfirmationState state = 1;
->>>>>>> 584fd6f4
 }