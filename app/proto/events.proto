syntax = "proto3";

package org.couchers.api.events;

import "google/protobuf/empty.proto";
import "google/protobuf/timestamp.proto";
import "google/protobuf/wrappers.proto";

import "annotations.proto";
import "threads.proto";

service Events {
  option (auth_level) = AUTH_LEVEL_SECURE;

  rpc CreateEvent(CreateEventReq) returns (Event) {
    // Creates an event, only one instance, add more with ScheduleEvent
  }

  rpc ScheduleEvent(ScheduleEventReq) returns (Event) {
    // Schedules a new occurrence of an existing event
  }

  rpc UpdateEvent(UpdateEventReq) returns (Event) {
    // Edit an event
  }

  rpc GetEvent(GetEventReq) returns (Event) {
    // Gets an event
  }

<<<<<<< HEAD
  rpc CancelEvent(CancelEventReq) returns (google.protobuf.Empty) {
    // Cancels an event
=======
  rpc RequestCommunityInvite(RequestCommunityInviteReq) returns (google.protobuf.Empty) {
    // Requests that a notification/email invitation about the event is sent out to the community
>>>>>>> 1542099a
  }

  rpc ListEventOccurrences(ListEventOccurrencesReq) returns (ListEventOccurrencesRes) {
    // List all occurrences of a recurring event
  }

  rpc ListEventAttendees(ListEventAttendeesReq) returns (ListEventAttendeesRes) {
    // Paginated list of event attendees
  }

  rpc ListEventSubscribers(ListEventSubscribersReq) returns (ListEventSubscribersRes) {
    // Paginated list of event subscribers
  }

  rpc ListEventOrganizers(ListEventOrganizersReq) returns (ListEventOrganizersRes) {
    // Paginated list of event organizers
  }

  rpc TransferEvent(TransferEventReq) returns (Event) {
    // Transfer an event you own to either a group or a community
  }

  rpc SetEventSubscription(SetEventSubscriptionReq) returns (Event) {
    // Subscribe to get notifications about all occurrences of an event
  }

  rpc SetEventAttendance(SetEventAttendanceReq) returns (Event) {
    // RSVP/change going status for an occurrence of an event
  }

  rpc InviteEventOrganizer(InviteEventOrganizerReq) returns (google.protobuf.Empty) {
    // Invite another user to become an organizer of this event
  }

  rpc RemoveEventOrganizer(RemoveEventOrganizerReq) returns (google.protobuf.Empty) {
    // Remove yourself as an event organizer
  }

  rpc ListMyEvents(ListMyEventsReq) returns (ListMyEventsRes) {
    // Lists all subscribed, attending
  }

  rpc ListAllEvents(ListAllEventsReq) returns (ListAllEventsRes) {
    // Lists all events
  }

  // TODO: DownloadCalendarInvite
}

message OnlineEventInformation {
  // videoconferencing link, etc
  string link = 1;
}

message OfflineEventInformation {
  // in-person events must have address + location
  string address = 1;
  double lat = 2;
  double lng = 3;
}

enum AttendanceState {
  ATTENDANCE_STATE_NOT_GOING = 0;
  ATTENDANCE_STATE_MAYBE = 1;
  ATTENDANCE_STATE_GOING = 2;
}

message Event {
  int64 event_id = 1; // = occurrence_id
  // whether this is the next occurrence of this particular event
  // e.g. if this is a recurring event
  bool is_next = 2;
  bool is_cancelled = 3;
  bool is_deleted = 4;

  string title = 5;
  // a short URL fragment generated from the name, e.g. "New York City: weekly meetup" might become
  // "new-york-city-weekly-meetup"
  string slug = 6;
  string content = 7; // CommonMark without images
  // empty string if no photo
  string photo_url = 8;

  oneof mode {
    OnlineEventInformation online_information = 9;
    OfflineEventInformation offline_information = 10;
  }

  google.protobuf.Timestamp created = 13;
  google.protobuf.Timestamp last_edited = 14;
  int64 creator_user_id = 15;

  // the UTC timestamps of start and end times
  google.protobuf.Timestamp start_time = 16;
  google.protobuf.Timestamp end_time = 17;

  // the tzdata timezone identifier
  string timezone = 18;

  // the start/end times as localized strings (according to the above timezone)
  string start_time_display = 19;
  string end_time_display = 20;

  // the user's attendance state
  AttendanceState attendance_state = 21;
  // whether the current user is a subscriber/organizer to the event
  // subscribers get emails about stuff
  bool organizer = 22;
  bool subscriber = 23;

  uint32 going_count = 24;
  uint32 maybe_count = 25;
  uint32 organizer_count = 26;
  uint32 subscriber_count = 27;

  oneof owner {
    int64 owner_user_id = 28;
    int64 owner_community_id = 29;
    int64 owner_group_id = 30;
  }
  org.couchers.api.threads.Thread thread = 34;

  bool can_edit = 32;
  bool can_moderate = 33;
}

message CreateEventReq {
  string title = 1;
  string content = 2; // CommonMark without images
  // from media server
  string photo_key = 3;
  oneof mode {
    OnlineEventInformation online_information = 4;
    OfflineEventInformation offline_information = 5;
  }
  // must give this if online, otherwise optional as it can be auto-filled from the location
  int64 parent_community_id = 8;
  // timestamps are in UTC
  google.protobuf.Timestamp start_time = 9;
  google.protobuf.Timestamp end_time = 10;
  // the tzdata timezone identifier, empty string means tz of creating user
  string timezone = 11;
}

message ScheduleEventReq {
  int64 event_id = 1;
  string content = 2; // CommonMark without images
  // from media server
  string photo_key = 3;
  oneof mode {
    OnlineEventInformation online_information = 4;
    OfflineEventInformation offline_information = 5;
  }
  // timestamps are in UTC
  google.protobuf.Timestamp start_time = 8;
  google.protobuf.Timestamp end_time = 9;
  // the tzdata timezone identifier, empty string means tz of creating user
  string timezone = 10;
}

message UpdateEventReq {
  int64 event_id = 1;
  // whether to update all future occurrences or just this one
  bool update_all_future = 2;
  google.protobuf.StringValue title = 3;
  google.protobuf.StringValue content = 4; // CommonMark without images
  // from media server, set to empty string to clear
  google.protobuf.StringValue photo_key = 5;
  oneof mode {
    OnlineEventInformation online_information = 6;
    OfflineEventInformation offline_information = 7;
  }
  google.protobuf.Timestamp start_time = 9;
  google.protobuf.Timestamp end_time = 10;
  // the tzdata timezone identifier
  google.protobuf.StringValue timezone = 11;

  // whether to notify all attendees about the change
  // bool notify_attendees = 12;
}

message GetEventReq {
  int64 event_id = 1;
}

<<<<<<< HEAD
message CancelEventReq {
=======
message RequestCommunityInviteReq {
>>>>>>> 1542099a
  int64 event_id = 1;
}

message ListEventAttendeesReq {
  int64 event_id = 1;

  uint32 page_size = 2;
  string page_token = 3;
}

message ListEventAttendeesRes {
  repeated int64 attendee_user_ids = 1;

  string next_page_token = 2;
}

message ListEventSubscribersReq {
  int64 event_id = 1;

  uint32 page_size = 2;
  string page_token = 3;
}

message ListEventSubscribersRes {
  repeated int64 subscriber_user_ids = 1;

  string next_page_token = 2;
}

message ListEventOrganizersReq {
  int64 event_id = 1;

  uint32 page_size = 2;
  string page_token = 3;
}

message ListEventOrganizersRes {
  repeated int64 organizer_user_ids = 1;

  string next_page_token = 2;
}

message ListMyEventsReq {
  // whether to paginate backwards
  bool past = 1;
  // all false => everything
  bool subscribed = 2;
  bool attending = 3;
  bool organizing = 4;
  // include events in the user's communities
  bool my_communities = 7;

  bool include_cancelled = 8;

  uint32 page_size = 5;
  string page_token = 6;
}

message ListMyEventsRes {
  repeated Event events = 1;

  string next_page_token = 2;
}

message ListAllEventsReq {
  // whether to paginate backwards
  bool past = 1;

  uint32 page_size = 2;
  string page_token = 3;
}

message ListAllEventsRes {
  repeated Event events = 1;

  string next_page_token = 2;
}

message ListEventOccurrencesReq {
  int64 event_id = 1;
  // whether to paginate backwards
  bool past = 2;

  bool include_cancelled = 5;

  uint32 page_size = 3;
  string page_token = 4;
}

message ListEventOccurrencesRes {
  repeated Event events = 1;

  string next_page_token = 2;
}

message TransferEventReq {
  int64 event_id = 1;
  oneof new_owner {
    int64 new_owner_community_id = 3;
    int64 new_owner_group_id = 2;
  }
}

message SetEventSubscriptionReq {
  int64 event_id = 1;
  bool subscribe = 2;
}

message SetEventAttendanceReq {
  int64 event_id = 1;
  AttendanceState attendance_state = 2;
}

message InviteEventOrganizerReq {
  int64 event_id = 1;
  int64 user_id = 2;
}

message RemoveEventOrganizerReq {
  int64 event_id = 1;
}<|MERGE_RESOLUTION|>--- conflicted
+++ resolved
@@ -28,13 +28,12 @@
     // Gets an event
   }
 
-<<<<<<< HEAD
   rpc CancelEvent(CancelEventReq) returns (google.protobuf.Empty) {
     // Cancels an event
-=======
+  }
+
   rpc RequestCommunityInvite(RequestCommunityInviteReq) returns (google.protobuf.Empty) {
     // Requests that a notification/email invitation about the event is sent out to the community
->>>>>>> 1542099a
   }
 
   rpc ListEventOccurrences(ListEventOccurrencesReq) returns (ListEventOccurrencesRes) {
@@ -220,11 +219,11 @@
   int64 event_id = 1;
 }
 
-<<<<<<< HEAD
 message CancelEventReq {
-=======
+  int64 event_id = 1;
+}
+
 message RequestCommunityInviteReq {
->>>>>>> 1542099a
   int64 event_id = 1;
 }
 
