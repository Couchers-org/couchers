// eslint-disable-next-line @typescript-eslint/no-var-requires
const { NAMESPACES_VALUES } = require("./i18n/namespaces");

module.exports = {
  i18n: {
    defaultLocale: "en",
    locales: ["en"],
  },
  defaultNS: "global",
  fallbackLng: "en",
  compatibilityJSON: "v3",
  debug: process.env.NODE_ENV === "development",
<<<<<<< HEAD
  ns: NAMESPACES_VALUES,
=======
  ns: [
    "global",
    "auth",
    "communities",
    "connections",
    "dashboard",
    "donations",
    "messages",
    "profile",
    "search",
  ],
  returnEmptyString: false,
>>>>>>> ae5d0e32
  serializeConfig: false,
  localePath: (locale, namespace) => {
    if (namespace === "global") {
      return `resources/locales/${locale}.json`;
    }
    return `features/${namespace}/locales/${locale}.json`;
  },
};<|MERGE_RESOLUTION|>--- conflicted
+++ resolved
@@ -10,22 +10,8 @@
   fallbackLng: "en",
   compatibilityJSON: "v3",
   debug: process.env.NODE_ENV === "development",
-<<<<<<< HEAD
   ns: NAMESPACES_VALUES,
-=======
-  ns: [
-    "global",
-    "auth",
-    "communities",
-    "connections",
-    "dashboard",
-    "donations",
-    "messages",
-    "profile",
-    "search",
-  ],
   returnEmptyString: false,
->>>>>>> ae5d0e32
   serializeConfig: false,
   localePath: (locale, namespace) => {
     if (namespace === "global") {
