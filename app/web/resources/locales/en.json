--- conflicted
+++ resolved
@@ -1,6 +1,7 @@
 {
     "close": "Close",
     "couchers": "Couchers.org",
+    "legal_name": "Couchers, Inc.",
     "login": "Log in",
     "sign_up": "Sign up",
     "title": "title",
@@ -66,7 +67,6 @@
     "not_found_text_2": "Do you just want to <1>go home?</1>",
     "not_found_alt": "404 Error: Resource Not Found",
     "change_time": "Change time",
-<<<<<<< HEAD
     "html_meta": {
         "title_suffix": " | Couchers.org Beta",
         "default_title": "Couchers.org Beta",
@@ -87,19 +87,33 @@
             "display_location_label": "Display location",
             "search_location_label": "Search for location"
         }
+    },
+    "reply": "Reply",
+    "nav": {
+        "account_settings": "Account settings",
+        "about": "About",
+        "blog": "Blog",
+        "community": "Community",
+        "dashboard": "Dashboard",
+        "donate": "Donate",
+        "events": "Events",
+        "faq": "FAQ",
+        "feature_preview": "Feature Preview",
+        "forum": "Forum",
+        "github": "GitHub",
+        "handbook": "Handbook",
+        "help": "Help",
+        "log_out": "Log out",
+        "map_search": "Map Search",
+        "messages": "Messages",
+        "our_plan": "Our Plan",
+        "our_team": "Our Team",
+        "profile": "Profile",
+        "show_all_events": "Show all events",
+        "the_team": "The Team",
+        "town_hall": "Town Hall",
+        "volunteer": "Volunteer",
+        "weekly_social_sunday": "Sunday Social",
+        "weekly_social_tuesday": "Tuesday Social"
     }
-=======
-    "html_meta_title_suffix": " | Couchers.org Beta",
-    "html_meta_default_title": "Couchers.org Beta",
-    "html_meta_default_description": "The new alternative to Couchsurfing™. Free forever. Community-led. Non-profit. Modern.",
-    "fatal_error_message": "This shouldn't have happened. Please contact us and tell us what you were doing to help us prevent this error in the future.",
-    "error_fallback": {
-        "title": "Ooops... that's an unknown error",
-        "subtitle": "Please use the 'Report a problem' button and tell us what you were doing to help us prevent this error in the future.",
-        "refresh_page_button_label": "Refresh page",
-        "home_page_link_label": "Go to homepage"
-    },
-    "show_all_events": "Show all events",
-    "reply": "Reply"
->>>>>>> bf8528d9
 }