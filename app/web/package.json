--- conflicted
+++ resolved
@@ -65,15 +65,8 @@
     "@types/geojson": "^7946.0.8",
     "@types/google-protobuf": "^3.15.5",
     "@types/jest": "^26.0.24",
-<<<<<<< HEAD
-    "@types/markdown-it": "^12.2.3",
-    "@types/node": "^14.18.0",
-=======
     "@types/node": "^16.11.21",
->>>>>>> a328f4c7
-    "@types/react": "^17.0.38",
     "@types/react-dom": "^17.0.11",
-    "@types/react-gtm-module": "^2.0.1",
     "@types/react-test-renderer": "^17.0.1",
     "@typescript-eslint/eslint-plugin": "^5.9.0",
     "babel-jest": "^27.4.6",
