--- conflicted
+++ resolved
@@ -1,11 +1,6 @@
 import { Divider, Link as MuiLink, Typography } from "@material-ui/core";
 import ExpandMoreIcon from "@material-ui/icons/ExpandMore";
-<<<<<<< HEAD
-=======
-import classNames from "classnames";
-import Button from "components/Button";
 import HtmlMeta from "components/HtmlMeta";
->>>>>>> 54cd3011
 import {
   ABOUT_US,
   INTRODUCTION_SUBTITLE,
@@ -129,50 +124,44 @@
   const authClasses = useAuthStyles();
 
   return (
-    <div className={classes.authPage}>
-<<<<<<< HEAD
-      <header className={authClasses.logoContainer}>
-        <CouchersLogo />
-        <div className={authClasses.logo}>{COUCHERS}</div>
-      </header>
-      <div className={classes.content}>
-        <div>
-          <Typography className={classes.title} variant="h1">
-=======
+    <>
       <HtmlMeta title={INTRODUCTION_TITLE} />
-
-      {/***** MOBILE ******/}
-      <Hidden mdUp>
+      <div className={classes.authPage}>
+        <header className={authClasses.logoContainer}>
+          <CouchersLogo />
+          <div className={authClasses.logo}>{COUCHERS}</div>
+        </header>
         <div className={classes.content}>
-          <Typography variant="h1" className={classes.mobileIntroduction}>
->>>>>>> 54cd3011
-            {INTRODUCTION_TITLE}
-          </Typography>
-          <Typography className={classes.subtitle} variant="h2">
-            {INTRODUCTION_SUBTITLE}
-            <Divider className={classes.underline}></Divider>
-          </Typography>
+          <div>
+            <Typography className={classes.title} variant="h1">
+              {INTRODUCTION_TITLE}
+            </Typography>
+            <Typography className={classes.subtitle} variant="h2">
+              {INTRODUCTION_SUBTITLE}
+              <Divider className={classes.underline}></Divider>
+            </Typography>
+          </div>
+          <div className={classes.buttonContainer}>
+            <Link
+              to={loginRoute}
+              className={`${classes.link} ${classes.loginLink}`}
+            >
+              {LOGIN}
+            </Link>
+            <Link
+              to={signupRoute}
+              className={`${classes.link} ${classes.signupLink}`}
+            >
+              {SIGN_UP}
+            </Link>
+          </div>
         </div>
-        <div className={classes.buttonContainer}>
-          <Link
-            to={loginRoute}
-            className={`${classes.link} ${classes.loginLink}`}
-          >
-            {LOGIN}
-          </Link>
-          <Link
-            to={signupRoute}
-            className={`${classes.link} ${classes.signupLink}`}
-          >
-            {SIGN_UP}
-          </Link>
-        </div>
+        <MuiLink className={classes.aboutUs} href="https://couchers.org">
+          {ABOUT_US}
+          <br />
+          <ExpandMoreIcon />
+        </MuiLink>
       </div>
-      <MuiLink className={classes.aboutUs} href="https://couchers.org">
-        {ABOUT_US}
-        <br />
-        <ExpandMoreIcon />
-      </MuiLink>
-    </div>
+    </>
   );
 }