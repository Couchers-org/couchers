--- conflicted
+++ resolved
@@ -91,21 +91,12 @@
       Pick<User.AsObject, "username" | "userId" | "lng" | "lat"> | undefined
     >
   >;
-<<<<<<< HEAD
   searchType: "location" | "keyword";
   setSearchType: Dispatch<SetStateAction<"location" | "keyword">>;
   locationResult: GeocodeResult | undefined;
   setLocationResult: Dispatch<SetStateAction<GeocodeResult | undefined>>;
   setQueryName: Dispatch<SetStateAction<string>>;
   queryName: string;
-=======
-  searchType: string;
-  locationResult: any;
-  setSearchType: Dispatch<SetStateAction<string>>;
-  setLocationResult: Dispatch<SetStateAction<any>>;
-  setQueryName: Dispatch<SetStateAction<undefined | string>>;
-  queryName: undefined | string;
->>>>>>> 033299bf
 }
 
 export default function SearchResultsList({
