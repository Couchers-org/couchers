--- conflicted
+++ resolved
@@ -13,11 +13,8 @@
   useInfiniteQuery,
 } from "react-query";
 import { service } from "service";
-<<<<<<< HEAD
 import { HostingStatusValues } from "./FilterDialog";
-=======
 import { GeocodeResult } from "utils/hooks";
->>>>>>> fcfbc0af
 
 import FilterDialog from "./FilterDialog";
 import MapWrapper from "./MapWrapper";
@@ -90,13 +87,8 @@
     "location"
   );
   const [lastActiveFilter, setLastActiveFilter] = useState(0);
-<<<<<<< HEAD
   const [hostingStatusFilter, setHostingStatusFilter] = useState<Array<keyof typeof HostingStatusValues>>([]);
-  const [numberOfGuestFilter, setNumberOfGuestFilter] = useState(undefined);
-=======
-  const [hostingStatusFilter, setHostingStatusFilter] = useState(0);
   const [numberOfGuestFilter, setNumberOfGuestFilter] = useState(0);
->>>>>>> fcfbc0af
   const [completeProfileFilter, setCompleteProfileFilter] = useState(false);
   const [selectedResult, setSelectedResult] = useState<
     Pick<User.AsObject, "username" | "userId" | "lng" | "lat"> | undefined
@@ -119,37 +111,17 @@
       completeProfileFilter,
     ],
     ({ pageParam }) => {
-<<<<<<< HEAD
-      const lastActiveComparison = parseInt(
-        lastActiveFilter as unknown as string
-      );
-=======
       // @ts-ignore @TODO David fixing these in a separate PR
-      const lastActiveComparation = parseInt(lastActiveFilter);
-      // @ts-ignore @TODO David fixing these in a separate PR
-      const hostingStatusFilterComparation = parseInt(hostingStatusFilter);
->>>>>>> fcfbc0af
+      const lastActiveComparison = parseInt(lastActiveFilter);
 
       return service.search.userSearch(
         {
           query: queryName,
           bbox: locationResult.bbox,
-          lastActive:
-<<<<<<< HEAD
-            lastActiveComparison === 0 ? undefined : lastActiveFilter,
+          lastActive: lastActiveComparison === 0 ? undefined : lastActiveFilter,
           hostingStatusOptions: hostingStatusFilter.length === 0 ? undefined : hostingStatusFilter,
           numGuests: numberOfGuestFilter,
-=======
-            lastActiveComparation === 0 ? undefined : lastActiveFilter,
-          hostingStatusOptions:
-            hostingStatusFilterComparation === 0
-              ? undefined
-              : [hostingStatusFilter],
-          numGuests:
-            numberOfGuestFilter === 0 ? undefined : numberOfGuestFilter,
->>>>>>> fcfbc0af
-          completeProfile:
-            completeProfileFilter === false ? undefined : completeProfileFilter,
+          completeProfile: completeProfileFilter === false ? undefined : completeProfileFilter,
         },
         pageParam
       );
@@ -172,13 +144,8 @@
     if (!wasSearchPerformed) {
       if (
         lastActiveFilter !== 0 ||
-<<<<<<< HEAD
         hostingStatusFilter.length === 0 ||
         numberOfGuestFilter !== undefined ||
-=======
-        hostingStatusFilter !== 0 ||
-        numberOfGuestFilter !== 0 ||
->>>>>>> fcfbc0af
         completeProfileFilter !== false
       ) {
         setWasSearchPerformed(true);
