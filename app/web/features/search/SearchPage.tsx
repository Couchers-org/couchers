import { Collapse, Hidden, makeStyles, useTheme } from "@material-ui/core";
import HtmlMeta from "components/HtmlMeta";
import { Coordinates } from "features/search/constants";
import { useTranslation } from "i18n";
import { GLOBAL, SEARCH } from "i18n/namespaces";
import { LngLat, Map as MaplibreMap } from "maplibre-gl";
import { User } from "proto/api_pb";
import { UserSearchRes } from "proto/search_pb";
import { useEffect, useRef, useState } from "react";
import {
  QueryClient,
  QueryClientProvider,
  useInfiniteQuery,
} from "react-query";
import { service } from "service";
import { GeocodeResult } from "utils/hooks";

import FilterDialog from "./FilterDialog";
import MapWrapper from "./MapWrapper";
import SearchResultsList from "./SearchResultsList";

const useStyles = makeStyles((theme) => ({
  container: {
    display: "flex",
    alignContent: "stretch",
    flexDirection: "column-reverse",
    position: "fixed",
    top: theme.shape.navPaddingXs,
    left: 0,
    right: 0,
    bottom: 0,
    [theme.breakpoints.up("sm")]: {
      top: theme.shape.navPaddingSmUp,
    },
    [theme.breakpoints.up("md")]: {
      flexDirection: "row",
    },
  },
  mapContainer: {
    flexGrow: 1,
    position: "relative",
  },
  mobileCollapse: {
    flexShrink: 0,
    overflowY: "hidden",
  },
  searchMobile: {
    position: "absolute",
    top: theme.spacing(1.5),
    left: "auto",
    right: 52,
    display: "flex",
    "& .MuiInputBase-root": {
      backgroundColor: "rgba(255, 255, 255, 0.8)",
    },
  },
}));

/**
 * Search page, creates the state, obtains the users, renders all its sub-components
 */
export default function SearchPage({
  locationName,
  bbox,
}: {
  locationName: string;
  bbox: Coordinates;
}) {
  const { t } = useTranslation([GLOBAL, SEARCH]);
  const queryClient = new QueryClient();
  const classes = useStyles();
  const theme = useTheme();
  const map = useRef<MaplibreMap>();

  // State
<<<<<<< HEAD
  const [locationResult, setLocationResult] = useState<
    GeocodeResult | undefined
  >({
    bbox,
=======
  const [wasSearchPerformed, setWasSearchPerformed] = useState(false);
  const [locationResult, setLocationResult] = useState({
    bbox: bbox,
>>>>>>> 033299bf
    isRegion: false,
    location: new LngLat(
      (parseFloat(bbox[0].toString()) + parseFloat(bbox[2].toString())) / 2,
      (parseFloat(bbox[1].toString()) + parseFloat(bbox[3].toString())) / 2
    ), // turns the coordinates into latitude and longitude - means the map will center even if only bbox is provided
    name: locationName,
    simplifiedName: locationName,
  });
  const [queryName, setQueryName] = useState<string>("");
  const [searchType, setSearchType] = useState<"location" | "keyword">(
    "location"
  );
  const [lastActiveFilter, setLastActiveFilter] = useState(0);
  const [hostingStatusFilter, setHostingStatusFilter] = useState(0);
<<<<<<< HEAD
  const [numberOfGuestFilter, setNumberOfGuestFilter] = useState<string>("");
  const [completeProfileFilter, setCompleteProfileFilter] = useState(true);
=======
  const [numberOfGuestFilter, setNumberOfGuestFilter] = useState(undefined);
  const [completeProfileFilter, setCompleteProfileFilter] = useState(false);
>>>>>>> 033299bf
  const [selectedResult, setSelectedResult] = useState<
    Pick<User.AsObject, "username" | "userId" | "lng" | "lat"> | undefined
  >();
  const [isFiltersOpen, setIsFiltersOpen] = useState(false);

  // Loads the list of users
<<<<<<< HEAD
  const { data, error, isLoading, fetchNextPage, isFetching, hasNextPage } =
    useInfiniteQuery<UserSearchRes.AsObject, Error>(
      [
        "userSearch",
        queryName,
        locationResult?.name,
        locationResult?.bbox,
        lastActiveFilter,
        hostingStatusFilter,
        numberOfGuestFilter,
        completeProfileFilter,
      ],
      ({ pageParam }) => {
        // @ts-ignore @TODO David fixing these in a separate PR
        const lastActiveComparation = parseInt(lastActiveFilter);
        // @ts-ignore @TODO David fixing these in a separate PR
        const hostingStatusFilterComparation = parseInt(hostingStatusFilter);

        return service.search.userSearch(
          {
            query: queryName,
            bbox: locationResult?.bbox,
            lastActive:
              lastActiveComparation === 0 ? undefined : lastActiveFilter,
            hostingStatusOptions:
              hostingStatusFilterComparation === 0
                ? undefined
                : [hostingStatusFilter],
            numGuests: Number(numberOfGuestFilter),
            completeProfile:
              completeProfileFilter === false
                ? undefined
                : completeProfileFilter,
          },
          pageParam
        );
      },
      {
        getNextPageParam: (lastPage) =>
          lastPage.nextPageToken ? lastPage.nextPageToken : undefined,
      }
    );

  // Relocate map everytime boundingbox changes
  useEffect(() => {
    if (locationResult) {
      map.current?.fitBounds(locationResult.bbox, {
        maxZoom: selectedUserZoom,
      });
    }
  }, [locationResult]);
=======
  const { data, error, isLoading, isFetching, hasNextPage } = useInfiniteQuery<
    UserSearchRes.AsObject,
    Error
  >(
    [
      "userSearch",
      queryName,
      locationResult?.name,
      locationResult?.bbox,
      lastActiveFilter,
      hostingStatusFilter,
      numberOfGuestFilter,
      completeProfileFilter,
    ],
    ({ pageParam }) => {
      const lastActiveComparation = parseInt(
        lastActiveFilter as unknown as string
      );
      const hostingStatusFilterComparation = parseInt(
        hostingStatusFilter as unknown as string
      );

      return service.search.userSearch(
        {
          query: queryName,
          bbox: locationResult.bbox,
          lastActive:
            lastActiveComparation === 0 ? undefined : lastActiveFilter,
          hostingStatusOptions:
            hostingStatusFilterComparation === 0
              ? undefined
              : [hostingStatusFilter],
          numGuests: numberOfGuestFilter,
          completeProfile:
            completeProfileFilter === false ? undefined : completeProfileFilter,
        },
        pageParam
      );
    },
    {
      getNextPageParam: (lastPage) =>
        lastPage.nextPageToken ? lastPage.nextPageToken : undefined,
    }
  );

  // Relocate map everytime boundingbox changes
  useEffect(() => {
    map.current?.fitBounds(locationResult.bbox);
  }, [locationResult.bbox]);
>>>>>>> 033299bf

  /**
   * Tracks whether a search was perform after the first render (always show all the users of the platform on the first render)
   */
  useEffect(() => {
    if (!wasSearchPerformed) {
      if (
        lastActiveFilter !== 0 ||
        hostingStatusFilter !== 0 ||
        numberOfGuestFilter !== undefined ||
        completeProfileFilter !== false
      ) {
        setWasSearchPerformed(true);
      }
    }
  }, [
    lastActiveFilter,
    hostingStatusFilter,
    numberOfGuestFilter,
    completeProfileFilter,
  ]);

  const errorMessage = error?.message;

  return (
    <QueryClientProvider client={queryClient}>
      <HtmlMeta title={t("global:nav.map_search")} />
      <div className={classes.container}>
        {/* Desktop */}
        <Hidden smDown>
          <SearchResultsList
            searchType={searchType}
            setSearchType={setSearchType}
            locationResult={locationResult}
            setLocationResult={setLocationResult}
            queryName={queryName}
            setQueryName={setQueryName}
            results={data}
            error={errorMessage}
            hasNext={hasNextPage}
            selectedResult={selectedResult}
            setSelectedResult={setSelectedResult}
            isLoading={isLoading || isFetching}
          />
        </Hidden>
        {/* Mobile */}
        <Hidden mdUp>
          <Collapse
            in={!!selectedResult}
            timeout={theme.transitions.duration.standard}
            className={classes.mobileCollapse}
          >
            <SearchResultsList
              searchType={searchType}
              setSearchType={setSearchType}
              locationResult={locationResult}
              setLocationResult={setLocationResult}
              queryName={queryName}
              setQueryName={setQueryName}
              results={data}
              error={errorMessage}
              hasNext={hasNextPage}
              selectedResult={selectedResult}
              setSelectedResult={setSelectedResult}
              isLoading={isLoading || isFetching}
            />
          </Collapse>
        </Hidden>
        <FilterDialog
          isOpen={isFiltersOpen}
          queryName={queryName}
          setQueryName={setQueryName}
          onClose={() => setIsFiltersOpen(false)}
          setLocationResult={setLocationResult}
          lastActiveFilter={lastActiveFilter}
          setLastActiveFilter={setLastActiveFilter}
          hostingStatusFilter={hostingStatusFilter}
          setHostingStatusFilter={setHostingStatusFilter}
          completeProfileFilter={completeProfileFilter}
          setCompleteProfileFilter={setCompleteProfileFilter}
          numberOfGuestFilter={numberOfGuestFilter}
          setNumberOfGuestFilter={setNumberOfGuestFilter}
        />
        <div className={classes.mapContainer}>
          <MapWrapper
            map={map}
            results={data}
            selectedResult={selectedResult}
            locationResult={locationResult}
            setIsFiltersOpen={setIsFiltersOpen}
            setLocationResult={setLocationResult}
            setSelectedResult={setSelectedResult}
            isLoading={isLoading || isFetching}
            setWasSearchPerformed={setWasSearchPerformed}
            wasSearchPerformed={wasSearchPerformed}
          />
        </div>
      </div>
    </QueryClientProvider>
  );
}<|MERGE_RESOLUTION|>--- conflicted
+++ resolved
@@ -73,16 +73,11 @@
   const map = useRef<MaplibreMap>();
 
   // State
-<<<<<<< HEAD
+  const [wasSearchPerformed, setWasSearchPerformed] = useState(false);
   const [locationResult, setLocationResult] = useState<
     GeocodeResult | undefined
   >({
-    bbox,
-=======
-  const [wasSearchPerformed, setWasSearchPerformed] = useState(false);
-  const [locationResult, setLocationResult] = useState({
     bbox: bbox,
->>>>>>> 033299bf
     isRegion: false,
     location: new LngLat(
       (parseFloat(bbox[0].toString()) + parseFloat(bbox[2].toString())) / 2,
@@ -97,72 +92,14 @@
   );
   const [lastActiveFilter, setLastActiveFilter] = useState(0);
   const [hostingStatusFilter, setHostingStatusFilter] = useState(0);
-<<<<<<< HEAD
   const [numberOfGuestFilter, setNumberOfGuestFilter] = useState<string>("");
-  const [completeProfileFilter, setCompleteProfileFilter] = useState(true);
-=======
-  const [numberOfGuestFilter, setNumberOfGuestFilter] = useState(undefined);
   const [completeProfileFilter, setCompleteProfileFilter] = useState(false);
->>>>>>> 033299bf
   const [selectedResult, setSelectedResult] = useState<
     Pick<User.AsObject, "username" | "userId" | "lng" | "lat"> | undefined
   >();
   const [isFiltersOpen, setIsFiltersOpen] = useState(false);
 
   // Loads the list of users
-<<<<<<< HEAD
-  const { data, error, isLoading, fetchNextPage, isFetching, hasNextPage } =
-    useInfiniteQuery<UserSearchRes.AsObject, Error>(
-      [
-        "userSearch",
-        queryName,
-        locationResult?.name,
-        locationResult?.bbox,
-        lastActiveFilter,
-        hostingStatusFilter,
-        numberOfGuestFilter,
-        completeProfileFilter,
-      ],
-      ({ pageParam }) => {
-        // @ts-ignore @TODO David fixing these in a separate PR
-        const lastActiveComparation = parseInt(lastActiveFilter);
-        // @ts-ignore @TODO David fixing these in a separate PR
-        const hostingStatusFilterComparation = parseInt(hostingStatusFilter);
-
-        return service.search.userSearch(
-          {
-            query: queryName,
-            bbox: locationResult?.bbox,
-            lastActive:
-              lastActiveComparation === 0 ? undefined : lastActiveFilter,
-            hostingStatusOptions:
-              hostingStatusFilterComparation === 0
-                ? undefined
-                : [hostingStatusFilter],
-            numGuests: Number(numberOfGuestFilter),
-            completeProfile:
-              completeProfileFilter === false
-                ? undefined
-                : completeProfileFilter,
-          },
-          pageParam
-        );
-      },
-      {
-        getNextPageParam: (lastPage) =>
-          lastPage.nextPageToken ? lastPage.nextPageToken : undefined,
-      }
-    );
-
-  // Relocate map everytime boundingbox changes
-  useEffect(() => {
-    if (locationResult) {
-      map.current?.fitBounds(locationResult.bbox, {
-        maxZoom: selectedUserZoom,
-      });
-    }
-  }, [locationResult]);
-=======
   const { data, error, isLoading, isFetching, hasNextPage } = useInfiniteQuery<
     UserSearchRes.AsObject,
     Error
@@ -178,24 +115,22 @@
       completeProfileFilter,
     ],
     ({ pageParam }) => {
-      const lastActiveComparation = parseInt(
-        lastActiveFilter as unknown as string
-      );
-      const hostingStatusFilterComparation = parseInt(
-        hostingStatusFilter as unknown as string
-      );
+      // @ts-ignore @TODO David fixing these in a separate PR
+      const lastActiveComparation = parseInt(lastActiveFilter);
+      // @ts-ignore @TODO David fixing these in a separate PR
+      const hostingStatusFilterComparation = parseInt(hostingStatusFilter);
 
       return service.search.userSearch(
         {
           query: queryName,
-          bbox: locationResult.bbox,
+          bbox: locationResult?.bbox,
           lastActive:
             lastActiveComparation === 0 ? undefined : lastActiveFilter,
           hostingStatusOptions:
             hostingStatusFilterComparation === 0
               ? undefined
               : [hostingStatusFilter],
-          numGuests: numberOfGuestFilter,
+          numGuests: Number(numberOfGuestFilter),
           completeProfile:
             completeProfileFilter === false ? undefined : completeProfileFilter,
         },
@@ -210,9 +145,10 @@
 
   // Relocate map everytime boundingbox changes
   useEffect(() => {
-    map.current?.fitBounds(locationResult.bbox);
-  }, [locationResult.bbox]);
->>>>>>> 033299bf
+    if (locationResult?.bbox) {
+      map.current?.fitBounds(locationResult.bbox);
+    }
+  }, [locationResult?.bbox]);
 
   /**
    * Tracks whether a search was perform after the first render (always show all the users of the platform on the first render)
@@ -233,6 +169,7 @@
     hostingStatusFilter,
     numberOfGuestFilter,
     completeProfileFilter,
+    wasSearchPerformed,
   ]);
 
   const errorMessage = error?.message;
