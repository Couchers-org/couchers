--- conflicted
+++ resolved
@@ -92,16 +92,8 @@
     "location"
   );
   const [lastActiveFilter, setLastActiveFilter] = useState(0);
-<<<<<<< HEAD
-  const [hostingStatusFilter, setHostingStatusFilter] =
-    useState<TypeHostingStatusOptions>([]);
-  const [numberOfGuestFilter, setNumberOfGuestFilter] = useState(0);
-=======
-  const [hostingStatusFilter, setHostingStatusFilter] = useState(0);
-  const [numberOfGuestFilter, setNumberOfGuestFilter] = useState<
-    number | undefined
-  >(undefined);
->>>>>>> c3dbc14a
+  const [hostingStatusFilter, setHostingStatusFilter] = useState<TypeHostingStatusOptions>([]);
+  const [numberOfGuestFilter, setNumberOfGuestFilter] = useState<number | undefined>(undefined);
   const [completeProfileFilter, setCompleteProfileFilter] = useState(false);
   const [selectedResult, setSelectedResult] = useState<
     Pick<User.AsObject, "username" | "userId" | "lng" | "lat"> | undefined
@@ -124,29 +116,15 @@
       completeProfileFilter,
     ],
     ({ pageParam }) => {
-      // @ts-ignore @TODO David fixing these in a separate PR
-<<<<<<< HEAD
-      const lastActiveComparation = parseInt(lastActiveFilter);
-=======
-      const hostingStatusFilterComparation = parseInt(hostingStatusFilter);
->>>>>>> c3dbc14a
-
       return service.search.userSearch(
         {
           query: queryName,
           bbox: locationResult.bbox,
           lastActive: lastActiveFilter === 0 ? undefined : lastActiveFilter,
           hostingStatusOptions:
-<<<<<<< HEAD
             hostingStatusFilter.length === 0 ? undefined : hostingStatusFilter,
           numGuests:
             numberOfGuestFilter === 0 ? undefined : numberOfGuestFilter,
-=======
-            hostingStatusFilterComparation === 0
-              ? undefined
-              : [hostingStatusFilter],
-          numGuests: numberOfGuestFilter,
->>>>>>> c3dbc14a
           completeProfile:
             completeProfileFilter === false ? undefined : completeProfileFilter,
         },
@@ -171,13 +149,8 @@
     if (!wasSearchPerformed) {
       if (
         lastActiveFilter !== 0 ||
-<<<<<<< HEAD
         hostingStatusFilter.length !== 0 ||
-        numberOfGuestFilter !== 0 ||
-=======
-        hostingStatusFilter !== 0 ||
         numberOfGuestFilter !== undefined ||
->>>>>>> c3dbc14a
         completeProfileFilter !== false
       ) {
         setWasSearchPerformed(true);
