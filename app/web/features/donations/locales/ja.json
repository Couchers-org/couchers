--- conflicted
+++ resolved
@@ -14,32 +14,8 @@
       "success_message": "Couchers.orgに寄付してくださり、ありがとうございます！すぐにあなたのアドレスにメールが送信されます。",
       "warning_message": "お支払いがキャンセルされました。"
     },
-<<<<<<< HEAD
-    "donations_box": {
-        "monthly_button_label": "月々",
-        "one_time_button_label": "一度",
-        "validation_message": "この欄は入力必須です",
-        "action_button_label": "次へ",
-        "recurrence_aria_label": "",
-        "title": "寄付額",
-        "alert": {
-            "success_message": "Couchers.orgに寄付してくださり、ありがとうございます！すぐにあなたのアドレスにメールが送信されます。",
-            "warning_message": "お支払いがキャンセルされました。"
-        },
-        "helper_text": "寄付を完了するため、支払いサービスのStripeにリダイレクトします。"
-    },
-    "donations_title": "私たちのプラットフォーム拡大のためにはあなたの寄付が必要です",
-    "donations_title2": "あなたの寄付の役立てられ方",
-    "donations_text": "",
-    "donations_text2": "",
-    "benefactor_contact": "",
-    "donations_recurrence_explainer": ""
-=======
     "helper_text": "寄付を完了するため、支払いサービスのStripeにリダイレクトします。"
   },
   "donations_title": "私たちのプラットフォーム拡大のためにはあなたの寄付が必要です",
-  "donations_title2": "あなたの寄付の役立てられ方",
-  "benefactor_email": "benefactor@couchers.org",
-  "donations_value": "{{val, currency}}"
->>>>>>> e7ccd065
+  "donations_title2": "あなたの寄付の役立てられ方"
 }