import { Typography } from "@material-ui/core";
import { Skeleton } from "@material-ui/lab";
import Alert from "components/Alert";
import Avatar from "components/Avatar";
import CircularProgress from "components/CircularProgress";
import HeaderButton from "components/HeaderButton";
import HtmlMeta from "components/HtmlMeta";
import { BackIcon } from "components/Icons";
import Markdown from "components/Markdown";
import PageTitle from "components/PageTitle";
import { discussionKey } from "features/queryKeys";
import { useUser } from "features/userQueries/useUsers";
import { RpcError } from "grpc-web";
<<<<<<< HEAD
import { COMMUNITIES, GLOBAL } from "i18n/namespaces";
=======
import { useTranslation } from "i18n";
import { COMMUNITIES } from "i18n/namespaces";
>>>>>>> bf8528d9
import { useRouter } from "next/router";
import { Discussion } from "proto/discussions_pb";
import { useQuery } from "react-query";
import { service } from "service";
import { dateFormatter, timestamp2Date } from "utils/date";
import makeStyles from "utils/makeStyles";

import CommunityBase from "../CommunityBase";
import CommunityPageSubHeader from "../CommunityPage/CommunityPageSubHeader";
import PageHeader from "../PageHeader";
import CommentTree from "./CommentTree";

const useStyles = makeStyles((theme) => ({
  root: {
    paddingBlockEnd: theme.spacing(5),
  },
  header: {
    alignItems: "center",
    display: "flex",
  },
  discussionTitle: {
    marginInlineStart: theme.spacing(2),
  },
  discussionContent: {
    marginBlockEnd: theme.spacing(3),
  },
  creatorContainer: {
    "& > * + *": {
      marginInlineStart: theme.spacing(2),
    },
    alignItems: "center",
    display: "flex",
    marginBlockEnd: theme.spacing(3),
  },
  creatorDetailsContainer: {
    display: "flex",
    flexDirection: "column",
  },
  avatar: {
    height: "3rem",
    width: "3rem",
  },
}));

export const CREATOR_TEST_ID = "creator";

export default function DiscussionPage({
  discussionId,
}: {
  discussionId: number;
}) {
  const {
    t,
    i18n: { language: locale },
<<<<<<< HEAD
  } = useTranslation([GLOBAL, COMMUNITIES]);
=======
  } = useTranslation([COMMUNITIES]);
>>>>>>> bf8528d9
  const classes = useStyles();
  const router = useRouter();

  const {
    data: discussion,
    error,
    isLoading: isDiscussionLoading,
  } = useQuery<Discussion.AsObject, RpcError>({
    queryKey: discussionKey(discussionId),
    queryFn: () => service.discussions.getDiscussion(discussionId),
  });

  const { data: discussionCreator, isLoading: isCreatorLoading } = useUser(
    discussion?.creatorUserId
  );

  return (
    <>
      <HtmlMeta title={discussion?.title} />
      {error && <Alert severity="error">{error.message}</Alert>}
      {isDiscussionLoading ? (
        <CircularProgress />
      ) : (
        discussion && (
          <CommunityBase communityId={discussion.ownerCommunityId}>
            {({ community }) => (
              <>
                {community.mainPage && (
                  <PageHeader
                    page={community.mainPage}
                    className={classes.header}
                  />
                )}
                <CommunityPageSubHeader
                  community={community}
                  tab="discussions"
                />
                <div className={classes.root}>
                  <div className={classes.header}>
                    <HeaderButton
                      onClick={() => router.back()}
                      aria-label={t("communities:previous_page")}
                    >
                      <BackIcon />
                    </HeaderButton>
                    <PageTitle className={classes.discussionTitle}>
                      {discussion.title}
                    </PageTitle>
                  </div>
                  <Markdown
                    className={classes.discussionContent}
                    source={discussion.content}
                  />
                  <div
                    className={classes.creatorContainer}
                    data-testid={CREATOR_TEST_ID}
                  >
                    <Avatar
                      user={discussionCreator}
                      className={classes.avatar}
                    />
                    <div className={classes.creatorDetailsContainer}>
                      {isCreatorLoading ? (
                        <Skeleton width={100} />
                      ) : (
                        <Typography variant="body1">
                          {discussionCreator?.name ??
                            t("communities:unknown_user")}
                        </Typography>
                      )}
                      {isCreatorLoading ? (
                        <Skeleton width={100} />
                      ) : (
                        <Typography variant="body2">
                          {t("communities:created_at")}
                          {dateFormatter(locale).format(
                            timestamp2Date(discussion.created!)
                          )}
                        </Typography>
                      )}
                    </div>
                  </div>
                  <Typography variant="h2">
                    {t("communities:comments")}
                  </Typography>
                  <CommentTree threadId={discussion.thread!.threadId} />
                </div>
              </>
            )}
          </CommunityBase>
        )
      )}
    </>
  );
}<|MERGE_RESOLUTION|>--- conflicted
+++ resolved
@@ -11,12 +11,8 @@
 import { discussionKey } from "features/queryKeys";
 import { useUser } from "features/userQueries/useUsers";
 import { RpcError } from "grpc-web";
-<<<<<<< HEAD
 import { COMMUNITIES, GLOBAL } from "i18n/namespaces";
-=======
 import { useTranslation } from "i18n";
-import { COMMUNITIES } from "i18n/namespaces";
->>>>>>> bf8528d9
 import { useRouter } from "next/router";
 import { Discussion } from "proto/discussions_pb";
 import { useQuery } from "react-query";
@@ -71,11 +67,7 @@
   const {
     t,
     i18n: { language: locale },
-<<<<<<< HEAD
   } = useTranslation([GLOBAL, COMMUNITIES]);
-=======
-  } = useTranslation([COMMUNITIES]);
->>>>>>> bf8528d9
   const classes = useStyles();
   const router = useRouter();
 
