--- conflicted
+++ resolved
@@ -21,11 +21,8 @@
 const useStyles = makeStyles((theme: Theme) => ({
   root: {
     margin: theme.spacing(2, 0),
-<<<<<<< HEAD
-=======
     border: `1px solid ${theme.palette.grey[300]}`,
     borderRadius: theme.spacing(1),
->>>>>>> f5733706
   },
   attendees: {
     display: "flex",
@@ -35,11 +32,6 @@
     display: "flex",
     width: "100%",
     height: theme.spacing(20),
-<<<<<<< HEAD
-    border: `1px solid ${theme.palette.grey[300]}`,
-    borderRadius: theme.spacing(1),
-=======
->>>>>>> f5733706
   },
   cardMedia: {
     height: "100%",
