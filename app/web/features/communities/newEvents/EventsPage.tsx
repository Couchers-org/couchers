import { Button } from "@material-ui/core";
import { TabContext, TabPanel } from "@material-ui/lab";
import PageTitle from "components/PageTitle";
import TabBar from "components/TabBar";
import { EventsType } from "features/queryKeys";
import { useTranslation } from "i18n";
import { COMMUNITIES, GLOBAL } from "i18n/namespaces";
<<<<<<< HEAD
import { useRouter } from "next/router";
import { MouseEvent, useState } from "react";
import { newEventRoute } from "routes";
import makeStyles from "utils/makeStyles";

import DiscoverEventsList from "./DiscoverEventsList";
import MyEventsList from "./MyEventsList";
=======
import { useState } from "react";
import makeStyles from "utils/makeStyles";

import EventsList from "./EventsList";
>>>>>>> 85f0555b

const useStyles = makeStyles((theme) => ({
  button: {
    backgroundColor: theme.palette.primary.main,
    color: theme.palette.common.white,
    margin: theme.spacing(2),
    padding: theme.spacing(1, 2),
    "&:hover": {
      backgroundColor: theme.palette.primary.dark,
    },
    fontWeight: "bold",
  },
  headerRow: {
    display: "flex",
    justifyContent: "space-between",
    width: "100%",
    paddingBottom: theme.spacing(),
  },
}));

const EventsPage = () => {
  const classes = useStyles();
  const router = useRouter();
  const { t } = useTranslation([GLOBAL, COMMUNITIES]);
  const [eventType, setEventType] = useState<EventsType>("upcoming");

  const allEventsPageTabLabels: Record<EventsType, string> = {
    upcoming: t("communities:upcoming"),
    past: t("communities:past"),
  };

  const handleToggleClick = (value: EventsType) => {
    if (value !== null && value !== eventType) {
      setEventType(value);
    }
  };

  return (
    <div>
      <div className={classes.headerRow}>
        <PageTitle>{t("communities:events_title")}</PageTitle>
        <Button
          className={classes.button}
          size="small"
          onClick={() => router.push(newEventRoute)}
        >
          {t("communities:create_new_event")}
        </Button>
      </div>
<<<<<<< HEAD
      <ToggleButtonGroup
        className={classes.toggleButtonGroup}
        exclusive
        onChange={handleToggleClick}
        aria-label="Event Type"
        value={eventType}
        style={{ width: "100%" }}
        size="small"
      >
        <ToggleButton
          aria-label="upcoming"
          value="upcoming"
          style={{ flexGrow: 1 }}
          className={classes.toggleButton}
        >
          {t("communities:upcoming")}
        </ToggleButton>
        <ToggleButton
          aria-label="past"
          value="past"
          style={{ flexGrow: 1 }}
          className={classes.toggleButton}
        >
          {t("communities:past")}
        </ToggleButton>
      </ToggleButtonGroup>
      <MyEventsList
        eventType={eventType}
        heading={
          eventType === "upcoming"
            ? t("communities:your_upcoming_events")
            : t("communities:your_past_events")
        }
        showCancelled={true}
      />
      <DiscoverEventsList
        eventType={eventType}
        heading={t("communities:discover_events_title")}
        isVerticalStyle
      />
=======
      <TabContext value={eventType}>
        <TabBar
          ariaLabel={t("communities:all_events_page_tabs_a11y_label")}
          setValue={handleToggleClick}
          labels={allEventsPageTabLabels}
        />
        <TabPanel value="upcoming">
          <EventsList />
        </TabPanel>
        <TabPanel value="past">
          <EventsList />
        </TabPanel>
      </TabContext>
>>>>>>> 85f0555b
    </div>
  );
};

export default EventsPage;<|MERGE_RESOLUTION|>--- conflicted
+++ resolved
@@ -5,20 +5,13 @@
 import { EventsType } from "features/queryKeys";
 import { useTranslation } from "i18n";
 import { COMMUNITIES, GLOBAL } from "i18n/namespaces";
-<<<<<<< HEAD
 import { useRouter } from "next/router";
-import { MouseEvent, useState } from "react";
+import { useState } from "react";
 import { newEventRoute } from "routes";
 import makeStyles from "utils/makeStyles";
 
 import DiscoverEventsList from "./DiscoverEventsList";
 import MyEventsList from "./MyEventsList";
-=======
-import { useState } from "react";
-import makeStyles from "utils/makeStyles";
-
-import EventsList from "./EventsList";
->>>>>>> 85f0555b
 
 const useStyles = makeStyles((theme) => ({
   button: {
@@ -68,48 +61,6 @@
           {t("communities:create_new_event")}
         </Button>
       </div>
-<<<<<<< HEAD
-      <ToggleButtonGroup
-        className={classes.toggleButtonGroup}
-        exclusive
-        onChange={handleToggleClick}
-        aria-label="Event Type"
-        value={eventType}
-        style={{ width: "100%" }}
-        size="small"
-      >
-        <ToggleButton
-          aria-label="upcoming"
-          value="upcoming"
-          style={{ flexGrow: 1 }}
-          className={classes.toggleButton}
-        >
-          {t("communities:upcoming")}
-        </ToggleButton>
-        <ToggleButton
-          aria-label="past"
-          value="past"
-          style={{ flexGrow: 1 }}
-          className={classes.toggleButton}
-        >
-          {t("communities:past")}
-        </ToggleButton>
-      </ToggleButtonGroup>
-      <MyEventsList
-        eventType={eventType}
-        heading={
-          eventType === "upcoming"
-            ? t("communities:your_upcoming_events")
-            : t("communities:your_past_events")
-        }
-        showCancelled={true}
-      />
-      <DiscoverEventsList
-        eventType={eventType}
-        heading={t("communities:discover_events_title")}
-        isVerticalStyle
-      />
-=======
       <TabContext value={eventType}>
         <TabBar
           ariaLabel={t("communities:all_events_page_tabs_a11y_label")}
@@ -117,13 +68,17 @@
           labels={allEventsPageTabLabels}
         />
         <TabPanel value="upcoming">
-          <EventsList />
+          <MyEventsList eventType={eventType} showCancelled={true} />
         </TabPanel>
         <TabPanel value="past">
-          <EventsList />
+          <MyEventsList eventType={eventType} showCancelled={true} />
         </TabPanel>
       </TabContext>
->>>>>>> 85f0555b
+      <DiscoverEventsList
+        eventType="upcoming" // @TODO - Is there any use case for discover showing past events?
+        heading={t("communities:discover_events_title")}
+        isVerticalStyle
+      />
     </div>
   );
 };
