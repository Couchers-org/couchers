--- conflicted
+++ resolved
@@ -48,14 +48,12 @@
     expect(
       screen.getByLabelText(t("communities:page_content_field_label"))
     ).toBeVisible();
-<<<<<<< HEAD
-    expect(screen.getByLabelText(PAGE_CONTENT_FIELD_LABEL)).toBeVisible();
+    expect(
+      screen.getByLabelText(t("communities:page_content_field_label"))
+    ).toBeVisible();
     expect(
       screen.getByRole("button", { name: t("global:update") })
     ).toBeVisible();
-=======
-    expect(screen.getByRole("button", { name: UPDATE })).toBeVisible();
->>>>>>> bf8528d9
   });
 
   it("redirects the user back to the community page if they do not have permission", async () => {
